<<<<<<< HEAD
#include "StdAfx.h"
// LuaFBOs.cpp: implementation of the LuaFBOs class.
//
//////////////////////////////////////////////////////////////////////
#include <map>
using std::map;

#include "mmgr.h"

#include "LuaFBOs.h"

#include "LuaInclude.h"

#include "LuaHandle.h"
#include "LuaHashString.h"
#include "LuaUtils.h"

#include "LuaOpenGL.h"
#include "LuaRBOs.h"
#include "LuaTextures.h"

#include "LogOutput.h"


/******************************************************************************/
/******************************************************************************/

LuaFBOs::LuaFBOs()
{
}


LuaFBOs::~LuaFBOs()
{
	set<FBO*>::const_iterator it;
	for (it = fbos.begin(); it != fbos.end(); ++it) {
		const FBO* fbo = *it;
		glDeleteFramebuffersEXT(1, &fbo->id);
	}
}


/******************************************************************************/
/******************************************************************************/

bool LuaFBOs::PushEntries(lua_State* L)
{
	CreateMetatable(L);

#define REGISTER_LUA_CFUNC(x) \
	lua_pushstring(L, #x);      \
	lua_pushcfunction(L, x);    \
	lua_rawset(L, -3)

	REGISTER_LUA_CFUNC(CreateFBO);
	REGISTER_LUA_CFUNC(DeleteFBO);
	REGISTER_LUA_CFUNC(IsValidFBO);
	REGISTER_LUA_CFUNC(ActiveFBO);
	REGISTER_LUA_CFUNC(UnsafeSetFBO);
	if (GLEW_EXT_framebuffer_blit) {
		REGISTER_LUA_CFUNC(BlitFBO);
	}

	return true;
}


bool LuaFBOs::CreateMetatable(lua_State* L)
{
	luaL_newmetatable(L, "FBO");
	HSTR_PUSH_CFUNC(L, "__gc",        meta_gc);
	HSTR_PUSH_CFUNC(L, "__index",     meta_index);
	HSTR_PUSH_CFUNC(L, "__newindex",  meta_newindex);
	lua_pop(L, 1);
	return true;
}


/******************************************************************************/
/******************************************************************************/

inline void CheckDrawingEnabled(lua_State* L, const char* caller)
{
	if (!LuaOpenGL::IsDrawingEnabled()) {
		luaL_error(L, "%s(): OpenGL calls can only be used in Draw() "
		              "call-ins, or while creating display lists", caller);
	}
}


/******************************************************************************/
/******************************************************************************/

const LuaFBOs::FBO* LuaFBOs::GetLuaFBO(lua_State* L, int index)
{
	return (FBO*)LuaUtils::GetUserData(L, index, "FBO");
}


/******************************************************************************/
/******************************************************************************/

void LuaFBOs::FBO::Init(lua_State* L)
{
	id     = 0;
	target = GL_FRAMEBUFFER_EXT;
	luaRef = LUA_NOREF;
}


void LuaFBOs::FBO::Free(lua_State* L)
{
	if (luaRef == LUA_NOREF) {
		return;
	}
	luaL_unref(L, LUA_REGISTRYINDEX, luaRef);
	luaRef = LUA_NOREF;

	glDeleteFramebuffersEXT(1, &id);
	id = 0;

	CLuaHandle::GetActiveFBOs().fbos.erase(this);
}


/******************************************************************************/
/******************************************************************************/

int LuaFBOs::meta_gc(lua_State* L)
{
	FBO* fbo = (FBO*)luaL_checkudata(L, 1, "FBO");
	fbo->Free(L);
	return 0;
}


int LuaFBOs::meta_index(lua_State* L)
{
	const FBO* fbo = (FBO*)luaL_checkudata(L, 1, "FBO");
	if (fbo->luaRef == LUA_NOREF) {
		return 0;
	}

	// read the value from the ref table
	lua_rawgeti(L, LUA_REGISTRYINDEX, fbo->luaRef);
	lua_pushvalue(L, 2);
	lua_rawget(L, -2);

	return 1;
}


int LuaFBOs::meta_newindex(lua_State* L)
{
	FBO* fbo = (FBO*)luaL_checkudata(L, 1, "FBO");
	if (fbo->luaRef == LUA_NOREF) {
		return 0;
	}

	if (lua_israwstring(L, 2)) {
		const string key = lua_tostring(L, 2);
		const GLenum type = ParseAttachment(key);
		if (type != 0) {
			GLint currentFBO;
			glGetIntegerv(GL_FRAMEBUFFER_BINDING_EXT, &currentFBO);
			glBindFramebufferEXT(fbo->target, fbo->id);
			ApplyAttachment(L, 3, fbo, type);
			glBindFramebufferEXT(fbo->target, currentFBO);
		}
		else if (key == "drawbuffers") {
			GLint currentFBO;
			glGetIntegerv(GL_FRAMEBUFFER_BINDING_EXT, &currentFBO);
			glBindFramebufferEXT(fbo->target, fbo->id);
			ApplyDrawBuffers(L, 3);
			glBindFramebufferEXT(fbo->target, currentFBO);
		}
		else if (key == "readbuffer") {
			GLint currentFBO;
			glGetIntegerv(GL_FRAMEBUFFER_BINDING_EXT, &currentFBO);
			glBindFramebufferEXT(fbo->target, fbo->id);
			if (lua_isnumber(L, 3)) {
				const GLenum buffer = (GLenum)lua_tonumber(L, 3);
				glReadBuffer(buffer);
			}
			glBindFramebufferEXT(fbo->target, currentFBO);
		}
		else if (key == "target") {
			return 0;// fbo->target = (GLenum)luaL_checkint(L, 3);
		}
	}

	// set the key/value in the ref table
	lua_rawgeti(L, LUA_REGISTRYINDEX, fbo->luaRef);
	lua_pushvalue(L, 2);
	lua_pushvalue(L, 3);
	lua_rawset(L, -3);

	return 0;
}


/******************************************************************************/
/******************************************************************************/

static GLenum GetBindingEnum(GLenum target)
{
	switch (target) {
		case GL_FRAMEBUFFER_EXT:      { return GL_FRAMEBUFFER_BINDING_EXT;      }
		case GL_DRAW_FRAMEBUFFER_EXT: { return GL_DRAW_FRAMEBUFFER_BINDING_EXT; }
		case GL_READ_FRAMEBUFFER_EXT: { return GL_READ_FRAMEBUFFER_BINDING_EXT; }
		default: {
			return 0;
		}
	}
}


/******************************************************************************/
/******************************************************************************/

GLenum LuaFBOs::ParseAttachment(const string& name)
{
	static map<string, GLenum> attachMap;
	if (attachMap.empty()) {
		attachMap["depth"]   = GL_DEPTH_ATTACHMENT_EXT; 
		attachMap["stencil"] = GL_STENCIL_ATTACHMENT_EXT;
		attachMap["color0"]  = GL_COLOR_ATTACHMENT0_EXT;
		attachMap["color1"]  = GL_COLOR_ATTACHMENT1_EXT;
		attachMap["color2"]  = GL_COLOR_ATTACHMENT2_EXT;
		attachMap["color3"]  = GL_COLOR_ATTACHMENT3_EXT;
		attachMap["color4"]  = GL_COLOR_ATTACHMENT4_EXT;
		attachMap["color5"]  = GL_COLOR_ATTACHMENT5_EXT;
		attachMap["color6"]  = GL_COLOR_ATTACHMENT6_EXT;
		attachMap["color7"]  = GL_COLOR_ATTACHMENT7_EXT;
		attachMap["color8"]  = GL_COLOR_ATTACHMENT8_EXT;
		attachMap["color9"]  = GL_COLOR_ATTACHMENT9_EXT;
		attachMap["color10"] = GL_COLOR_ATTACHMENT10_EXT;
		attachMap["color11"] = GL_COLOR_ATTACHMENT11_EXT;
		attachMap["color12"] = GL_COLOR_ATTACHMENT12_EXT;
		attachMap["color13"] = GL_COLOR_ATTACHMENT13_EXT;
		attachMap["color14"] = GL_COLOR_ATTACHMENT14_EXT;
		attachMap["color15"] = GL_COLOR_ATTACHMENT15_EXT;
	}
	map<string, GLenum>::const_iterator it = attachMap.find(name);
	if (it != attachMap.end()) {
		return it->second;
	}
	return 0;
}


/******************************************************************************/
/******************************************************************************/

bool LuaFBOs::AttachObject(lua_State* L, int index,
		                       FBO* fbo, GLenum attachID,
		                       GLenum attachTarget, GLenum attachLevel)
{
	if (lua_isnil(L, index)) {
		// nil object
		glFramebufferTexture2DEXT(fbo->target, attachID,
		                          GL_TEXTURE_2D, 0, 0);
		glFramebufferRenderbufferEXT(fbo->target, attachID,
		                             GL_RENDERBUFFER_EXT, 0);
		return true;
	}
	else if (lua_israwstring(L, index)) {
		// custom texture
		const string texName = lua_tostring(L, index);
		LuaTextures& textures = CLuaHandle::GetActiveTextures();
		const LuaTextures::Texture* tex = textures.GetInfo(texName);
		if (tex == NULL) {
			return false;
		}
		if (attachTarget == 0) {
			attachTarget = tex->target;
		} 
		glFramebufferTexture2DEXT(fbo->target,
		                          attachID, attachTarget, tex->id, attachLevel);
		fbo->xsize = tex->xsize;
		fbo->ysize = tex->ysize;
		return true;
	}
	else {
		// render buffer object
		const LuaRBOs::RBO* rbo =
			(LuaRBOs::RBO*)LuaUtils::GetUserData(L, index, "RBO");
		if (rbo == NULL) {
			return false;
		}
		if (attachTarget == 0) {
			attachTarget = rbo->target;
		} 
		glFramebufferRenderbufferEXT(fbo->target,
		                             attachID, attachTarget, rbo->id);
		fbo->xsize = rbo->xsize;
		fbo->ysize = rbo->ysize;
		return true;
	}

	return false;
}


bool LuaFBOs::ApplyAttachment(lua_State* L, int index,
                              FBO* fbo, const GLenum attachID)
{
	if (attachID == 0) {
		return false;
	}

	if (!lua_istable(L, index)) {
		return AttachObject(L, index, fbo, attachID);
	}

	const int table = (index < 0) ? index : (lua_gettop(L) + index + 1);

	GLenum target = 0;
	GLint  level  = 0;

	lua_rawgeti(L, table, 2);
	if (lua_isnumber(L, -1)) { target = (GLenum)lua_tonumber(L, -1); }
	lua_pop(L, 1);

	lua_rawgeti(L, table, 3);
	if (lua_isnumber(L, -1)) { level = (GLint)lua_tonumber(L, -1); }
	lua_pop(L, 1);

	lua_rawgeti(L, table, 1);
	const bool success = AttachObject(L, -1, fbo, attachID, target, level);
	lua_pop(L, 1);

	return success;
}


bool LuaFBOs::ApplyDrawBuffers(lua_State* L, int index)
{
	if (lua_isnumber(L, index)) {
		const GLenum buffer = (GLenum)lua_tonumber(L, index);
		glDrawBuffer(buffer);
		return true;
	}
	else if (lua_istable(L, index) && GLEW_ARB_draw_buffers) {
		const int table = (index > 0) ? index : (lua_gettop(L) + index + 1);

		vector<GLenum> buffers;
		for (int i = 1; lua_checkgeti(L, table, i) != 0; lua_pop(L, 1), i++) {
			const GLenum buffer = (GLenum)luaL_checkint(L, -1);
			buffers.push_back(buffer);
		}

		GLenum* bufArray = new GLenum[buffers.size()];
		for (int d = 0; d < (int)buffers.size(); d++) {
			bufArray[d] = buffers[d];
		}

		glDrawBuffersARB(buffers.size(), bufArray);

		delete[] bufArray;

		return true;
	}
	return false;
}


/******************************************************************************/
/******************************************************************************/

int LuaFBOs::CreateFBO(lua_State* L)
{
	FBO fbo;
	fbo.Init(L);

	const int table = 1;
/*
	if (lua_istable(L, table)) {
		lua_getfield(L, table, "target");
		if (lua_isnumber(L, -1)) {
			fbo.target = (GLenum)lua_tonumber(L, -1);
		} else {
			lua_pop(L, 1);
		}
	}
*/
	const GLenum bindTarget = GetBindingEnum(fbo.target);
	if (bindTarget == 0) {
		return 0;
	}

	// maintain a lua table to hold RBO references
 	lua_newtable(L);
	fbo.luaRef = luaL_ref(L, LUA_REGISTRYINDEX);
	if (fbo.luaRef == LUA_NOREF) {
		return 0;
	}

	GLint currentFBO;
	glGetIntegerv(bindTarget, &currentFBO);

	glGenFramebuffersEXT(1, &fbo.id);
	glBindFramebufferEXT(fbo.target, fbo.id);


	FBO* fboPtr = (FBO*)lua_newuserdata(L, sizeof(FBO));
	*fboPtr = fbo;

	luaL_getmetatable(L, "FBO");
	lua_setmetatable(L, -2);

	// parse the initialization table
	if (lua_istable(L, table)) {
		for (lua_pushnil(L); lua_next(L, table) != 0; lua_pop(L, 1)) {
			if (lua_israwstring(L, -2)) {
				const string key = lua_tostring(L, -2);
				const GLenum type = ParseAttachment(key);
				if (type != 0) {
					ApplyAttachment(L, -1, fboPtr, type);
				}
				else if (key == "drawbuffers") {
					ApplyDrawBuffers(L, -1);
				}
			}
		}
	}

	// revert to the old fbo
	glBindFramebufferEXT(GL_FRAMEBUFFER_EXT, currentFBO);

	if (fboPtr->luaRef != LUA_NOREF) {
		CLuaHandle::GetActiveFBOs().fbos.insert(fboPtr);
	}

	return 1;
}


int LuaFBOs::DeleteFBO(lua_State* L)
{
	if (lua_isnil(L, 1)) {
		return 0;
	}
	FBO* fbo = (FBO*)luaL_checkudata(L, 1, "FBO");
	fbo->Free(L);
	return 0;
}


int LuaFBOs::IsValidFBO(lua_State* L)
{
	if (lua_isnil(L, 1) || !lua_isuserdata(L, 1)) {
		lua_pushboolean(L, false);
		return 1;
	}
	FBO* fbo = (FBO*)luaL_checkudata(L, 1, "FBO");
	if ((fbo->id == 0) || (fbo->luaRef == LUA_NOREF)) {
		lua_pushboolean(L, false);
		return 1;
	}

	const GLenum target = (GLenum)luaL_optint(L, 2, fbo->target);
	const GLenum bindTarget = GetBindingEnum(target);
	if (bindTarget == 0) {
		lua_pushboolean(L, false);
		return 1;
	}

	GLint currentFBO;
	glGetIntegerv(bindTarget, &currentFBO);
	glBindFramebufferEXT(target, fbo->id);
	const GLenum status = glCheckFramebufferStatusEXT(target);
	glBindFramebufferEXT(target, currentFBO);

	const bool valid = (status == GL_FRAMEBUFFER_COMPLETE_EXT);
	lua_pushboolean(L, valid);
	lua_pushnumber(L, status);
	return 2;
}


int LuaFBOs::ActiveFBO(lua_State* L)
{
	CheckDrawingEnabled(L, __FUNCTION__);
	
	FBO* fbo = (FBO*)luaL_checkudata(L, 1, "FBO");
	if (fbo->id == 0) {
		return 0;
	}

	int funcIndex = 2;

	// target and matrix manipulation options
	GLenum target = fbo->target;
	if (lua_israwnumber(L, funcIndex)) {
		target = (GLenum)lua_tonumber(L, funcIndex);
		funcIndex++;
	}
	bool identities = false;
	if (lua_isboolean(L, funcIndex)) {
		identities = lua_toboolean(L, funcIndex);
		funcIndex++;
	}
		
	if (!lua_isfunction(L, funcIndex)) {
		luaL_error(L, "Incorrect arguments to gl.ActiveFBO()");
	}
	const int args = lua_gettop(L);

	const GLenum bindTarget = GetBindingEnum(target);
	if (bindTarget == 0) {
		return 0;
	}

	glPushAttrib(GL_VIEWPORT_BIT);
	glViewport(0, 0, fbo->xsize, fbo->ysize);
	if (identities) {
		glMatrixMode(GL_PROJECTION); glPushMatrix(); glLoadIdentity();
		glMatrixMode(GL_MODELVIEW);  glPushMatrix(); glLoadIdentity();
	}
	GLint currentFBO;
	glGetIntegerv(bindTarget, &currentFBO);
	glBindFramebufferEXT(target, fbo->id);

	const int error = lua_pcall(L, (args - funcIndex), 0, 0);

	glBindFramebufferEXT(target, currentFBO);
	if (identities) {
		glMatrixMode(GL_PROJECTION); glPopMatrix();
		glMatrixMode(GL_MODELVIEW);  glPopMatrix();
	}
	glPopAttrib();

	if (error != 0) {
		logOutput.Print("gl.ActiveFBO: error(%i) = %s",
		                error, lua_tostring(L, -1));
		lua_error(L);
	}

	return 0;
}


int LuaFBOs::UnsafeSetFBO(lua_State* L)
{
	//CheckDrawingEnabled(L, __FUNCTION__);

	if (lua_isnil(L, 1)) {
		const GLenum target = (GLenum)luaL_optnumber(L, 2, GL_FRAMEBUFFER_EXT);
		glBindFramebufferEXT(target, 0);
		return 0;
	}
		
	FBO* fbo = (FBO*)luaL_checkudata(L, 1, "FBO");
	if (fbo->id == 0) {
		return 0;
	}
	const GLenum target = (GLenum)luaL_optnumber(L, 2, fbo->target);
	glBindFramebufferEXT(target, fbo->id);
	return 0;
}


/******************************************************************************/

int LuaFBOs::BlitFBO(lua_State* L)
{
	if (lua_israwnumber(L, 1)) {
		const GLint x0Src = (GLint)luaL_checknumber(L, 1);
		const GLint y0Src = (GLint)luaL_checknumber(L, 2);
		const GLint x1Src = (GLint)luaL_checknumber(L, 3);
		const GLint y1Src = (GLint)luaL_checknumber(L, 4);

		const GLint x0Dst = (GLint)luaL_checknumber(L, 5);
		const GLint y0Dst = (GLint)luaL_checknumber(L, 6);
		const GLint x1Dst = (GLint)luaL_checknumber(L, 7);
		const GLint y1Dst = (GLint)luaL_checknumber(L, 8);

		const GLbitfield mask = (GLbitfield)luaL_optint(L, 9, GL_COLOR_BUFFER_BIT);
		const GLenum filter = (GLenum)luaL_optint(L, 10, GL_NEAREST);

		glBlitFramebufferEXT(x0Src, y0Src, x1Src, y1Src,
												 x0Dst, y0Dst, x1Dst, y1Dst,
												 mask, filter);
	}
	else {
		FBO* fboSrc = (FBO*)luaL_checkudata(L, 1, "FBO");
		if (fboSrc->id == 0) { return 0; }
		const GLint x0Src = (GLint)luaL_checknumber(L, 2);
		const GLint y0Src = (GLint)luaL_checknumber(L, 3);
		const GLint x1Src = (GLint)luaL_checknumber(L, 4);
		const GLint y1Src = (GLint)luaL_checknumber(L, 5);

		FBO* fboDst = (FBO*)luaL_checkudata(L, 6, "FBO");
		if (fboDst->id == 0) { return 0; }
		const GLint x0Dst = (GLint)luaL_checknumber(L, 7);
		const GLint y0Dst = (GLint)luaL_checknumber(L, 8);
		const GLint x1Dst = (GLint)luaL_checknumber(L, 9);
		const GLint y1Dst = (GLint)luaL_checknumber(L, 10);

		const GLbitfield mask = (GLbitfield)luaL_optint(L, 11, GL_COLOR_BUFFER_BIT);
		const GLenum filter = (GLenum)luaL_optint(L, 12, GL_NEAREST);

		GLint currentFBO;
		glGetIntegerv(GL_FRAMEBUFFER_BINDING_EXT, &currentFBO);
		
		glBindFramebufferEXT(GL_READ_FRAMEBUFFER_EXT, fboSrc->id);
		glBindFramebufferEXT(GL_DRAW_FRAMEBUFFER_EXT, fboDst->id);

		glBlitFramebufferEXT(x0Src, y0Src, x1Src, y1Src,
												 x0Dst, y0Dst, x1Dst, y1Dst,
												 mask, filter);

		glBindFramebufferEXT(GL_FRAMEBUFFER_EXT, currentFBO);
	}

	return 0;
}


/******************************************************************************/
/******************************************************************************/
=======
#include "StdAfx.h"
// LuaFBOs.cpp: implementation of the LuaFBOs class.
//
//////////////////////////////////////////////////////////////////////
#include <map>
using std::map;

#include "mmgr.h"

#include "LuaFBOs.h"

#include "LuaInclude.h"

#include "LuaHandle.h"
#include "LuaHashString.h"
#include "LuaUtils.h"

#include "LuaOpenGL.h"
#include "LuaRBOs.h"
#include "LuaTextures.h"

#include "LogOutput.h"


/******************************************************************************/
/******************************************************************************/

LuaFBOs::LuaFBOs()
{
}


LuaFBOs::~LuaFBOs()
{
	set<FBO*>::const_iterator it;
	for (it = fbos.begin(); it != fbos.end(); ++it) {
		const FBO* fbo = *it;
		glDeleteFramebuffersEXT(1, &fbo->id);
	}
}


/******************************************************************************/
/******************************************************************************/

bool LuaFBOs::PushEntries(lua_State* L)
{
	CreateMetatable(L);

#define REGISTER_LUA_CFUNC(x) \
	lua_pushstring(L, #x);      \
	lua_pushcfunction(L, x);    \
	lua_rawset(L, -3)

	REGISTER_LUA_CFUNC(CreateFBO);
	REGISTER_LUA_CFUNC(DeleteFBO);
	REGISTER_LUA_CFUNC(IsValidFBO);
	REGISTER_LUA_CFUNC(ActiveFBO);
	REGISTER_LUA_CFUNC(UnsafeSetFBO);
	if (GLEW_EXT_framebuffer_blit) {
		REGISTER_LUA_CFUNC(BlitFBO);
	}

	return true;
}


bool LuaFBOs::CreateMetatable(lua_State* L)
{
	luaL_newmetatable(L, "FBO");
	HSTR_PUSH_CFUNC(L, "__gc",        meta_gc);
	HSTR_PUSH_CFUNC(L, "__index",     meta_index);
	HSTR_PUSH_CFUNC(L, "__newindex",  meta_newindex);
	lua_pop(L, 1);
	return true;
}


/******************************************************************************/
/******************************************************************************/

inline void CheckDrawingEnabled(lua_State* L, const char* caller)
{
	if (!LuaOpenGL::IsDrawingEnabled()) {
		luaL_error(L, "%s(): OpenGL calls can only be used in Draw() "
		              "call-ins, or while creating display lists", caller);
	}
}


/******************************************************************************/
/******************************************************************************/

const LuaFBOs::FBO* LuaFBOs::GetLuaFBO(lua_State* L, int index)
{
	return (FBO*)LuaUtils::GetUserData(L, index, "FBO");
}


/******************************************************************************/
/******************************************************************************/

void LuaFBOs::FBO::Init(lua_State* L)
{
	id     = 0;
	target = GL_FRAMEBUFFER_EXT;
	luaRef = LUA_NOREF;
}


void LuaFBOs::FBO::Free(lua_State* L)
{
	if (luaRef == LUA_NOREF) {
		return;
	}
	luaL_unref(L, LUA_REGISTRYINDEX, luaRef);
	luaRef = LUA_NOREF;

	glDeleteFramebuffersEXT(1, &id);
	id = 0;

	CLuaHandle::GetActiveFBOs().fbos.erase(this);
}


/******************************************************************************/
/******************************************************************************/

int LuaFBOs::meta_gc(lua_State* L)
{
	FBO* fbo = (FBO*)luaL_checkudata(L, 1, "FBO");
	fbo->Free(L);
	return 0;
}


int LuaFBOs::meta_index(lua_State* L)
{
	const FBO* fbo = (FBO*)luaL_checkudata(L, 1, "FBO");
	if (fbo->luaRef == LUA_NOREF) {
		return 0;
	}

	// read the value from the ref table
	lua_rawgeti(L, LUA_REGISTRYINDEX, fbo->luaRef);
	lua_pushvalue(L, 2);
	lua_rawget(L, -2);

	return 1;
}


int LuaFBOs::meta_newindex(lua_State* L)
{
	FBO* fbo = (FBO*)luaL_checkudata(L, 1, "FBO");
	if (fbo->luaRef == LUA_NOREF) {
		return 0;
	}

	if (lua_israwstring(L, 2)) {
		const string key = lua_tostring(L, 2);
		const GLenum type = ParseAttachment(key);
		if (type != 0) {
			GLint currentFBO;
			glGetIntegerv(GL_FRAMEBUFFER_BINDING_EXT, &currentFBO);
			glBindFramebufferEXT(fbo->target, fbo->id);
			ApplyAttachment(L, 3, fbo, type);
			glBindFramebufferEXT(fbo->target, currentFBO);
		}
		else if (key == "drawbuffers") {
			GLint currentFBO;
			glGetIntegerv(GL_FRAMEBUFFER_BINDING_EXT, &currentFBO);
			glBindFramebufferEXT(fbo->target, fbo->id);
			ApplyDrawBuffers(L, 3);
			glBindFramebufferEXT(fbo->target, currentFBO);
		}
		else if (key == "readbuffer") {
			GLint currentFBO;
			glGetIntegerv(GL_FRAMEBUFFER_BINDING_EXT, &currentFBO);
			glBindFramebufferEXT(fbo->target, fbo->id);
			if (lua_isnumber(L, 3)) {
				const GLenum buffer = (GLenum)lua_tonumber(L, 3);
				glReadBuffer(buffer);
			}
			glBindFramebufferEXT(fbo->target, currentFBO);
		}
		else if (key == "target") {
			return 0;// fbo->target = (GLenum)luaL_checkint(L, 3);
		}
	}

	// set the key/value in the ref table
	lua_rawgeti(L, LUA_REGISTRYINDEX, fbo->luaRef);
	lua_pushvalue(L, 2);
	lua_pushvalue(L, 3);
	lua_rawset(L, -3);

	return 0;
}


/******************************************************************************/
/******************************************************************************/

static GLenum GetBindingEnum(GLenum target)
{
	switch (target) {
		case GL_FRAMEBUFFER_EXT:      { return GL_FRAMEBUFFER_BINDING_EXT;      }
		case GL_DRAW_FRAMEBUFFER_EXT: { return GL_DRAW_FRAMEBUFFER_BINDING_EXT; }
		case GL_READ_FRAMEBUFFER_EXT: { return GL_READ_FRAMEBUFFER_BINDING_EXT; }
		default: {
			return 0;
		}
	}
}


/******************************************************************************/
/******************************************************************************/

GLenum LuaFBOs::ParseAttachment(const string& name)
{
	static map<string, GLenum> attachMap;
	if (attachMap.empty()) {
		attachMap["depth"]   = GL_DEPTH_ATTACHMENT_EXT; 
		attachMap["stencil"] = GL_STENCIL_ATTACHMENT_EXT;
		attachMap["color0"]  = GL_COLOR_ATTACHMENT0_EXT;
		attachMap["color1"]  = GL_COLOR_ATTACHMENT1_EXT;
		attachMap["color2"]  = GL_COLOR_ATTACHMENT2_EXT;
		attachMap["color3"]  = GL_COLOR_ATTACHMENT3_EXT;
		attachMap["color4"]  = GL_COLOR_ATTACHMENT4_EXT;
		attachMap["color5"]  = GL_COLOR_ATTACHMENT5_EXT;
		attachMap["color6"]  = GL_COLOR_ATTACHMENT6_EXT;
		attachMap["color7"]  = GL_COLOR_ATTACHMENT7_EXT;
		attachMap["color8"]  = GL_COLOR_ATTACHMENT8_EXT;
		attachMap["color9"]  = GL_COLOR_ATTACHMENT9_EXT;
		attachMap["color10"] = GL_COLOR_ATTACHMENT10_EXT;
		attachMap["color11"] = GL_COLOR_ATTACHMENT11_EXT;
		attachMap["color12"] = GL_COLOR_ATTACHMENT12_EXT;
		attachMap["color13"] = GL_COLOR_ATTACHMENT13_EXT;
		attachMap["color14"] = GL_COLOR_ATTACHMENT14_EXT;
		attachMap["color15"] = GL_COLOR_ATTACHMENT15_EXT;
	}
	map<string, GLenum>::const_iterator it = attachMap.find(name);
	if (it != attachMap.end()) {
		return it->second;
	}
	return 0;
}


/******************************************************************************/
/******************************************************************************/

bool LuaFBOs::AttachObject(lua_State* L, int index,
		                       FBO* fbo, GLenum attachID,
		                       GLenum attachTarget, GLenum attachLevel)
{
	if (lua_isnil(L, index)) {
		// nil object
		glFramebufferTexture2DEXT(fbo->target, attachID,
		                          GL_TEXTURE_2D, 0, 0);
		glFramebufferRenderbufferEXT(fbo->target, attachID,
		                             GL_RENDERBUFFER_EXT, 0);
		return true;
	}
	else if (lua_israwstring(L, index)) {
		// custom texture
		const string texName = lua_tostring(L, index);
		LuaTextures& textures = CLuaHandle::GetActiveTextures();
		const LuaTextures::Texture* tex = textures.GetInfo(texName);
		if (tex == NULL) {
			return false;
		}
		if (attachTarget == 0) {
			attachTarget = tex->target;
		} 
		glFramebufferTexture2DEXT(fbo->target,
		                          attachID, attachTarget, tex->id, attachLevel);
		fbo->xsize = tex->xsize;
		fbo->ysize = tex->ysize;
		return true;
	}
	else {
		// render buffer object
		const LuaRBOs::RBO* rbo =
			(LuaRBOs::RBO*)LuaUtils::GetUserData(L, index, "RBO");
		if (rbo == NULL) {
			return false;
		}
		if (attachTarget == 0) {
			attachTarget = rbo->target;
		} 
		glFramebufferRenderbufferEXT(fbo->target,
		                             attachID, attachTarget, rbo->id);
		fbo->xsize = rbo->xsize;
		fbo->ysize = rbo->ysize;
		return true;
	}

	return false;
}


bool LuaFBOs::ApplyAttachment(lua_State* L, int index,
                              FBO* fbo, const GLenum attachID)
{
	if (attachID == 0) {
		return false;
	}

	if (!lua_istable(L, index)) {
		return AttachObject(L, index, fbo, attachID);
	}

	const int table = (index < 0) ? index : (lua_gettop(L) + index + 1);

	GLenum target = 0;
	GLint  level  = 0;

	lua_rawgeti(L, table, 2);
	if (lua_isnumber(L, -1)) { target = (GLenum)lua_tonumber(L, -1); }
	lua_pop(L, 1);

	lua_rawgeti(L, table, 3);
	if (lua_isnumber(L, -1)) { level = (GLint)lua_tonumber(L, -1); }
	lua_pop(L, 1);

	lua_rawgeti(L, table, 1);
	const bool success = AttachObject(L, -1, fbo, attachID, target, level);
	lua_pop(L, 1);

	return success;
}


bool LuaFBOs::ApplyDrawBuffers(lua_State* L, int index)
{
	if (lua_isnumber(L, index)) {
		const GLenum buffer = (GLenum)lua_tonumber(L, index);
		glDrawBuffer(buffer);
		return true;
	}
	else if (lua_istable(L, index) && GLEW_ARB_draw_buffers) {
		const int table = (index > 0) ? index : (lua_gettop(L) + index + 1);

		vector<GLenum> buffers;
		for (int i = 1; lua_checkgeti(L, table, i) != 0; lua_pop(L, 1), i++) {
			const GLenum buffer = (GLenum)luaL_checkint(L, -1);
			buffers.push_back(buffer);
		}

		GLenum* bufArray = new GLenum[buffers.size()];
		for (int d = 0; d < (int)buffers.size(); d++) {
			bufArray[d] = buffers[d];
		}

		glDrawBuffersARB(buffers.size(), bufArray);

		delete[] bufArray;

		return true;
	}
	return false;
}


/******************************************************************************/
/******************************************************************************/

int LuaFBOs::CreateFBO(lua_State* L)
{
	FBO fbo;
	fbo.Init(L);

	const int table = 1;
/*
	if (lua_istable(L, table)) {
		lua_getfield(L, table, "target");
		if (lua_isnumber(L, -1)) {
			fbo.target = (GLenum)lua_tonumber(L, -1);
		} else {
			lua_pop(L, 1);
		}
	}
*/
	const GLenum bindTarget = GetBindingEnum(fbo.target);
	if (bindTarget == 0) {
		return 0;
	}

	// maintain a lua table to hold RBO references
 	lua_newtable(L);
	fbo.luaRef = luaL_ref(L, LUA_REGISTRYINDEX);
	if (fbo.luaRef == LUA_NOREF) {
		return 0;
	}

	GLint currentFBO;
	glGetIntegerv(bindTarget, &currentFBO);

	glGenFramebuffersEXT(1, &fbo.id);
	glBindFramebufferEXT(fbo.target, fbo.id);


	FBO* fboPtr = (FBO*)lua_newuserdata(L, sizeof(FBO));
	*fboPtr = fbo;

	luaL_getmetatable(L, "FBO");
	lua_setmetatable(L, -2);

	// parse the initialization table
	if (lua_istable(L, table)) {
		for (lua_pushnil(L); lua_next(L, table) != 0; lua_pop(L, 1)) {
			if (lua_israwstring(L, -2)) {
				const string key = lua_tostring(L, -2);
				const GLenum type = ParseAttachment(key);
				if (type != 0) {
					ApplyAttachment(L, -1, fboPtr, type);
				}
				else if (key == "drawbuffers") {
					ApplyDrawBuffers(L, -1);
				}
			}
		}
	}

	// revert to the old fbo
	glBindFramebufferEXT(GL_FRAMEBUFFER_EXT, currentFBO);

	if (fboPtr->luaRef != LUA_NOREF) {
		CLuaHandle::GetActiveFBOs().fbos.insert(fboPtr);
	}

	return 1;
}


int LuaFBOs::DeleteFBO(lua_State* L)
{
	if (lua_isnil(L, 1)) {
		return 0;
	}
	FBO* fbo = (FBO*)luaL_checkudata(L, 1, "FBO");
	fbo->Free(L);
	return 0;
}


int LuaFBOs::IsValidFBO(lua_State* L)
{
	if (lua_isnil(L, 1) || !lua_isuserdata(L, 1)) {
		lua_pushboolean(L, false);
		return 1;
	}
	FBO* fbo = (FBO*)luaL_checkudata(L, 1, "FBO");
	if ((fbo->id == 0) || (fbo->luaRef == LUA_NOREF)) {
		lua_pushboolean(L, false);
		return 1;
	}

	const GLenum target = (GLenum)luaL_optint(L, 2, fbo->target);
	const GLenum bindTarget = GetBindingEnum(target);
	if (bindTarget == 0) {
		lua_pushboolean(L, false);
		return 1;
	}

	GLint currentFBO;
	glGetIntegerv(bindTarget, &currentFBO);
	glBindFramebufferEXT(target, fbo->id);
	const GLenum status = glCheckFramebufferStatusEXT(target);
	glBindFramebufferEXT(target, currentFBO);

	const bool valid = (status == GL_FRAMEBUFFER_COMPLETE_EXT);
	lua_pushboolean(L, valid);
	lua_pushnumber(L, status);
	return 2;
}


int LuaFBOs::ActiveFBO(lua_State* L)
{
	CheckDrawingEnabled(L, __FUNCTION__);
	
	FBO* fbo = (FBO*)luaL_checkudata(L, 1, "FBO");
	if (fbo->id == 0) {
		return 0;
	}

	int funcIndex = 2;

	// target and matrix manipulation options
	GLenum target = fbo->target;
	if (lua_israwnumber(L, funcIndex)) {
		target = (GLenum)lua_tonumber(L, funcIndex);
		funcIndex++;
	}
	bool identities = false;
	if (lua_isboolean(L, funcIndex)) {
		identities = lua_toboolean(L, funcIndex);
		funcIndex++;
	}
		
	if (!lua_isfunction(L, funcIndex)) {
		luaL_error(L, "Incorrect arguments to gl.ActiveFBO()");
	}
	const int args = lua_gettop(L);

	const GLenum bindTarget = GetBindingEnum(target);
	if (bindTarget == 0) {
		return 0;
	}

	glPushAttrib(GL_VIEWPORT_BIT);
	glViewport(0, 0, fbo->xsize, fbo->ysize);
	if (identities) {
		glMatrixMode(GL_PROJECTION); glPushMatrix(); glLoadIdentity();
		glMatrixMode(GL_MODELVIEW);  glPushMatrix(); glLoadIdentity();
	}
	GLint currentFBO;
	glGetIntegerv(bindTarget, &currentFBO);
	glBindFramebufferEXT(target, fbo->id);

	const int error = lua_pcall(L, (args - funcIndex), 0, 0);

	glBindFramebufferEXT(target, currentFBO);
	if (identities) {
		glMatrixMode(GL_PROJECTION); glPopMatrix();
		glMatrixMode(GL_MODELVIEW);  glPopMatrix();
	}
	glPopAttrib();

	if (error != 0) {
		logOutput.Print("gl.ActiveFBO: error(%i) = %s",
		                error, lua_tostring(L, -1));
		lua_error(L);
	}

	return 0;
}


int LuaFBOs::UnsafeSetFBO(lua_State* L)
{
	//CheckDrawingEnabled(L, __FUNCTION__);

	if (lua_isnil(L, 1)) {
		const GLenum target = (GLenum)luaL_optnumber(L, 2, GL_FRAMEBUFFER_EXT);
		glBindFramebufferEXT(target, 0);
		return 0;
	}
		
	FBO* fbo = (FBO*)luaL_checkudata(L, 1, "FBO");
	if (fbo->id == 0) {
		return 0;
	}
	const GLenum target = (GLenum)luaL_optnumber(L, 2, fbo->target);
	glBindFramebufferEXT(target, fbo->id);
	return 0;
}


/******************************************************************************/

int LuaFBOs::BlitFBO(lua_State* L)
{
	if (lua_israwnumber(L, 1)) {
		const GLint x0Src = (GLint)luaL_checknumber(L, 1);
		const GLint y0Src = (GLint)luaL_checknumber(L, 2);
		const GLint x1Src = (GLint)luaL_checknumber(L, 3);
		const GLint y1Src = (GLint)luaL_checknumber(L, 4);

		const GLint x0Dst = (GLint)luaL_checknumber(L, 5);
		const GLint y0Dst = (GLint)luaL_checknumber(L, 6);
		const GLint x1Dst = (GLint)luaL_checknumber(L, 7);
		const GLint y1Dst = (GLint)luaL_checknumber(L, 8);

		const GLbitfield mask = (GLbitfield)luaL_optint(L, 9, GL_COLOR_BUFFER_BIT);
		const GLenum filter = (GLenum)luaL_optint(L, 10, GL_NEAREST);

		glBlitFramebufferEXT(x0Src, y0Src, x1Src, y1Src,
												 x0Dst, y0Dst, x1Dst, y1Dst,
												 mask, filter);
	}
	else {
		FBO* fboSrc = (FBO*)luaL_checkudata(L, 1, "FBO");
		if (fboSrc->id == 0) { return 0; }
		const GLint x0Src = (GLint)luaL_checknumber(L, 2);
		const GLint y0Src = (GLint)luaL_checknumber(L, 3);
		const GLint x1Src = (GLint)luaL_checknumber(L, 4);
		const GLint y1Src = (GLint)luaL_checknumber(L, 5);

		FBO* fboDst = (FBO*)luaL_checkudata(L, 6, "FBO");
		if (fboDst->id == 0) { return 0; }
		const GLint x0Dst = (GLint)luaL_checknumber(L, 7);
		const GLint y0Dst = (GLint)luaL_checknumber(L, 8);
		const GLint x1Dst = (GLint)luaL_checknumber(L, 9);
		const GLint y1Dst = (GLint)luaL_checknumber(L, 10);

		const GLbitfield mask = (GLbitfield)luaL_optint(L, 11, GL_COLOR_BUFFER_BIT);
		const GLenum filter = (GLenum)luaL_optint(L, 12, GL_NEAREST);

		GLint currentFBO;
		glGetIntegerv(GL_FRAMEBUFFER_BINDING_EXT, &currentFBO);
		
		glBindFramebufferEXT(GL_READ_FRAMEBUFFER_EXT, fboSrc->id);
		glBindFramebufferEXT(GL_DRAW_FRAMEBUFFER_EXT, fboDst->id);

		glBlitFramebufferEXT(x0Src, y0Src, x1Src, y1Src,
												 x0Dst, y0Dst, x1Dst, y1Dst,
												 mask, filter);

		glBindFramebufferEXT(GL_FRAMEBUFFER_EXT, currentFBO);
	}

	return 0;
}


/******************************************************************************/
/******************************************************************************/
>>>>>>> 47f49b14
<|MERGE_RESOLUTION|>--- conflicted
+++ resolved
@@ -1,4 +1,3 @@
-<<<<<<< HEAD
 #include "StdAfx.h"
 // LuaFBOs.cpp: implementation of the LuaFBOs class.
 //
@@ -620,628 +619,4 @@
 
 
 /******************************************************************************/
-/******************************************************************************/
-=======
-#include "StdAfx.h"
-// LuaFBOs.cpp: implementation of the LuaFBOs class.
-//
-//////////////////////////////////////////////////////////////////////
-#include <map>
-using std::map;
-
-#include "mmgr.h"
-
-#include "LuaFBOs.h"
-
-#include "LuaInclude.h"
-
-#include "LuaHandle.h"
-#include "LuaHashString.h"
-#include "LuaUtils.h"
-
-#include "LuaOpenGL.h"
-#include "LuaRBOs.h"
-#include "LuaTextures.h"
-
-#include "LogOutput.h"
-
-
-/******************************************************************************/
-/******************************************************************************/
-
-LuaFBOs::LuaFBOs()
-{
-}
-
-
-LuaFBOs::~LuaFBOs()
-{
-	set<FBO*>::const_iterator it;
-	for (it = fbos.begin(); it != fbos.end(); ++it) {
-		const FBO* fbo = *it;
-		glDeleteFramebuffersEXT(1, &fbo->id);
-	}
-}
-
-
-/******************************************************************************/
-/******************************************************************************/
-
-bool LuaFBOs::PushEntries(lua_State* L)
-{
-	CreateMetatable(L);
-
-#define REGISTER_LUA_CFUNC(x) \
-	lua_pushstring(L, #x);      \
-	lua_pushcfunction(L, x);    \
-	lua_rawset(L, -3)
-
-	REGISTER_LUA_CFUNC(CreateFBO);
-	REGISTER_LUA_CFUNC(DeleteFBO);
-	REGISTER_LUA_CFUNC(IsValidFBO);
-	REGISTER_LUA_CFUNC(ActiveFBO);
-	REGISTER_LUA_CFUNC(UnsafeSetFBO);
-	if (GLEW_EXT_framebuffer_blit) {
-		REGISTER_LUA_CFUNC(BlitFBO);
-	}
-
-	return true;
-}
-
-
-bool LuaFBOs::CreateMetatable(lua_State* L)
-{
-	luaL_newmetatable(L, "FBO");
-	HSTR_PUSH_CFUNC(L, "__gc",        meta_gc);
-	HSTR_PUSH_CFUNC(L, "__index",     meta_index);
-	HSTR_PUSH_CFUNC(L, "__newindex",  meta_newindex);
-	lua_pop(L, 1);
-	return true;
-}
-
-
-/******************************************************************************/
-/******************************************************************************/
-
-inline void CheckDrawingEnabled(lua_State* L, const char* caller)
-{
-	if (!LuaOpenGL::IsDrawingEnabled()) {
-		luaL_error(L, "%s(): OpenGL calls can only be used in Draw() "
-		              "call-ins, or while creating display lists", caller);
-	}
-}
-
-
-/******************************************************************************/
-/******************************************************************************/
-
-const LuaFBOs::FBO* LuaFBOs::GetLuaFBO(lua_State* L, int index)
-{
-	return (FBO*)LuaUtils::GetUserData(L, index, "FBO");
-}
-
-
-/******************************************************************************/
-/******************************************************************************/
-
-void LuaFBOs::FBO::Init(lua_State* L)
-{
-	id     = 0;
-	target = GL_FRAMEBUFFER_EXT;
-	luaRef = LUA_NOREF;
-}
-
-
-void LuaFBOs::FBO::Free(lua_State* L)
-{
-	if (luaRef == LUA_NOREF) {
-		return;
-	}
-	luaL_unref(L, LUA_REGISTRYINDEX, luaRef);
-	luaRef = LUA_NOREF;
-
-	glDeleteFramebuffersEXT(1, &id);
-	id = 0;
-
-	CLuaHandle::GetActiveFBOs().fbos.erase(this);
-}
-
-
-/******************************************************************************/
-/******************************************************************************/
-
-int LuaFBOs::meta_gc(lua_State* L)
-{
-	FBO* fbo = (FBO*)luaL_checkudata(L, 1, "FBO");
-	fbo->Free(L);
-	return 0;
-}
-
-
-int LuaFBOs::meta_index(lua_State* L)
-{
-	const FBO* fbo = (FBO*)luaL_checkudata(L, 1, "FBO");
-	if (fbo->luaRef == LUA_NOREF) {
-		return 0;
-	}
-
-	// read the value from the ref table
-	lua_rawgeti(L, LUA_REGISTRYINDEX, fbo->luaRef);
-	lua_pushvalue(L, 2);
-	lua_rawget(L, -2);
-
-	return 1;
-}
-
-
-int LuaFBOs::meta_newindex(lua_State* L)
-{
-	FBO* fbo = (FBO*)luaL_checkudata(L, 1, "FBO");
-	if (fbo->luaRef == LUA_NOREF) {
-		return 0;
-	}
-
-	if (lua_israwstring(L, 2)) {
-		const string key = lua_tostring(L, 2);
-		const GLenum type = ParseAttachment(key);
-		if (type != 0) {
-			GLint currentFBO;
-			glGetIntegerv(GL_FRAMEBUFFER_BINDING_EXT, &currentFBO);
-			glBindFramebufferEXT(fbo->target, fbo->id);
-			ApplyAttachment(L, 3, fbo, type);
-			glBindFramebufferEXT(fbo->target, currentFBO);
-		}
-		else if (key == "drawbuffers") {
-			GLint currentFBO;
-			glGetIntegerv(GL_FRAMEBUFFER_BINDING_EXT, &currentFBO);
-			glBindFramebufferEXT(fbo->target, fbo->id);
-			ApplyDrawBuffers(L, 3);
-			glBindFramebufferEXT(fbo->target, currentFBO);
-		}
-		else if (key == "readbuffer") {
-			GLint currentFBO;
-			glGetIntegerv(GL_FRAMEBUFFER_BINDING_EXT, &currentFBO);
-			glBindFramebufferEXT(fbo->target, fbo->id);
-			if (lua_isnumber(L, 3)) {
-				const GLenum buffer = (GLenum)lua_tonumber(L, 3);
-				glReadBuffer(buffer);
-			}
-			glBindFramebufferEXT(fbo->target, currentFBO);
-		}
-		else if (key == "target") {
-			return 0;// fbo->target = (GLenum)luaL_checkint(L, 3);
-		}
-	}
-
-	// set the key/value in the ref table
-	lua_rawgeti(L, LUA_REGISTRYINDEX, fbo->luaRef);
-	lua_pushvalue(L, 2);
-	lua_pushvalue(L, 3);
-	lua_rawset(L, -3);
-
-	return 0;
-}
-
-
-/******************************************************************************/
-/******************************************************************************/
-
-static GLenum GetBindingEnum(GLenum target)
-{
-	switch (target) {
-		case GL_FRAMEBUFFER_EXT:      { return GL_FRAMEBUFFER_BINDING_EXT;      }
-		case GL_DRAW_FRAMEBUFFER_EXT: { return GL_DRAW_FRAMEBUFFER_BINDING_EXT; }
-		case GL_READ_FRAMEBUFFER_EXT: { return GL_READ_FRAMEBUFFER_BINDING_EXT; }
-		default: {
-			return 0;
-		}
-	}
-}
-
-
-/******************************************************************************/
-/******************************************************************************/
-
-GLenum LuaFBOs::ParseAttachment(const string& name)
-{
-	static map<string, GLenum> attachMap;
-	if (attachMap.empty()) {
-		attachMap["depth"]   = GL_DEPTH_ATTACHMENT_EXT; 
-		attachMap["stencil"] = GL_STENCIL_ATTACHMENT_EXT;
-		attachMap["color0"]  = GL_COLOR_ATTACHMENT0_EXT;
-		attachMap["color1"]  = GL_COLOR_ATTACHMENT1_EXT;
-		attachMap["color2"]  = GL_COLOR_ATTACHMENT2_EXT;
-		attachMap["color3"]  = GL_COLOR_ATTACHMENT3_EXT;
-		attachMap["color4"]  = GL_COLOR_ATTACHMENT4_EXT;
-		attachMap["color5"]  = GL_COLOR_ATTACHMENT5_EXT;
-		attachMap["color6"]  = GL_COLOR_ATTACHMENT6_EXT;
-		attachMap["color7"]  = GL_COLOR_ATTACHMENT7_EXT;
-		attachMap["color8"]  = GL_COLOR_ATTACHMENT8_EXT;
-		attachMap["color9"]  = GL_COLOR_ATTACHMENT9_EXT;
-		attachMap["color10"] = GL_COLOR_ATTACHMENT10_EXT;
-		attachMap["color11"] = GL_COLOR_ATTACHMENT11_EXT;
-		attachMap["color12"] = GL_COLOR_ATTACHMENT12_EXT;
-		attachMap["color13"] = GL_COLOR_ATTACHMENT13_EXT;
-		attachMap["color14"] = GL_COLOR_ATTACHMENT14_EXT;
-		attachMap["color15"] = GL_COLOR_ATTACHMENT15_EXT;
-	}
-	map<string, GLenum>::const_iterator it = attachMap.find(name);
-	if (it != attachMap.end()) {
-		return it->second;
-	}
-	return 0;
-}
-
-
-/******************************************************************************/
-/******************************************************************************/
-
-bool LuaFBOs::AttachObject(lua_State* L, int index,
-		                       FBO* fbo, GLenum attachID,
-		                       GLenum attachTarget, GLenum attachLevel)
-{
-	if (lua_isnil(L, index)) {
-		// nil object
-		glFramebufferTexture2DEXT(fbo->target, attachID,
-		                          GL_TEXTURE_2D, 0, 0);
-		glFramebufferRenderbufferEXT(fbo->target, attachID,
-		                             GL_RENDERBUFFER_EXT, 0);
-		return true;
-	}
-	else if (lua_israwstring(L, index)) {
-		// custom texture
-		const string texName = lua_tostring(L, index);
-		LuaTextures& textures = CLuaHandle::GetActiveTextures();
-		const LuaTextures::Texture* tex = textures.GetInfo(texName);
-		if (tex == NULL) {
-			return false;
-		}
-		if (attachTarget == 0) {
-			attachTarget = tex->target;
-		} 
-		glFramebufferTexture2DEXT(fbo->target,
-		                          attachID, attachTarget, tex->id, attachLevel);
-		fbo->xsize = tex->xsize;
-		fbo->ysize = tex->ysize;
-		return true;
-	}
-	else {
-		// render buffer object
-		const LuaRBOs::RBO* rbo =
-			(LuaRBOs::RBO*)LuaUtils::GetUserData(L, index, "RBO");
-		if (rbo == NULL) {
-			return false;
-		}
-		if (attachTarget == 0) {
-			attachTarget = rbo->target;
-		} 
-		glFramebufferRenderbufferEXT(fbo->target,
-		                             attachID, attachTarget, rbo->id);
-		fbo->xsize = rbo->xsize;
-		fbo->ysize = rbo->ysize;
-		return true;
-	}
-
-	return false;
-}
-
-
-bool LuaFBOs::ApplyAttachment(lua_State* L, int index,
-                              FBO* fbo, const GLenum attachID)
-{
-	if (attachID == 0) {
-		return false;
-	}
-
-	if (!lua_istable(L, index)) {
-		return AttachObject(L, index, fbo, attachID);
-	}
-
-	const int table = (index < 0) ? index : (lua_gettop(L) + index + 1);
-
-	GLenum target = 0;
-	GLint  level  = 0;
-
-	lua_rawgeti(L, table, 2);
-	if (lua_isnumber(L, -1)) { target = (GLenum)lua_tonumber(L, -1); }
-	lua_pop(L, 1);
-
-	lua_rawgeti(L, table, 3);
-	if (lua_isnumber(L, -1)) { level = (GLint)lua_tonumber(L, -1); }
-	lua_pop(L, 1);
-
-	lua_rawgeti(L, table, 1);
-	const bool success = AttachObject(L, -1, fbo, attachID, target, level);
-	lua_pop(L, 1);
-
-	return success;
-}
-
-
-bool LuaFBOs::ApplyDrawBuffers(lua_State* L, int index)
-{
-	if (lua_isnumber(L, index)) {
-		const GLenum buffer = (GLenum)lua_tonumber(L, index);
-		glDrawBuffer(buffer);
-		return true;
-	}
-	else if (lua_istable(L, index) && GLEW_ARB_draw_buffers) {
-		const int table = (index > 0) ? index : (lua_gettop(L) + index + 1);
-
-		vector<GLenum> buffers;
-		for (int i = 1; lua_checkgeti(L, table, i) != 0; lua_pop(L, 1), i++) {
-			const GLenum buffer = (GLenum)luaL_checkint(L, -1);
-			buffers.push_back(buffer);
-		}
-
-		GLenum* bufArray = new GLenum[buffers.size()];
-		for (int d = 0; d < (int)buffers.size(); d++) {
-			bufArray[d] = buffers[d];
-		}
-
-		glDrawBuffersARB(buffers.size(), bufArray);
-
-		delete[] bufArray;
-
-		return true;
-	}
-	return false;
-}
-
-
-/******************************************************************************/
-/******************************************************************************/
-
-int LuaFBOs::CreateFBO(lua_State* L)
-{
-	FBO fbo;
-	fbo.Init(L);
-
-	const int table = 1;
-/*
-	if (lua_istable(L, table)) {
-		lua_getfield(L, table, "target");
-		if (lua_isnumber(L, -1)) {
-			fbo.target = (GLenum)lua_tonumber(L, -1);
-		} else {
-			lua_pop(L, 1);
-		}
-	}
-*/
-	const GLenum bindTarget = GetBindingEnum(fbo.target);
-	if (bindTarget == 0) {
-		return 0;
-	}
-
-	// maintain a lua table to hold RBO references
- 	lua_newtable(L);
-	fbo.luaRef = luaL_ref(L, LUA_REGISTRYINDEX);
-	if (fbo.luaRef == LUA_NOREF) {
-		return 0;
-	}
-
-	GLint currentFBO;
-	glGetIntegerv(bindTarget, &currentFBO);
-
-	glGenFramebuffersEXT(1, &fbo.id);
-	glBindFramebufferEXT(fbo.target, fbo.id);
-
-
-	FBO* fboPtr = (FBO*)lua_newuserdata(L, sizeof(FBO));
-	*fboPtr = fbo;
-
-	luaL_getmetatable(L, "FBO");
-	lua_setmetatable(L, -2);
-
-	// parse the initialization table
-	if (lua_istable(L, table)) {
-		for (lua_pushnil(L); lua_next(L, table) != 0; lua_pop(L, 1)) {
-			if (lua_israwstring(L, -2)) {
-				const string key = lua_tostring(L, -2);
-				const GLenum type = ParseAttachment(key);
-				if (type != 0) {
-					ApplyAttachment(L, -1, fboPtr, type);
-				}
-				else if (key == "drawbuffers") {
-					ApplyDrawBuffers(L, -1);
-				}
-			}
-		}
-	}
-
-	// revert to the old fbo
-	glBindFramebufferEXT(GL_FRAMEBUFFER_EXT, currentFBO);
-
-	if (fboPtr->luaRef != LUA_NOREF) {
-		CLuaHandle::GetActiveFBOs().fbos.insert(fboPtr);
-	}
-
-	return 1;
-}
-
-
-int LuaFBOs::DeleteFBO(lua_State* L)
-{
-	if (lua_isnil(L, 1)) {
-		return 0;
-	}
-	FBO* fbo = (FBO*)luaL_checkudata(L, 1, "FBO");
-	fbo->Free(L);
-	return 0;
-}
-
-
-int LuaFBOs::IsValidFBO(lua_State* L)
-{
-	if (lua_isnil(L, 1) || !lua_isuserdata(L, 1)) {
-		lua_pushboolean(L, false);
-		return 1;
-	}
-	FBO* fbo = (FBO*)luaL_checkudata(L, 1, "FBO");
-	if ((fbo->id == 0) || (fbo->luaRef == LUA_NOREF)) {
-		lua_pushboolean(L, false);
-		return 1;
-	}
-
-	const GLenum target = (GLenum)luaL_optint(L, 2, fbo->target);
-	const GLenum bindTarget = GetBindingEnum(target);
-	if (bindTarget == 0) {
-		lua_pushboolean(L, false);
-		return 1;
-	}
-
-	GLint currentFBO;
-	glGetIntegerv(bindTarget, &currentFBO);
-	glBindFramebufferEXT(target, fbo->id);
-	const GLenum status = glCheckFramebufferStatusEXT(target);
-	glBindFramebufferEXT(target, currentFBO);
-
-	const bool valid = (status == GL_FRAMEBUFFER_COMPLETE_EXT);
-	lua_pushboolean(L, valid);
-	lua_pushnumber(L, status);
-	return 2;
-}
-
-
-int LuaFBOs::ActiveFBO(lua_State* L)
-{
-	CheckDrawingEnabled(L, __FUNCTION__);
-	
-	FBO* fbo = (FBO*)luaL_checkudata(L, 1, "FBO");
-	if (fbo->id == 0) {
-		return 0;
-	}
-
-	int funcIndex = 2;
-
-	// target and matrix manipulation options
-	GLenum target = fbo->target;
-	if (lua_israwnumber(L, funcIndex)) {
-		target = (GLenum)lua_tonumber(L, funcIndex);
-		funcIndex++;
-	}
-	bool identities = false;
-	if (lua_isboolean(L, funcIndex)) {
-		identities = lua_toboolean(L, funcIndex);
-		funcIndex++;
-	}
-		
-	if (!lua_isfunction(L, funcIndex)) {
-		luaL_error(L, "Incorrect arguments to gl.ActiveFBO()");
-	}
-	const int args = lua_gettop(L);
-
-	const GLenum bindTarget = GetBindingEnum(target);
-	if (bindTarget == 0) {
-		return 0;
-	}
-
-	glPushAttrib(GL_VIEWPORT_BIT);
-	glViewport(0, 0, fbo->xsize, fbo->ysize);
-	if (identities) {
-		glMatrixMode(GL_PROJECTION); glPushMatrix(); glLoadIdentity();
-		glMatrixMode(GL_MODELVIEW);  glPushMatrix(); glLoadIdentity();
-	}
-	GLint currentFBO;
-	glGetIntegerv(bindTarget, &currentFBO);
-	glBindFramebufferEXT(target, fbo->id);
-
-	const int error = lua_pcall(L, (args - funcIndex), 0, 0);
-
-	glBindFramebufferEXT(target, currentFBO);
-	if (identities) {
-		glMatrixMode(GL_PROJECTION); glPopMatrix();
-		glMatrixMode(GL_MODELVIEW);  glPopMatrix();
-	}
-	glPopAttrib();
-
-	if (error != 0) {
-		logOutput.Print("gl.ActiveFBO: error(%i) = %s",
-		                error, lua_tostring(L, -1));
-		lua_error(L);
-	}
-
-	return 0;
-}
-
-
-int LuaFBOs::UnsafeSetFBO(lua_State* L)
-{
-	//CheckDrawingEnabled(L, __FUNCTION__);
-
-	if (lua_isnil(L, 1)) {
-		const GLenum target = (GLenum)luaL_optnumber(L, 2, GL_FRAMEBUFFER_EXT);
-		glBindFramebufferEXT(target, 0);
-		return 0;
-	}
-		
-	FBO* fbo = (FBO*)luaL_checkudata(L, 1, "FBO");
-	if (fbo->id == 0) {
-		return 0;
-	}
-	const GLenum target = (GLenum)luaL_optnumber(L, 2, fbo->target);
-	glBindFramebufferEXT(target, fbo->id);
-	return 0;
-}
-
-
-/******************************************************************************/
-
-int LuaFBOs::BlitFBO(lua_State* L)
-{
-	if (lua_israwnumber(L, 1)) {
-		const GLint x0Src = (GLint)luaL_checknumber(L, 1);
-		const GLint y0Src = (GLint)luaL_checknumber(L, 2);
-		const GLint x1Src = (GLint)luaL_checknumber(L, 3);
-		const GLint y1Src = (GLint)luaL_checknumber(L, 4);
-
-		const GLint x0Dst = (GLint)luaL_checknumber(L, 5);
-		const GLint y0Dst = (GLint)luaL_checknumber(L, 6);
-		const GLint x1Dst = (GLint)luaL_checknumber(L, 7);
-		const GLint y1Dst = (GLint)luaL_checknumber(L, 8);
-
-		const GLbitfield mask = (GLbitfield)luaL_optint(L, 9, GL_COLOR_BUFFER_BIT);
-		const GLenum filter = (GLenum)luaL_optint(L, 10, GL_NEAREST);
-
-		glBlitFramebufferEXT(x0Src, y0Src, x1Src, y1Src,
-												 x0Dst, y0Dst, x1Dst, y1Dst,
-												 mask, filter);
-	}
-	else {
-		FBO* fboSrc = (FBO*)luaL_checkudata(L, 1, "FBO");
-		if (fboSrc->id == 0) { return 0; }
-		const GLint x0Src = (GLint)luaL_checknumber(L, 2);
-		const GLint y0Src = (GLint)luaL_checknumber(L, 3);
-		const GLint x1Src = (GLint)luaL_checknumber(L, 4);
-		const GLint y1Src = (GLint)luaL_checknumber(L, 5);
-
-		FBO* fboDst = (FBO*)luaL_checkudata(L, 6, "FBO");
-		if (fboDst->id == 0) { return 0; }
-		const GLint x0Dst = (GLint)luaL_checknumber(L, 7);
-		const GLint y0Dst = (GLint)luaL_checknumber(L, 8);
-		const GLint x1Dst = (GLint)luaL_checknumber(L, 9);
-		const GLint y1Dst = (GLint)luaL_checknumber(L, 10);
-
-		const GLbitfield mask = (GLbitfield)luaL_optint(L, 11, GL_COLOR_BUFFER_BIT);
-		const GLenum filter = (GLenum)luaL_optint(L, 12, GL_NEAREST);
-
-		GLint currentFBO;
-		glGetIntegerv(GL_FRAMEBUFFER_BINDING_EXT, &currentFBO);
-		
-		glBindFramebufferEXT(GL_READ_FRAMEBUFFER_EXT, fboSrc->id);
-		glBindFramebufferEXT(GL_DRAW_FRAMEBUFFER_EXT, fboDst->id);
-
-		glBlitFramebufferEXT(x0Src, y0Src, x1Src, y1Src,
-												 x0Dst, y0Dst, x1Dst, y1Dst,
-												 mask, filter);
-
-		glBindFramebufferEXT(GL_FRAMEBUFFER_EXT, currentFBO);
-	}
-
-	return 0;
-}
-
-
-/******************************************************************************/
-/******************************************************************************/
->>>>>>> 47f49b14
+/******************************************************************************/