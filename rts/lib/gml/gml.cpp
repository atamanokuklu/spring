// GML - OpenGL Multithreading Library
// for Spring http://springrts.com
// Author: Mattias "zerver" Radeskog
// (C) Ware Zerver Tech. http://zerver.net
// Ware Zerver Tech. licenses this library
// to be used, distributed and modified
// freely for any purpose, as long as
// this notice remains unchanged

// GML works by "patching" all OpenGL calls. It is injected via a #include "gml.h" statement located in myGL.h.
// All files that need GL should therefore include myGL.h. INCLUDING gl.h, glu.h, glext.h ... IS FORBIDDEN.
// When a client thread (gmlThreadNumber > 2) executes a GL call, it is redirected into a queue.
// The server thread (gmlThreadNumber = 0) will then consume GL calls from the queues of each thread.
// When the server thread makes a GL call, it calls directly into OpenGL of course.
// The game load thread (gmlThreadNumber = 1) can also make GL calls.
// The sim thread (gmlThreadNumber = 2) is allowed to make GL calls only if gmlShareLists is enabled.

// Since a single server thread makes all GL calls, there is no point in multithreading code that contains
// lots of GL calls but almost no CPU intensive calculations. Also, there is no point in multithreading
// functions that take very short execution time to complete. The overhead of starting and managing the threads
// will defeat any possible performance benefit.

// Certain calls need synchronization. For example, all glGet*** functions return a value that must
// be available to the thread immediately. The client thread works around this by requesting the
// server to run in synced mode. This means the client will halt and ask the server to begin consuming
// GL calls from its queue until it reaches the sync point containing the GL call that returns the value.
// Running synced is expensive performance wise, so glGet*** etc should be avoided at all cost in threaded code.

// Instructions for adding new GL functions to GML:
// 1. add the   GML_MAKEFUN***(Function, ...)   statement to the long list of declarations at the end of gmlfun.h
// 2. add the corresponding   GML_MAKEHANDLER***(Function)   statment to the QueueHandler function below
// 3. add   #undef glFunction   to the list in the upper half of gmldef.h
// 4. add   #define glFunction gmlFunction   to the list in the lower half of gmldef.h
// Please note: Some functions may require more advanced coding to implement
// If a function is not yet supported by GML, a compile error pointing to 'GML_FUNCTION_NOT_IMPLEMENTED' will occur

bool gmlEnabled = true;

#ifdef USE_GML

#include <GL/glew.h>
#include "gmlcls.h"
#include "gmlque.h"

#include "Game/UI/KeyBindings.h"
#include "Lua/LuaConfig.h"
#include "System/Log/ILog.h"
#include "System/Platform/Threading.h"


const char *gmlProfMutex = "lua";
unsigned gmlLockTime = 0;

int gmlProcNumLoop = 25;
int gmlProcInterval = 8;
bool gmlShareLists = true;
int gmlMaxServerThreadNum = GML_SIM_THREAD_NUM;
int gmlMaxShareThreadNum = GML_MAX_NUM_THREADS;
int gmlNoGLThreadNum = GML_NO_THREAD_NUM;
volatile bool gmlMultiThreadSim = true;
volatile bool gmlStartSim = false;
volatile bool gmlKeepRunning = false;
<<<<<<< HEAD
volatile bool gmlMutexLockWait = false;
=======
bool gmlServerActive = false;
>>>>>>> 09a15cde

#define EXEC_RUN (BYTE *)NULL
#define EXEC_SYNC (BYTE *)-1
#define EXEC_RES (BYTE *)-2

// TLS (thread local storage) thread identifier
#if GML_ENABLE
#	ifdef _MSC_VER
#		if !GML_MSC_TLS_OPT
__declspec(thread) int gmlThreadNumber=0;
#		endif
#	else
#		if !GML_GCC_TLS_FIX && !GML_USE_SPEEDY_TLS
__thread int gmlThreadNumber=0;
#		endif
#	endif
#else
int gmlThreadNumber=0;
#endif

int gmlThreadCountOverride=0; // number of threads to use (can be manually overridden here)
int gmlThreadCount=0; // number of threads to use
int gmlItemsConsumed=0;

int gmlNextTickUpdate=0;
unsigned gmlCurrentTicks;
bool gmlCheckCallChain=false;
int gmlCallChainWarning=0;
int ThreadCountReductionForMultiCore() { return ((Threading::GetPhysicalCores() >= 6) ? (int)(Threading::GetAvailableCores() / Threading::GetPhysicalCores()) : 0); }

std::set<Threading::NativeThreadId> threadnums;

// gmlCPUCount returns the number of CPU cores
// it was taken from the latest version of boost
// boost::thread::hardware_concurrency()
#ifdef _WIN32
#	include <windows.h>
#else
#	ifdef __linux__
#		include <sys/sysinfo.h>
#	elif defined(__APPLE__) || defined(__FreeBSD__)
#		include <sys/types.h>
#		include <sys/sysctl.h>
#	elif defined(__sun)
#		include <unistd.h>
#	endif
#endif
unsigned gmlCPUCount() {
#ifdef _WIN32
	SYSTEM_INFO info={0};
	GetSystemInfo(&info);
	return info.dwNumberOfProcessors;
#else
#	if defined(PTW32_VERSION) || defined(__hpux)
	return pthread_num_processors_np();
#	elif defined(__linux__)
	return get_nprocs();
#	elif defined(__APPLE__) || defined(__FreeBSD__)
	int count;
	size_t size=sizeof(count);
	return sysctlbyname("hw.ncpu",&count,&size,NULL,0)?0:count;
#	elif defined(__sun)
	int const count=sysconf(_SC_NPROCESSORS_ONLN);
	return (count>0)?count:0;
#	else
	return 0;
#	endif
#endif
}

#define GML_NOP 0
const char *gmlFunctionNames[512];
inline int gmlResetNames() {
    for(int i=0; i<512; ++i)
        gmlFunctionNames[i]="";
    return 0;
}
int gmlNamesDummy=gmlResetNames();

// cache maps for gmlInit
std::map<GLenum,GLint> gmlGetIntegervCache;
std::map<GLenum,GLfloat> gmlGetFloatvCache;
std::map<GLenum,std::string> gmlGetStringCache;

// params to be cached by gmlInit
GLenum gmlIntParams[]={GL_MAX_TEXTURE_SIZE,GL_MAX_TEXTURE_UNITS,GL_MAX_TEXTURE_IMAGE_UNITS_ARB,GL_MAX_TEXTURE_COORDS_ARB,GL_MAX_TEXTURE_UNITS_ARB,GL_UNPACK_ALIGNMENT};
GLenum gmlFloatParams[]={GL_MAX_TEXTURE_MAX_ANISOTROPY_EXT};
GLenum gmlStringParams[]={GL_VERSION,GL_VENDOR,GL_RENDERER,GL_EXTENSIONS};

// gmlInit caches certain glGet return values to
// reduce the need for synced queue execution
BOOL_ gmlInited=FALSE;
void gmlInit() {
	if(gmlInited)
		return;
	for(int i=0; i<sizeof(gmlIntParams)/sizeof(GLenum); ++i) {
		GLint gi;
		glGetIntegerv(gmlIntParams[i],&gi);
		gmlGetIntegervCache[gmlIntParams[i]]=gi;
	}
	for(int i=0; i<sizeof(gmlFloatParams)/sizeof(GLenum); ++i) {
		GLfloat fi;
		glGetFloatv(gmlFloatParams[i],&fi);
		gmlGetFloatvCache[gmlFloatParams[i]]=fi;
	}
	for(int i=0; i<sizeof(gmlStringParams)/sizeof(GLenum); ++i) {
		const char* pstring = (const char*) glGetString(gmlStringParams[i]);
		const std::string si = (pstring != NULL)? pstring: "[NULL]";
		gmlGetStringCache[gmlStringParams[i]] = si;
	}
	gmlInited=TRUE;
}

EXTERN inline GLhandleARB glCreateShader_VERTEX() {
	return glCreateShader(GL_VERTEX_SHADER);
}
EXTERN inline GLhandleARB glCreateShader_FRAGMENT() {
	return glCreateShader(GL_FRAGMENT_SHADER);
}
EXTERN inline GLhandleARB glCreateShader_GEOMETRY_EXT() {
	return glCreateShader(GL_GEOMETRY_SHADER_EXT);
}
EXTERN inline GLhandleARB glCreateShaderObjectARB_VERTEX() {
	return glCreateShaderObjectARB(GL_VERTEX_SHADER_ARB);
}
EXTERN inline GLhandleARB glCreateShaderObjectARB_FRAGMENT() {
	return glCreateShaderObjectARB(GL_FRAGMENT_SHADER_ARB);
}
EXTERN inline GLhandleARB glCreateShaderObjectARB_GEOMETRY_EXT() {
	return glCreateShaderObjectARB(GL_GEOMETRY_SHADER_EXT);
}
gmlQueue gmlQueues[GML_MAX_NUM_THREADS];

gmlSingleItemServer<GLhandleARB, GLhandleARB (*)(void)> gmlShaderServer_VERTEX(&glCreateShader_VERTEX, 2, 0);
gmlSingleItemServer<GLhandleARB, GLhandleARB (*)(void)> gmlShaderServer_FRAGMENT(&glCreateShader_FRAGMENT, 2, 0);
gmlSingleItemServer<GLhandleARB, GLhandleARB (*)(void)> gmlShaderServer_GEOMETRY_EXT(&glCreateShader_GEOMETRY_EXT, 2, 0);
gmlSingleItemServer<GLhandleARB, GLhandleARB (*)(void)> gmlShaderObjectARBServer_VERTEX(&glCreateShaderObjectARB_VERTEX, 2, 0);
gmlSingleItemServer<GLhandleARB, GLhandleARB (*)(void)> gmlShaderObjectARBServer_FRAGMENT(&glCreateShaderObjectARB_FRAGMENT, 2, 0);
gmlSingleItemServer<GLhandleARB, GLhandleARB (*)(void)> gmlShaderObjectARBServer_GEOMETRY_EXT(&glCreateShaderObjectARB_GEOMETRY_EXT, 2, 0);
gmlSingleItemServer<GLUquadric *, GLUquadric *(GML_GLAPIENTRY *)(void)> gmlQuadricServer(&gluNewQuadric, 100, 25);

// Item server instances
#if defined(__GNUC__) && (__GNUC__ == 4) && (__GNUC_MINOR__ == 3) && (__GNUC_PATCHLEVEL__ == 0)
// gcc has issues with attributes in function pointers it seems
gmlSingleItemServer<GLhandleARB, GLhandleARB (**)(void)> gmlProgramServer(&glCreateProgram, 2, 0);
gmlSingleItemServer<GLhandleARB, GLhandleARB (**)(void)> gmlProgramObjectARBServer(&glCreateProgramObjectARB, 2, 0);

gmlMultiItemServer<GLuint, GLsizei, void (**)(GLsizei, GLuint *)> gmlBufferARBServer(&glGenBuffersARB, 2, 0);
gmlMultiItemServer<GLuint, GLsizei, void (**)(GLsizei, GLuint *)> gmlFencesNVServer(&glGenFencesNV, 2, 0);
gmlMultiItemServer<GLuint, GLsizei, void (**)(GLsizei, GLuint *)> gmlProgramsARBServer(&glGenProgramsARB, 2, 0);
gmlMultiItemServer<GLuint, GLsizei, void (**)(GLsizei, GLuint *)> gmlRenderbuffersEXTServer(&glGenRenderbuffersEXT, 2, 0);
gmlMultiItemServer<GLuint, GLsizei, void (**)(GLsizei, GLuint *)> gmlFramebuffersEXTServer(&glGenFramebuffersEXT, 2, 0);
gmlMultiItemServer<GLuint, GLsizei, void (**)(GLsizei, GLuint *)> gmlQueryServer(&glGenQueries, 2, 0);
gmlMultiItemServer<GLuint, GLsizei, void (**)(GLsizei, GLuint *)> gmlBufferServer(&glGenBuffers, 2, 0);
#else
gmlSingleItemServer<GLhandleARB, PFNGLCREATEPROGRAMPROC *> gmlProgramServer(&glCreateProgram, 2, 0);
gmlSingleItemServer<GLhandleARB, PFNGLCREATEPROGRAMOBJECTARBPROC *> gmlProgramObjectARBServer(&glCreateProgramObjectARB, 2, 0);

gmlMultiItemServer<GLuint, GLsizei, PFNGLGENBUFFERSARBPROC *> gmlBufferARBServer(&glGenBuffersARB, 2, 0);
gmlMultiItemServer<GLuint, GLsizei, PFNGLGENFENCESNVPROC *> gmlFencesNVServer(&glGenFencesNV, 2, 0);
gmlMultiItemServer<GLuint, GLsizei, PFNGLGENPROGRAMSARBPROC *> gmlProgramsARBServer(&glGenProgramsARB, 2, 0);
gmlMultiItemServer<GLuint, GLsizei, PFNGLGENRENDERBUFFERSEXTPROC *> gmlRenderbuffersEXTServer(&glGenRenderbuffersEXT, 2, 0);
gmlMultiItemServer<GLuint, GLsizei, PFNGLGENFRAMEBUFFERSEXTPROC *> gmlFramebuffersEXTServer(&glGenFramebuffersEXT, 2, 0);
gmlMultiItemServer<GLuint, GLsizei, PFNGLGENQUERIESPROC *> gmlQueryServer(&glGenQueries, 2, 0);
gmlMultiItemServer<GLuint, GLsizei, PFNGLGENBUFFERSPROC *> gmlBufferServer(&glGenBuffers, 2, 0);
#endif

gmlMultiItemServer<GLuint, GLsizei, void (GML_GLAPIENTRY *)(GLsizei, GLuint *)> gmlTextureServer(&glGenTextures, 100, 25);

#if GML_ENABLE_SIM
#include <boost/thread/mutex.hpp>
boost::mutex caimutex;
boost::mutex decalmutex;
boost::mutex treemutex;
boost::mutex mapmutex;
boost::mutex inmapmutex;
boost::mutex tempmutex;
boost::mutex posmutex;
boost::mutex runitmutex;
boost::mutex netmutex;
boost::mutex histmutex;
boost::mutex timemutex;
boost::mutex watermutex;
boost::mutex dquemutex;
boost::mutex scarmutex;
boost::mutex trackmutex;
boost::mutex rprojmutex;
boost::mutex rflashmutex;
boost::mutex rpiecemutex;
boost::mutex rfeatmutex;
boost::mutex drawmutex;
boost::mutex scallmutex;
boost::mutex ulbatchmutex;
boost::mutex flbatchmutex;
boost::mutex olbatchmutex;
boost::mutex plbatchmutex;
boost::mutex glbatchmutex;
boost::mutex mlbatchmutex;
boost::mutex llbatchmutex;
boost::mutex cmdmutex;
boost::mutex xcallmutex;
boost::mutex blockmutex;
boost::mutex tnummutex;
boost::mutex ntexmutex;
boost::mutex catmutex;
boost::mutex grpchgmutex;
boost::mutex laycmdmutex;

#include <boost/thread/recursive_mutex.hpp>
boost::recursive_mutex unitmutex;
boost::recursive_mutex selmutex;
boost::recursive_mutex quadmutex;
boost::recursive_mutex featmutex;
boost::recursive_mutex grassmutex;
boost::recursive_mutex &guimutex=selmutex;
boost::recursive_mutex filemutex;
boost::recursive_mutex &qnummutex=quadmutex;
boost::recursive_mutex &groupmutex=selmutex;
boost::recursive_mutex &grpselmutex=selmutex;
boost::recursive_mutex projmutex;
boost::recursive_mutex objmutex;
boost::recursive_mutex modelmutex;

gmlMutex simmutex;

#if GML_DEBUG_MUTEX
boost::mutex lmmutex;
std::map<std::string, int> lockmaps[GML_MAX_NUM_THREADS];
std::map<boost::recursive_mutex *, int> lockmmaps[GML_MAX_NUM_THREADS];
#endif

void PrintMTStartupMessage(int showMTInfo) {
	if (showMTInfo == -1)
		return;
	if (showMTInfo != MT_LUA_NONE) {
		if (showMTInfo == MT_LUA_SINGLE || showMTInfo == MT_LUA_SINGLE_BATCH || showMTInfo == MT_LUA_DUAL_EXPORT) {
			LOG("[Threading] Multithreading is enabled but currently running in compatibility mode %d", showMTInfo);
		} else {
			LOG("[Threading] Multithreading is enabled and currently running in mode %d", showMTInfo);
		}
		if (showMTInfo == MT_LUA_SINGLE) {
			CKeyBindings::HotkeyList lslist = keyBindings->GetHotkeys("luaui selector");
			std::string lskey = lslist.empty() ? "" : " (press " + lslist.front() + ")";
			LOG("[Threading] Games that use lua based rendering may run very slow in this mode, "
				"indicated by a high LUA-SYNC-CPU(MT) value displayed in the upper right corner");
			LOG("[Threading] Consider MultiThreadLua = %d in the settings to improve performance, "
				"or try to disable LuaShaders and all rendering widgets%s", (int)MT_LUA_SINGLE_BATCH, lskey.c_str());
		} else if (showMTInfo == MT_LUA_SINGLE_BATCH) {
			LOG("[Threading] Games that use lua gadget based rendering may run very slow in this mode, "
				"indicated by a high LUA-SYNC-CPU(MT) value displayed in the upper right corner");
		} else if (showMTInfo == MT_LUA_DUAL_EXPORT) {
			LOG("[Threading] Games that use lua gadgets which export data may run very slow in this mode, "
				"indicated by a high LUA-EXP-SIZE(MT) value displayed in the upper right corner");
		}
	} else {
		LOG("[Threading] Multithreading is disabled because the game or system appears incompatible");
		LOG("[Threading] MultiThreadCount > 1 in the settings will forcefully enable multithreading");
	}
}

void gmlPrintCallChainWarning(const char *func) {
	LOG_SL("Threading", L_ERROR, "Invalid attempt (%d/%d) to invoke LuaUI (%s) from another Lua environment, "
			"certain widgets require LuaThreadingModel > %d to work properly with multithreading", gmlCallChainWarning, GML_MAX_CALL_CHAIN_WARNINGS, func, (int)MT_LUA_SINGLE_BATCH);
}

#endif

bool ThreadRegistered() {
	boost::mutex::scoped_lock tnumlock(tnummutex);
	Threading::NativeThreadId thid = Threading::GetCurrentThreadId();
	if (threadnums.find(thid) != threadnums.end())
		return true;
	threadnums.insert(thid);
	return false;
}
// GMLqueue implementation
gmlQueue::gmlQueue():
ReadPos(0),WritePos(0),WriteSize(0),Read(0),Write(0),Locked1(FALSE),Locked2(FALSE),Reloc(FALSE),Sync(EXEC_RUN),WasSynced(FALSE),Wait(FALSE),
ClientState(0),
CPsize(0), CPtype(0), CPstride(0), CPpointer(NULL),
EFPstride(0), EFPpointer(NULL),
IPtype(0), IPstride(0), IPpointer(NULL),
NPtype(0), NPstride(0), NPpointer(NULL),
TCPsize(0), TCPtype(0), TCPstride(0), TCPpointer(NULL),
ArrayBuffer(0), ElementArrayBuffer(0), PixelPackBuffer(0),PixelUnpackBuffer(0)
{
	Queue1=(BYTE *)malloc(GML_INIT_QUEUE_SIZE*sizeof(BYTE));
	Queue2=(BYTE *)malloc(GML_INIT_QUEUE_SIZE*sizeof(BYTE));
	Pos1=Queue1;
	Pos2=Queue2;
	Size1=Queue1+GML_INIT_QUEUE_SIZE;
	Size2=Queue2+GML_INIT_QUEUE_SIZE;
}

gmlQueue::~gmlQueue() {
	delete Queue1;
	delete Queue2;
}

BYTE *gmlQueue::Realloc(BYTE **e) {
	int oldsize=WriteSize-Write;
	int newsize=oldsize*2;
	int oldpos=WritePos-Write;
	int olde=0;
	if(e)
		olde=*e-Write;
	if(Write==Queue1) {
		*(BYTE * volatile *)&Write=Queue1=(BYTE *)realloc(Queue1,newsize);
		Size1=Queue1+newsize;
	}
	else {
		*(BYTE * volatile *)&Write=Queue2=(BYTE *)realloc(Queue2,newsize);
		Size2=Queue2+newsize;
	}
	*(BYTE * volatile *)&WritePos=Write+oldpos;
	*(BYTE * volatile *)&WriteSize=Write+newsize;

	GML_MEMBAR; //#

	Reloc=FALSE;
	if(e)
		*e=Write+olde;
	return WritePos;
}

BYTE *gmlQueue::WaitRealloc(BYTE **e) {
	int olde=0;
	if(e)
		olde=*e-Write;

	Reloc=TRUE;
	while(Reloc)
		boost::thread::yield();

	GML_MEMBAR; //#

	if(e)
		*e=(BYTE *)*(BYTE * volatile *)&Write+olde;
	return (BYTE *)*(BYTE * volatile *)&WritePos;
}

void gmlQueue::ReleaseWrite(BOOL_ final) {
	if(Write==NULL)
		return;
#if GML_ALTERNATE_SYNCMODE
	if(WritePos==Write) {
		*(int *)WritePos=GML_NOP;
		WritePos+=sizeof(int);
	}

	if(Write==Queue1) {
		if(final) {
			while(!Empty(2))
				boost::thread::yield();

			if(WasSynced) {
				Sync=WritePos;
				while(Sync==WritePos)
					boost::thread::yield();
			}
		}

		Pos1=WritePos;
		Locked1=FALSE;
		Locks1.Unlock();
	}
	else {
		if(final) {
			while(!Empty(1))
				boost::thread::yield();

			if(WasSynced) {
				Sync=WritePos;
				while(Sync==WritePos)
					boost::thread::yield();
			}
		}

		Pos2=WritePos;
		Locked2=FALSE;
		Locks2.Unlock();
	}

	if(final && WasSynced) {
		while(Sync!=EXEC_RUN)
			boost::thread::yield();
		WasSynced=FALSE;
	}

#else
	if(Write==Queue1) {
		if(final) {
			while(!Empty(2))
				boost::thread::yield();
		}
		if(WasSynced) {
			Sync=WritePos;
			while(Sync==WritePos)
				boost::thread::yield();
			WasSynced=FALSE;
		}
		Pos1=WritePos;
		Locked1=FALSE;
		Locks1.Unlock();
	}
	else {
		if(final) {
			while(!Empty(1))
				boost::thread::yield();
		}
		if(WasSynced) {
			Sync=WritePos;
			while(Sync==WritePos)
				boost::thread::yield();
			WasSynced=FALSE;
		}
		Pos2=WritePos;
		Locked2=FALSE;
		Locks2.Unlock();
	}
#endif
	Write=NULL;
	WritePos=NULL;
	WriteSize=NULL;
}

BOOL_ gmlQueue::GetWrite(BOOL_ critical) {
	int locknum = 0;
	do {
		boost::mutex::scoped_lock lock(Mut);
		if (!Locked1 && Empty(1) && Locks1.Lock())
			locknum = 1;
		else if (!Locked2 && Empty(2) && Locks2.Lock())
			locknum = 2;
		if (!locknum && critical) {
			Wait = TRUE;
			Cond.wait(lock);
		}
	} while (!locknum && critical);
	if (locknum == 1) {
		Locked1=TRUE;
		ReleaseWrite(critical==2);
		WritePos=Write=Queue1;
		WriteSize=Size1;
		return TRUE;
	}
	if (locknum == 2) {
		Locked2=TRUE;
		ReleaseWrite(critical==2);
		WritePos=Write=Queue2;
		WriteSize=Size2;
		return TRUE;
	}
	return FALSE;
}

void gmlQueue::WaitFinish() {
	while (true) {
		boost::mutex::scoped_lock lock(Mut);
		if (Empty())
			break;
		Wait = TRUE;
		Cond.wait(lock);
	}
}

void gmlQueue::ReleaseRead() {
	if(Read==NULL)
		return;
	BOOL_ Waited;
	{
		boost::mutex::scoped_lock lock(Mut);

		if(Read==Queue1) {
			Pos1=Queue1;
			Locked1=FALSE;
			Locks1.Unlock();
		}
		else {
			Pos2=Queue2;
			Locked2=FALSE;
			Locks2.Unlock();
		}
		Read=NULL;
		ReadPos=NULL;

		if ((Waited = Wait)) {
			Wait = FALSE;
		}
	}
	if (Waited)
		Cond.notify_one();
}

BOOL_ gmlQueue::GetRead(BOOL_ critical) {
	while(1) {
		if(!Locked1 && !Empty(1)) {
			if(Locks1.Lock()) {
				Locked1=TRUE;
				Read=Queue1;
				ReadPos=Pos1;
				return TRUE;
			}
		}
		if(!Locked2 && !Empty(2)) {
			if(Locks2.Lock()) {
				Locked2=TRUE;
				Read=Queue2;
				ReadPos=Pos2;
				return TRUE;
			}
		}
		if(!critical)
			return FALSE;
		boost::thread::yield();
	}
}


void gmlQueue::SyncRequest() {
	// make sure server is finished with other queue
	if(Write==Queue1) {
		while(!Empty(2))
			boost::thread::yield();
	}
	else {
		while(!Empty(1))
			boost::thread::yield();
	}

#if GML_ALTERNATE_SYNCMODE
	WasSynced=TRUE;
	Sync=EXEC_SYNC;
	while(Sync==EXEC_SYNC) // wait for syncmode confirmation before release
		boost::thread::yield();

	GetWrite(TRUE); // get new queue so server can get the old one
	while(Sync!=EXEC_RES) // waiting for result
		boost::thread::yield();

	GML_MEMBAR; //#

	Sync=EXEC_RUN; // server may proceed (avoid entering sync again)
#else
	BYTE *wp=WritePos;
	*(BYTE * volatile *)&WritePos=wp;
	WasSynced=TRUE;
	Sync=EXEC_SYNC;
	while(Sync==EXEC_SYNC)
		boost::thread::yield();
#endif
}

#define GML_DT(name) ((gml##name##Data *)p)
#define GML_DATA(name,x) (GML_DT(name)->x)
#define GML_DATA_A(name) GML_DATA(name,A)
#define GML_DATA_B(name) GML_DATA_A(name),GML_DATA(name,B)
#define GML_DATA_C(name) GML_DATA_B(name),GML_DATA(name,C)
#define GML_DATA_D(name) GML_DATA_C(name),GML_DATA(name,D)
#define GML_DATA_E(name) GML_DATA_D(name),GML_DATA(name,E)
#define GML_DATA_F(name) GML_DATA_E(name),GML_DATA(name,F)
#define GML_DATA_G(name) GML_DATA_F(name),GML_DATA(name,G)
#define GML_DATA_H(name) GML_DATA_G(name),GML_DATA(name,H)
#define GML_DATA_I(name) GML_DATA_H(name),GML_DATA(name,I)
#define GML_DATA_J(name) GML_DATA_I(name),GML_DATA(name,J)

#define GML_NEXT(name) p+=sizeof(gml##name##Data); break;
#define GML_NEXT_SIZE(name) p+=GML_DATA(name,size); break;
#define GML_CASE(name) case gml##name##Enum
#define GML_CALL(name,...) gl##name(__VA_ARGS__);
#define GML_EXEC(name,...) GML_CASE(name): GML_CALL(name,__VA_ARGS__)
#define GML_EXEC_RET(name,...) GML_CASE(name): GML_DATA(name,ret)=GML_CALL(name,__VA_ARGS__)

// Handler definition macros
// These handlers execute GL commands from the queues
#define GML_MAKEHANDLER0(name)\
	GML_EXEC(name)\
	GML_NEXT(name)

#define GML_MAKEHANDLER0R(name)\
	GML_EXEC_RET(name)\
	GML_NEXT(name)

#define GML_MAKEHANDLER1(name)\
	GML_EXEC(name,GML_DATA_A(name))\
	GML_NEXT(name)

#define GML_MAKEHANDLER1R(name)\
	GML_EXEC_RET(name,GML_DATA_A(name))\
	GML_NEXT(name)

#define GML_MAKEHANDLER2(name)\
	GML_EXEC(name,GML_DATA_B(name))\
	GML_NEXT(name)

#define GML_MAKEHANDLER2R(name)\
	GML_EXEC_RET(name,GML_DATA_B(name))\
	GML_NEXT(name)

#define GML_MAKEHANDLER3(name)\
	GML_EXEC(name,GML_DATA_C(name))\
	GML_NEXT(name)

#define GML_MAKEHANDLER4(name)\
	GML_EXEC(name,GML_DATA_D(name))\
	GML_NEXT(name)

#define GML_MAKEHANDLER4R(name)\
	GML_EXEC_RET(name,GML_DATA_D(name))\
	GML_NEXT(name)

#define GML_MAKEHANDLER5(name)\
	GML_EXEC(name,GML_DATA_E(name))\
	GML_NEXT(name)

#define GML_MAKEHANDLER6(name)\
	GML_EXEC(name,GML_DATA_F(name))\
	GML_NEXT(name)

#define GML_MAKEHANDLER7(name)\
	GML_EXEC(name,GML_DATA_G(name))\
	GML_NEXT(name)

#define GML_MAKEHANDLER8(name)\
	GML_EXEC(name,GML_DATA_H(name))\
	GML_NEXT(name)

#define GML_MAKEHANDLER9(name)\
	GML_EXEC(name,GML_DATA_I(name))\
	GML_NEXT(name)

#define GML_MAKEHANDLER9R(name)\
	GML_EXEC_RET(name,GML_DATA_I(name))\
	GML_NEXT(name)

#define GML_MAKEHANDLER10(name)\
	GML_EXEC(name,GML_DATA_J(name))\
	GML_NEXT(name)
//glTexImage1D
#define GML_MAKEHANDLER8S(name)\
	GML_EXEC(name,GML_DATA_G(name),GML_DATA(name,H)?((BYTE *)(GML_DATA(name,H)))-1:(BYTE *)(GML_DT(name)+1))\
	GML_NEXT_SIZE(name)
//glTexImage2D
#define GML_MAKEHANDLER9S(name)\
	GML_EXEC(name,GML_DATA_H(name),GML_DATA(name,I)?((BYTE *)(GML_DATA(name,I)))-1:(BYTE *)(GML_DT(name)+1))\
	GML_NEXT_SIZE(name)
//glTexImage3D
#define GML_MAKEHANDLER10S(name)\
	GML_EXEC(name,GML_DATA_I(name),GML_DATA(name,J)?((BYTE *)(GML_DATA(name,J)))-1:(BYTE *)(GML_DT(name)+1))\
	GML_NEXT_SIZE(name)
//glColor4fv
#define GML_MAKEHANDLER1V(name)\
	GML_EXEC(name,&(GML_DATA(name,A)))\
	GML_NEXT_SIZE(name)
//glFogfv
#define GML_MAKEHANDLER2V(name)\
	GML_EXEC(name,GML_DATA_A(name),&(GML_DATA(name,B)))\
	GML_NEXT_SIZE(name)
//glLight
#define GML_MAKEHANDLER3V(name)\
	GML_EXEC(name,GML_DATA_B(name),&(GML_DATA(name,C)))\
	GML_NEXT_SIZE(name)
//glUniformMatrix4fv
#define GML_MAKEHANDLER4V(name)\
	GML_EXEC(name,GML_DATA_C(name),&(GML_DATA(name,D)))\
	GML_NEXT_SIZE(name)
//glBufferDataARB
#define GML_MAKEHANDLER4VS(name)\
	GML_EXEC(name,GML_DATA_B(name),&(GML_DATA(name,C)),GML_DATA(name,D))\
	GML_NEXT_SIZE(name)
//glShaderSource
#define GML_MAKEHANDLER4VSS(name,type)\
	GML_CASE(name):\
	ptr=(BYTE *)GML_DT(name)+GML_DATA(name,lensize);\
	for(int i=0; i<GML_DATA(name,B); ++i) {\
		GLint j=((intptr_t *)&GML_DATA(name,C))[i];\
		(&(GML_DATA(name,C)))[i]=(type *)ptr;\
		ptr+=j;\
	}\
	GML_CALL(name,GML_DATA(name,A),GML_DATA(name,B),&(GML_DATA(name,C)),NULL)\
	GML_NEXT_SIZE(name)
//glMap1
#define GML_MAKEHANDLER6V(name)\
	GML_EXEC(name,GML_DATA_E(name),&(GML_DATA(name,F)))\
	GML_NEXT_SIZE(name)
//glMap2
#define GML_MAKEHANDLER10V(name)\
	GML_EXEC(name,GML_DATA_I(name),&(GML_DATA(name,J)))\
	GML_NEXT_SIZE(name)
//glCompressedTexImage1DARB
#define GML_MAKEHANDLER7VP(name)\
	GML_EXEC(name,GML_DATA_F(name),GML_DATA(name,GP)?GML_DATA(name,GP)-1:&(GML_DATA(name,G)))\
	GML_NEXT_SIZE(name)
//glCompressedTexImage2DARB
#define GML_MAKEHANDLER8VP(name)\
	GML_EXEC(name,GML_DATA_G(name),GML_DATA(name,HP)?GML_DATA(name,HP)-1:&(GML_DATA(name,H)))\
	GML_NEXT_SIZE(name)
//glCompressedTexImage3DARB
#define GML_MAKEHANDLER9VP(name)\
	GML_EXEC(name,GML_DATA_H(name),GML_DATA(name,IP)?GML_DATA(name,IP)-1:&(GML_DATA(name,I)))\
	GML_NEXT_SIZE(name)
//gluBuild2DMipmaps
#define GML_MAKEHANDLER7S(name)\
	GML_EXEC(name,GML_DATA_F(name),GML_DT(name)+1)\
	GML_NEXT_SIZE(name)
//glLight
#define GML_MAKESUBHANDLER2(flag,fun,arg,name)\
	if(GML_DATA(name,ClientState) & (1<<(flag-GL_VERTEX_ARRAY))) {\
		fun(0,(GLboolean *)((GML_DATA(name,ClientState) & GML_##arg##_ARRAY_BUFFER)?GML_DATA(name,arg##pointer):ptr));\
		ptr+=GML_DATA(name,arg##totalsize);\
	}
#define GML_MAKESUBHANDLER3(flag,fun,arg,name)\
	if(GML_DATA(name,ClientState) & (1<<(flag-GL_VERTEX_ARRAY))) {\
		fun(GML_DATA(name,arg##type),0,(GML_DATA(name,ClientState) & GML_##arg##_ARRAY_BUFFER)?GML_DATA(name,arg##pointer):ptr);\
		ptr+=GML_DATA(name,arg##totalsize);\
	}
#define GML_MAKESUBHANDLER4(flag,fun,arg,name)\
	if(GML_DATA(name,ClientState) & (1<<(flag-GL_VERTEX_ARRAY))) {\
		fun(GML_DATA(name,arg##size),GML_DATA(name,arg##type),0,(GML_DATA(name,ClientState) & GML_##arg##_ARRAY_BUFFER)?GML_DATA(name,arg##pointer):ptr);\
		ptr+=GML_DATA(name,arg##totalsize);\
	}
#define GML_MAKESUBHANDLERVA(name)\
	for(int i=0; i<GML_DATA(name,VAcount); ++i) {\
		VAstruct *va=(VAstruct *)ptr;\
		GML_CALL(VertexAttribPointer,va->target,va->size,va->type,va->normalized,0,va->buffer?va->pointer:(ptr+sizeof(VAstruct)));\
		ptr+=va->totalsize;\
	}


#define GML_MAKEHANDLER3VDA(name)\
	GML_CASE(name):\
	ptr=(BYTE *)(GML_DT(name)+1);\
	GML_MAKESUBHANDLER4(GL_VERTEX_ARRAY,glVertexPointer,VP,name)\
	GML_MAKESUBHANDLER4(GL_COLOR_ARRAY,glColorPointer,CP,name)\
	GML_MAKESUBHANDLER4(GL_TEXTURE_COORD_ARRAY,glTexCoordPointer,TCP,name)\
	GML_MAKESUBHANDLER3(GL_INDEX_ARRAY,glIndexPointer,IP,name)\
	GML_MAKESUBHANDLER3(GL_NORMAL_ARRAY,glNormalPointer,NP,name)\
	GML_MAKESUBHANDLER2(GL_EDGE_FLAG_ARRAY,glEdgeFlagPointer,EFP,name)\
	GML_MAKESUBHANDLERVA(name)\
	GML_CALL(name,GML_DATA(name,A),0,GML_DATA(name,C))\
	GML_NEXT_SIZE(name)

#define GML_MAKEHANDLER4VDE(name)\
	GML_CASE(name):\
	ptr=(BYTE *)(GML_DT(name)+1);\
	GML_MAKESUBHANDLER4(GL_VERTEX_ARRAY,glVertexPointer,VP,name)\
	GML_MAKESUBHANDLER4(GL_COLOR_ARRAY,glColorPointer,CP,name)\
	GML_MAKESUBHANDLER4(GL_TEXTURE_COORD_ARRAY,glTexCoordPointer,TCP,name)\
	GML_MAKESUBHANDLER3(GL_INDEX_ARRAY,glIndexPointer,IP,name)\
	GML_MAKESUBHANDLER3(GL_NORMAL_ARRAY,glNormalPointer,NP,name)\
	GML_MAKESUBHANDLER2(GL_EDGE_FLAG_ARRAY,glEdgeFlagPointer,EFP,name)\
	GML_MAKESUBHANDLERVA(name)\
	if(GML_DATA(name,ClientState) & GML_ELEMENT_ARRAY_BUFFER)\
		GML_CALL(name,GML_DATA(name,A),GML_DATA(name,B),GML_DATA(name,C),GML_DATA(name,D))\
	else\
		GML_CALL(DrawArrays,GML_DATA(name,A),0,GML_DATA(name,B))\
	GML_NEXT_SIZE(name)

#define GML_MAKEHANDLER6VDRE(name)\
	GML_CASE(name):\
	ptr=(BYTE *)(GML_DT(name)+1);\
	GML_MAKESUBHANDLER4(GL_VERTEX_ARRAY,glVertexPointer,VP,name)\
	GML_MAKESUBHANDLER4(GL_COLOR_ARRAY,glColorPointer,CP,name)\
	GML_MAKESUBHANDLER4(GL_TEXTURE_COORD_ARRAY,glTexCoordPointer,TCP,name)\
	GML_MAKESUBHANDLER3(GL_INDEX_ARRAY,glIndexPointer,IP,name)\
	GML_MAKESUBHANDLER3(GL_NORMAL_ARRAY,glNormalPointer,NP,name)\
	GML_MAKESUBHANDLER2(GL_EDGE_FLAG_ARRAY,glEdgeFlagPointer,EFP,name)\
	GML_MAKESUBHANDLERVA(name)\
	if(GML_DATA(name,ClientState) & GML_ELEMENT_ARRAY_BUFFER)\
		GML_CALL(name,GML_DATA(name,A),GML_DATA(name,B),GML_DATA(name,C),GML_DATA(name,D),GML_DATA(name,E),GML_DATA(name,F))\
	else\
		GML_CALL(DrawArrays,GML_DATA(name,A),0,GML_DATA(name,D))\
	GML_NEXT_SIZE(name)

const char *gmlNOPDummy=(gmlFunctionNames[GML_NOP]="gmlNOP");
#define GML_MAKENAME(name) EXTERN const char *gml##name##Dummy=(gmlFunctionNames[gml##name##Enum]=GML_QUOTE(gml##name));
#include "gmlfun.h"
// this item server instance needs gmlDeleteLists from gmlfun.h, that is why it is declared down here
gmlItemSequenceServer<GLuint, GLsizei,GLuint (GML_GLAPIENTRY *)(GLsizei)> gmlListServer(&glGenLists, &gmlDeleteLists, 100, 25, 20, 5);

#if GML_CALL_DEBUG
lua_State *gmlCurrentLuaStates[GML_MAX_NUM_THREADS] = { NULL };
lua_State *gmlLuaUIState=NULL;
#endif

// queue handler - exequtes one GL command from queue (pointed to by p)
// ptr is a temporary variable used inside the handlers
inline void QueueHandler(BYTE *&p, BYTE *&ptr) {
	switch(*(int *)p) {
#if GML_ALTERNATE_SYNCMODE
		case GML_NOP: p+=sizeof(int); break;
#endif
		GML_MAKEHANDLER1(Disable)
		GML_MAKEHANDLER1(Enable)
		GML_MAKEHANDLER2(BindTexture)
		GML_MAKEHANDLER3(TexParameteri)
		GML_MAKEHANDLER1(ActiveTextureARB)
		GML_MAKEHANDLER4(Color4f)
		GML_MAKEHANDLER3(Vertex3f)
		GML_MAKEHANDLER3(TexEnvi)
		GML_MAKEHANDLER2(TexCoord2f)
		GML_MAKEHANDLER6(ProgramEnvParameter4fARB)
		GML_MAKEHANDLER0(End)
		GML_MAKEHANDLER1(Begin)
		GML_MAKEHANDLER1(MatrixMode)
		GML_MAKEHANDLER2(Vertex2f)
		GML_MAKEHANDLER0(PopMatrix)
		GML_MAKEHANDLER0(PushMatrix)
		GML_MAKEHANDLER0(LoadIdentity)
		GML_MAKEHANDLER3(Translatef)
		GML_MAKEHANDLER2(BlendFunc)
		GML_MAKEHANDLER1(CallList)
		GML_MAKEHANDLER3(Color3f)
		GML_MAKEHANDLER9S(TexImage2D)
		GML_MAKEHANDLER1V(Color4fv)
		GML_MAKEHANDLER2(BindProgramARB)
		GML_MAKEHANDLER3(Scalef)
		GML_MAKEHANDLER4(Viewport)
		GML_MAKEHANDLER2V(DeleteTextures)
		GML_MAKEHANDLER3(MultiTexCoord2fARB)
		GML_MAKEHANDLER2(AlphaFunc)
		GML_MAKEHANDLER1(DepthMask)
		GML_MAKEHANDLER1(LineWidth)
		GML_MAKEHANDLER2(BindFramebufferEXT)
		GML_MAKEHANDLER4(Rotatef)
		GML_MAKEHANDLER2(DeleteLists)
		GML_MAKEHANDLER1(DisableClientState)
		GML_MAKEHANDLER1(EnableClientState)
		GML_MAKEHANDLER4(Rectf)
		GML_MAKEHANDLER3V(Lightfv)
		GML_MAKEHANDLER7S(uBuild2DMipmaps)
		GML_MAKEHANDLER1(Clear)
		GML_MAKEHANDLER0(EndList)
		GML_MAKEHANDLER2(NewList)
		GML_MAKEHANDLER4(ClearColor)
		GML_MAKEHANDLER2(PolygonMode)
		GML_MAKEHANDLER1(ActiveTexture)
		GML_MAKEHANDLER2(Fogf)
		GML_MAKEHANDLER1V(MultMatrixf)
		GML_MAKEHANDLER6(Ortho)
		GML_MAKEHANDLER0(PopAttrib)
		GML_MAKEHANDLER3V(Materialfv)
		GML_MAKEHANDLER2(PolygonOffset)
		GML_MAKEHANDLER1(PushAttrib)
		GML_MAKEHANDLER1(CullFace)
		GML_MAKEHANDLER4(ColorMask)
		GML_MAKEHANDLER1V(Vertex3fv)
		GML_MAKEHANDLER3V(TexGenfv)
		GML_MAKEHANDLER2(Vertex2d)
		GML_MAKEHANDLER4(VertexPointer)
		GML_MAKEHANDLER3VDA(DrawArrays)
		GML_MAKEHANDLER2V(Fogfv)
		GML_MAKEHANDLER5(FramebufferTexture2DEXT)
		GML_MAKEHANDLER4(FramebufferTextureEXT)
		GML_MAKEHANDLER4(TexCoordPointer)
		GML_MAKEHANDLER9S(TexSubImage2D)
		GML_MAKEHANDLER2V(ClipPlane)
		GML_MAKEHANDLER4(Color4d)
		GML_MAKEHANDLER2(LightModeli)
		GML_MAKEHANDLER3(TexGeni)
		GML_MAKEHANDLER3(TexParameterf)
		GML_MAKEHANDLER8(CopyTexSubImage2D)
		GML_MAKEHANDLER2V(DeleteFramebuffersEXT)
		GML_MAKEHANDLER1V(LoadMatrixf)
		GML_MAKEHANDLER1(ShadeModel)
		GML_MAKEHANDLER1(UseProgram)
		GML_MAKEHANDLER1(ClientActiveTextureARB)
		GML_MAKEHANDLER2V(DeleteRenderbuffersEXT)
		GML_MAKEHANDLER0(Flush)
		GML_MAKEHANDLER3(Normal3f)
		GML_MAKEHANDLER1(UseProgramObjectARB)
		GML_MAKEHANDLER8VP(CompressedTexImage2DARB)
		GML_MAKEHANDLER1(DeleteObjectARB)
		GML_MAKEHANDLER2(Fogi)
		GML_MAKEHANDLER1V(MultMatrixd)
		GML_MAKEHANDLER2(PixelStorei)
		GML_MAKEHANDLER2(PointParameterf)
		GML_MAKEHANDLER3(TexCoord3f)
		GML_MAKEHANDLER2(Uniform1i)
		GML_MAKEHANDLER2(BindRenderbufferEXT)
		GML_MAKEHANDLER1V(Color3fv)
		GML_MAKEHANDLER1(DepthFunc)
		GML_MAKEHANDLER2(Hint)
		GML_MAKEHANDLER1(LogicOp)
		GML_MAKEHANDLER3(StencilOp)
		GML_MAKEHANDLER3V(TexEnvfv)
		GML_MAKEHANDLER4V(UniformMatrix4fv)
		GML_MAKEHANDLER4(uOrtho2D)
		GML_MAKEHANDLER2(AttachObjectARB)
		GML_MAKEHANDLER2(BindBufferARB)
		GML_MAKEHANDLER1V(Color3ubv)
		GML_MAKEHANDLER2(DetachObjectARB)
		GML_MAKEHANDLER4(FramebufferRenderbufferEXT)
		GML_MAKEHANDLER2(LineStipple)
		GML_MAKEHANDLER1V(LoadMatrixd)
		GML_MAKEHANDLER2(SetFenceNV)
		GML_MAKEHANDLER3(StencilFunc)
		GML_MAKEHANDLER10S(TexImage3D)
		GML_MAKEHANDLER2(Uniform1f)
		GML_MAKEHANDLER1(ClearStencil)
		GML_MAKEHANDLER4(ColorPointer)
		GML_MAKEHANDLER1(DeleteShader)
		GML_MAKEHANDLER4VDE(DrawElements)
		GML_MAKEHANDLER1(GenerateMipmap)
		GML_MAKEHANDLER1(GenerateMipmapEXT)
		GML_MAKEHANDLER3(Materialf)
		GML_MAKEHANDLER3(NormalPointer)
		GML_MAKEHANDLER3V(ProgramEnvParameter4fvARB)
		GML_MAKEHANDLER4(RenderbufferStorageEXT)
		GML_MAKEHANDLER1(StencilMask)
		GML_MAKEHANDLER4(Uniform3f)
		GML_MAKEHANDLER4(uPerspective)
		GML_MAKEHANDLER1(ActiveStencilFaceEXT)
		GML_MAKEHANDLER2(AttachShader)
		GML_MAKEHANDLER10(BlitFramebufferEXT)
		GML_MAKEHANDLER4VS(BufferDataARB)
		GML_MAKEHANDLER1(ClearDepth)
		GML_MAKEHANDLER3(Color3ub)
		GML_MAKEHANDLER7VP(CompressedTexImage1DARB)
		GML_MAKEHANDLER9VP(CompressedTexImage3DARB)
		GML_MAKEHANDLER1(DrawBuffer)
		GML_MAKEHANDLER1(FrontFace)
		GML_MAKEHANDLER6(Frustum)
		GML_MAKEHANDLER1(LinkProgramARB)
		GML_MAKEHANDLER2(MultiTexCoord1f)
		GML_MAKEHANDLER3(MultiTexCoord2f)
		GML_MAKEHANDLER4(MultiTexCoord3f)
		GML_MAKEHANDLER5(MultiTexCoord4f)
		GML_MAKEHANDLER2V(PointParameterfv)
		GML_MAKEHANDLER1(PointSize)
		GML_MAKEHANDLER4V(ProgramStringARB)
		GML_MAKEHANDLER3(SecondaryColor3f)
		GML_MAKEHANDLER1(TexCoord1f)
		GML_MAKEHANDLER4(TexCoord4f)
		GML_MAKEHANDLER3(TexEnvf)
		GML_MAKEHANDLER3(TexGenf)
		GML_MAKEHANDLER8S(TexImage1D)
		GML_MAKEHANDLER2(Uniform1iARB)
		GML_MAKEHANDLER3(Uniform2f)
		GML_MAKEHANDLER3(Uniform2fARB)
		GML_MAKEHANDLER3(Uniform2i)
		GML_MAKEHANDLER4(Uniform3fARB)
		GML_MAKEHANDLER4(Uniform3i)
		GML_MAKEHANDLER5(Uniform4f)
		GML_MAKEHANDLER5(Uniform4i)
		GML_MAKEHANDLER4V(UniformMatrix2fv)
		GML_MAKEHANDLER4V(UniformMatrix3fv)
		GML_MAKEHANDLER4(Vertex4f)
		GML_MAKEHANDLER1(uDeleteQuadric)
		GML_MAKEHANDLER2(uQuadricDrawStyle)
		GML_MAKEHANDLER4(uSphere)
		GML_MAKEHANDLER4(ClearAccum)
		GML_MAKEHANDLER4(Color4ub)
		GML_MAKEHANDLER1V(Color4ubv)
		GML_MAKEHANDLER1(CompileShader)
		GML_MAKEHANDLER1(CompileShaderARB)
		GML_MAKEHANDLER8(CopyTexImage2D)
		GML_MAKEHANDLER2V(DeleteBuffersARB)
		GML_MAKEHANDLER2V(DeleteFencesNV)
		GML_MAKEHANDLER1(DeleteProgram)
		GML_MAKEHANDLER2V(DeleteProgramsARB)
		GML_MAKEHANDLER2(DetachShader)
		GML_MAKEHANDLER1(DisableVertexAttribArrayARB)
		GML_MAKEHANDLER2V(DrawBuffersARB)
		GML_MAKEHANDLER1(EdgeFlag)
		GML_MAKEHANDLER1(EnableVertexAttribArrayARB)
		GML_MAKEHANDLER0(Finish)
		GML_MAKEHANDLER1(FinishFenceNV)
		GML_MAKEHANDLER1(FogCoordf)
		GML_MAKEHANDLER3(Lightf)
		GML_MAKEHANDLER1(LinkProgram)
		GML_MAKEHANDLER1V(Normal3fv)
		GML_MAKEHANDLER2(RasterPos2i)
		GML_MAKEHANDLER1(ReadBuffer)
		GML_MAKEHANDLER4(Scissor)
		GML_MAKEHANDLER4VSS(ShaderSource,GLchar)
		GML_MAKEHANDLER4VSS(ShaderSourceARB,GLcharARB)
		GML_MAKEHANDLER1V(TexCoord2fv)
		GML_MAKEHANDLER3V(TexParameterfv)
		GML_MAKEHANDLER3(Translated)
		GML_MAKEHANDLER3V(Uniform1fv)
		GML_MAKEHANDLER5(Uniform4fARB)
		GML_MAKEHANDLER4V(UniformMatrix4fvARB)
		GML_MAKEHANDLER6(VertexAttribPointerARB)
		GML_MAKEHANDLER9(uLookAt)
		GML_MAKEHANDLER2V(LightModelfv)//
		GML_MAKEHANDLER2V(DeleteQueries)
		GML_MAKEHANDLER1(BlendEquation)
		GML_MAKEHANDLER2(StencilMaskSeparate)
		GML_MAKEHANDLER4(StencilFuncSeparate)
		GML_MAKEHANDLER4(StencilOpSeparate)
		GML_MAKEHANDLER2(BeginQuery)
		GML_MAKEHANDLER1(EndQuery)
		GML_MAKEHANDLER3(GetQueryObjectiv)
		GML_MAKEHANDLER3(GetQueryObjectuiv)
		GML_MAKEHANDLER2(BlendEquationSeparate)
		GML_MAKEHANDLER4(BlendFuncSeparate)
		GML_MAKEHANDLER6(uCylinder)
		GML_MAKEHANDLER2V(DeleteBuffers)//
		GML_MAKEHANDLER2(BindBuffer)
		GML_MAKEHANDLER4VS(BufferData)
		GML_MAKEHANDLER2R(MapBuffer)
		GML_MAKEHANDLER1R(UnmapBuffer)
		GML_MAKEHANDLER8VP(CompressedTexImage2D)
		GML_MAKEHANDLER1R(IsShader)
		GML_MAKEHANDLER1R(IsProgram)
		GML_MAKEHANDLER3(Vertex3i)
		GML_MAKEHANDLER2(GetIntegerv)//
		GML_MAKEHANDLER1R(CheckFramebufferStatusEXT)
		GML_MAKEHANDLER2(GetFloatv)
		GML_MAKEHANDLER1R(GetString)
		GML_MAKEHANDLER2R(GetUniformLocationARB)
		GML_MAKEHANDLER7(ReadPixels)
		GML_MAKEHANDLER0R(GetError)
		GML_MAKEHANDLER3(GetObjectParameterivARB)
		GML_MAKEHANDLER2R(GetUniformLocation)
		GML_MAKEHANDLER2(GetDoublev)
		GML_MAKEHANDLER3(GetProgramiv)
		GML_MAKEHANDLER7(GetActiveUniform)
		GML_MAKEHANDLER2R(GetAttribLocationARB)
		GML_MAKEHANDLER4(GetInfoLogARB)
		GML_MAKEHANDLER4(GetProgramInfoLog)
		GML_MAKEHANDLER3(GetProgramivARB)
		GML_MAKEHANDLER4(GetShaderInfoLog)
		GML_MAKEHANDLER3(GetShaderiv)
		GML_MAKEHANDLER1R(IsRenderbufferEXT)
		GML_MAKEHANDLER2R(MapBufferARB)
		GML_MAKEHANDLER9R(uProject)
		GML_MAKEHANDLER9R(uScaleImage)
		GML_MAKEHANDLER1R(TestFenceNV)
		GML_MAKEHANDLER3(IndexPointer)//
		GML_MAKEHANDLER2(EdgeFlagPointer)
		GML_MAKEHANDLER4(TrackMatrixNV)
		GML_MAKEHANDLER3(ProgramParameteriEXT)
		GML_MAKEHANDLER4(BlendColor)
		GML_MAKEHANDLER6V(Map1f)
		GML_MAKEHANDLER10V(Map2f)
		GML_MAKEHANDLER3(MapGrid1f)
		GML_MAKEHANDLER6(MapGrid2f)
		GML_MAKEHANDLER3(EvalMesh1)
		GML_MAKEHANDLER5(EvalMesh2)
		GML_MAKEHANDLER1(EvalCoord1f)
		GML_MAKEHANDLER2(EvalCoord2f)
		GML_MAKEHANDLER1(EvalPoint1)
		GML_MAKEHANDLER2(EvalPoint2)
		GML_MAKEHANDLER1R(RenderMode)
		GML_MAKEHANDLER2(SelectBuffer)
		GML_MAKEHANDLER0(InitNames)
		GML_MAKEHANDLER1(LoadName)
		GML_MAKEHANDLER1(PushName)
		GML_MAKEHANDLER0(PopName)
		GML_MAKEHANDLER4(GetTexLevelParameteriv)
		GML_MAKEHANDLER4(GetFramebufferAttachmentParameterivEXT)
		GML_MAKEHANDLER3(GetRenderbufferParameterivEXT)
		GML_MAKEHANDLER5(GetTexImage)
		GML_MAKEHANDLER1R(IsTexture)
		GML_MAKEHANDLER5(FramebufferTexture1DEXT)
		GML_MAKEHANDLER6(FramebufferTexture3DEXT)
		GML_MAKEHANDLER1(ClientActiveTexture)
		GML_MAKEHANDLER3(MultiTexCoord2i)
		GML_MAKEHANDLER3(GetQueryiv)
		GML_MAKEHANDLER2(GetBooleanv)
		GML_MAKEHANDLER1(ValidateProgram)
		GML_MAKEHANDLER3V(Uniform1iv)
		GML_MAKEHANDLER3V(Uniform2iv)
		GML_MAKEHANDLER3V(Uniform3iv)
		GML_MAKEHANDLER3V(Uniform4iv)
		GML_MAKEHANDLER3V(Uniform2fv)
		GML_MAKEHANDLER3V(Uniform3fv)
		GML_MAKEHANDLER3V(Uniform4fv)
		GML_MAKEHANDLER3V(Uniform1uiv)
		GML_MAKEHANDLER3V(Uniform2uiv)
		GML_MAKEHANDLER3V(Uniform3uiv)
		GML_MAKEHANDLER3V(Uniform4uiv)
		GML_MAKEHANDLER4R(MapBufferRange)
		GML_MAKEHANDLER1(PrimitiveRestartIndexNV)
		GML_MAKEHANDLER6VDRE(DrawRangeElements)
		GML_MAKEHANDLER3(GetUniformfv)
		GML_MAKEHANDLER3(GetUniformiv)
		GML_MAKEHANDLER3(GetUniformuiv)
		GML_MAKEHANDLER7(GetActiveAttrib)
		GML_MAKEHANDLER2(GetAttribLocation)
		GML_MAKEHANDLER3(BindAttribLocation)
		GML_MAKEHANDLER3(GetCompressedTexImage)
	}
}

// Execute - executes all GL commands in the current read queue.
// Execution is non-synced
void gmlQueue::Execute() {
//	int procs=0;
	BYTE *p=Read;
	BYTE *e=ReadPos;
	BYTE *ptr=NULL;
	while(p<e) {
//		GML_DEBUG("Cmd ",*(int *)p, 2);
		QueueHandler(p,ptr);
//		++procs;
	}
//	GML_DEBUG("Execute ",procs, 2);
}

void gmlQueue::ExecuteDebug() {
//	int procs=0;
	BYTE *p=Read;
	BYTE *e=ReadPos;
	BYTE *ptr=NULL;

	while(p<e) {
		if(*(int *)p!=GML_NOP)
			LOG_SL("Threading", L_ERROR, "Sim thread called %s", gmlFunctionNames[*(int*)p]);
		QueueHandler(p,ptr);
//		++procs;
	}
//	if(procs>1 || (procs==1 && *(int *)Read!=GML_NOP))
//		LOG_SL("Threading", L_ERROR, "%d OpenGL calls detected in SimFrame()", procs);
}

#include "gmlsrv.h"
class CUnit;
gmlClientServer<void, int, CUnit*> *gmlProcessor=NULL;

// ExecuteSynced - executes all GL commands in the current read queue.
// Execution is synced (this means it will stop at certain points
// to return values to the worker thread)
void gmlQueue::ExecuteSynced(void (gmlQueue::*execfun)() ) {
//int procs=0;
#if GML_ALTERNATE_SYNCMODE
	BYTE *s;
	while(1) {
		int updsrv=0;
		while((s=(BYTE *)Sync)==EXEC_RUN) {
			if(Reloc)
				Realloc();
			if(!gmlShareLists && ((updsrv++%GML_UPDSRV_INTERVAL)==0 || *(volatile int *)&gmlItemsConsumed>=GML_UPDSRV_INTERVAL))
				gmlUpdateServers();
			if(GetRead()) {
				(this->*execfun)();
				ReleaseRead();
			}
			boost::thread::yield();
		}

		if(s!=EXEC_SYNC) { // end addr
			Sync=EXEC_SYNC; //NEW
			GetRead(TRUE);
			Sync=EXEC_RUN; // cannot allow worker to continue before right queue acquired
			(this->*execfun)();
			ReleaseRead();
			break;
		}

		Sync=EXEC_RUN; // sync confirmed
		GetRead(TRUE);
		(this->*execfun)();

		GML_MEMBAR; //#

		Sync=EXEC_RES; // result available
		ReleaseRead();
		while(Sync==EXEC_RES) // waiting for worker to acquire result
			boost::thread::yield();
	}
#else
	BYTE *p=Write;
	BYTE *e=WritePos;
	BYTE *ptr=NULL;
	BOOL_ isq1=Write==Queue1;
	BOOL_ end=FALSE;
	int updsrv=0;

	while(TRUE) {
		if(!end) {
			while(TRUE) {
				if(Reloc)
					e=Realloc(&p);
				if(!gmlShareLists && ((updsrv++%GML_UPDSRV_INTERVAL)==0 || *(volatile int *)&gmlItemsConsumed>=GML_UPDSRV_INTERVAL))
					gmlUpdateServers();
				BYTE *s=(BYTE *)Sync;
				if(s!=EXEC_RUN) {
					if(s!=EXEC_SYNC) { // end addr ready
						end=TRUE;
						e=s;
		 				Sync=EXEC_RUN;
						break;
					}
					if(p==*(BYTE * volatile *)&WritePos) // reached sync point
						Sync=EXEC_RUN;
				}
				if(p<*(BYTE * volatile *)&WritePos)
					break;
			}
		}
		if(end) {
			if(p==e)
				break;
		}
//		GML_DEBUG("CmdSync ",*(int *)p, 2);
		QueueHandler(p,ptr);
//		++procs;
	}
	if(isq1) {
		while(Locked1)
			boost::thread::yield();
		Pos1=Queue1;
	}
	else {
		while(Locked2)
			boost::thread::yield();
		Pos2=Queue2;
	}
#endif
//	GML_DEBUG("ExecuteSync ",procs, 2);
}

#endif<|MERGE_RESOLUTION|>--- conflicted
+++ resolved
@@ -60,11 +60,8 @@
 volatile bool gmlMultiThreadSim = true;
 volatile bool gmlStartSim = false;
 volatile bool gmlKeepRunning = false;
-<<<<<<< HEAD
 volatile bool gmlMutexLockWait = false;
-=======
 bool gmlServerActive = false;
->>>>>>> 09a15cde
 
 #define EXEC_RUN (BYTE *)NULL
 #define EXEC_SYNC (BYTE *)-1
