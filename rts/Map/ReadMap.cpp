/* This file is part of the Spring engine (GPL v2 or later), see LICENSE.html */


#include <cstdlib>

#include "ReadMap.h"
#include "MapDamage.h"
#include "MapInfo.h"
#include "MetalMap.h"
#include "SM3/SM3Map.h"
#include "SMF/SMFReadMap.h"
#include "lib/gml/gmlmut.h"
#include "Game/LoadScreen.h"
#include "System/bitops.h"
#include "System/EventHandler.h"
#include "System/Exceptions.h"
#include "System/myMath.h"
#include "System/TimeProfiler.h"
#include "System/FileSystem/ArchiveScanner.h"
#include "System/FileSystem/FileHandler.h"
#include "System/FileSystem/FileSystem.h"
#include "System/LoadSave/LoadSaveInterface.h"
#include "System/Misc/RectangleOptimizer.h"

#ifdef USE_UNSYNCED_HEIGHTMAP
#include "Game/GlobalUnsynced.h"
#include "Sim/Misc/LosHandler.h"
#endif

//////////////////////////////////////////////////////////////////////
// Construction/Destruction
//////////////////////////////////////////////////////////////////////

// assigned to in CGame::CGame ("readmap = CReadMap::LoadMap(mapname)")
CReadMap* readmap = NULL;

CR_BIND_INTERFACE(CReadMap)
CR_REG_METADATA(CReadMap, (
	CR_SERIALIZER(Serialize)
));


CReadMap* CReadMap::LoadMap(const std::string& mapname)
{
	const std::string extension = FileSystem::GetExtension(mapname);
	CReadMap* rm = NULL;

	if (extension.empty()) {
		throw content_error("CReadMap::LoadMap(): missing file extension in mapname '" + mapname + "'");
	}

	if (extension == "sm3") {
		rm = new CSM3ReadMap(mapname);
	} else {
		rm = new CSMFReadMap(mapname);
	}

	if (!rm) {
		return NULL;
	}

	/* Read metal map */
	MapBitmapInfo mbi;
	unsigned char* metalmapPtr = rm->GetInfoMap("metal", &mbi);

	assert(mbi.width == (rm->width >> 1));
	assert(mbi.height == (rm->height >> 1));

	rm->metalMap = new CMetalMap(metalmapPtr, mbi.width, mbi.height, mapInfo->map.maxMetal);

	if (metalmapPtr != NULL) {
		rm->FreeInfoMap("metal", metalmapPtr);
	}


	/* Read type map */
	MapBitmapInfo tbi;
	unsigned char* typemapPtr = rm->GetInfoMap("type", &tbi);

	if (typemapPtr && tbi.width == (rm->width >> 1) && tbi.height == (rm->height >> 1)) {
		assert(gs->hmapx == tbi.width && gs->hmapy == tbi.height);
		rm->typeMap.resize(tbi.width * tbi.height);
		memcpy(&rm->typeMap[0], typemapPtr, tbi.width * tbi.height);
	} else
		throw content_error("Bad/no terrain type map.");

	if (typemapPtr)
		rm->FreeInfoMap("type", typemapPtr);

	return rm;
}


void CReadMap::Serialize(creg::ISerializer& s)
{
	// remove the const
	const float* cshm = GetCornerHeightMapSynced();
	      float*  shm = const_cast<float*>(cshm);

	s.Serialize(shm, 4 * gs->mapxp1 * gs->mapyp1);

	if (!s.IsWriting())
		mapDamage->RecalcArea(2, gs->mapx - 3, 2, gs->mapy - 3);
}


CReadMap::CReadMap()
	: metalMap(NULL)
	, width(0)
	, height(0)
	, initMinHeight(0.0f)
	, initMaxHeight(0.0f)
	, currMinHeight(0.0f)
	, currMaxHeight(0.0f)
	, mapChecksum(0)
	, heightMapSyncedPtr(NULL)
	, heightMapUnsyncedPtr(NULL)
{
}


CReadMap::~CReadMap()
{
	delete metalMap;
}


void CReadMap::Initialize()
{
	// set global map info (TODO: move these to ReadMap!)
	gs->mapx = width;
	gs->mapxm1 = width - 1;
	gs->mapxp1 = width + 1;
	gs->mapy = height;
	gs->mapym1 = height - 1;
	gs->mapyp1 = height + 1;
	gs->mapSquares = gs->mapx * gs->mapy;
	gs->hmapx = gs->mapx >> 1;
	gs->hmapy = gs->mapy >> 1;
	gs->pwr2mapx = next_power_of_2(gs->mapx);
	gs->pwr2mapy = next_power_of_2(gs->mapy);

	{
		char loadMsg[512];
		const char* fmtString = "Loading Map (%u MB)";
		unsigned int reqMemFootPrintKB =
			((( gs->mapxp1)   * gs->mapyp1  * 2     * sizeof(float))         / 1024) +   // cornerHeightMap{Synced, Unsynced}
			((( gs->mapxp1)   * gs->mapyp1  *         sizeof(float))         / 1024) +   // originalHeightMap
			((  gs->mapx      * gs->mapy    * 2 * 2 * sizeof(float3))        / 1024) +   // faceNormals{Synced, Unsynced}
			((  gs->mapx      * gs->mapy    * 2     * sizeof(float3))        / 1024) +   // centerNormals{Synced, Unsynced}
			((( gs->mapxp1)   * gs->mapyp1          * sizeof(float3))        / 1024) +   // VisVertexNormals
			((  gs->mapx      * gs->mapy            * sizeof(float))         / 1024) +   // centerHeightMap
			((  gs->hmapx     * gs->hmapy           * sizeof(float))         / 1024) +   // slopeMap
			((  gs->hmapx     * gs->hmapy           * sizeof(float))         / 1024) +   // MetalMap::extractionMap
			((  gs->hmapx     * gs->hmapy           * sizeof(unsigned char)) / 1024);    // MetalMap::metalMap

		// mipCenterHeightMaps[i]
		for (int i = 1; i < numHeightMipMaps; i++) {
			reqMemFootPrintKB += ((((gs->mapx >> i) * (gs->mapy >> i)) * sizeof(float)) / 1024);
		}

		sprintf(loadMsg, fmtString, reqMemFootPrintKB / 1024);
		loadscreen->SetLoadMessage(loadMsg);
	}

	float3::maxxpos = gs->mapx * SQUARE_SIZE - 1;
	float3::maxzpos = gs->mapy * SQUARE_SIZE - 1;

	originalHeightMap.resize(gs->mapxp1 * gs->mapyp1);
	faceNormalsSynced.resize(gs->mapx * gs->mapy * 2);
	faceNormalsUnsynced.resize(gs->mapx * gs->mapy * 2);
	centerNormalsSynced.resize(gs->mapx * gs->mapy);
	centerNormalsUnsynced.resize(gs->mapx * gs->mapy);
	centerHeightMap.resize(gs->mapx * gs->mapy);

	mipCenterHeightMaps.resize(numHeightMipMaps - 1);
	mipPointerHeightMaps.resize(numHeightMipMaps, NULL);
	mipPointerHeightMaps[0] = &centerHeightMap[0];

	for (int i = 1; i < numHeightMipMaps; i++) {
		mipCenterHeightMaps[i - 1].resize((gs->mapx >> i) * (gs->mapy >> i));
		mipPointerHeightMaps[i] = &mipCenterHeightMaps[i - 1][0];
	}

	slopeMap.resize(gs->hmapx * gs->hmapy);
	visVertexNormals.resize(gs->mapxp1 * gs->mapyp1);

	assert(heightMapSyncedPtr != NULL);
	assert(heightMapUnsyncedPtr != NULL);

	CalcHeightmapChecksum();
	UpdateHeightMapSynced(SRectangle(0, 0, gs->mapx, gs->mapy), true);
	//FIXME can't call that yet cause sky & skyLight aren't created yet (crashes in SMFReadMap.cpp)
	//UpdateDraw(); 
}


void CReadMap::CalcHeightmapChecksum()
{
	const float* heightmap = GetCornerHeightMapSynced();

	initMinHeight =  std::numeric_limits<float>::max();
	initMaxHeight = -std::numeric_limits<float>::max();

	mapChecksum = 0;
	for (int i = 0; i < (gs->mapxp1 * gs->mapyp1); ++i) {
		originalHeightMap[i] = heightmap[i];
		if (heightmap[i] < initMinHeight) { initMinHeight = heightmap[i]; }
		if (heightmap[i] > initMaxHeight) { initMaxHeight = heightmap[i]; }
		mapChecksum +=  (unsigned int) (heightmap[i] * 100);
		mapChecksum ^= *(unsigned int*) &heightmap[i];
	}

	for (unsigned int a = 0; a < mapInfo->map.name.size(); ++a) {
		mapChecksum += mapInfo->map.name[a];
		mapChecksum *= mapInfo->map.name[a];
	}

	currMinHeight = initMinHeight;
	currMaxHeight = initMaxHeight;
}


void CReadMap::UpdateDraw()
{
	if (unsyncedHeightMapUpdates.empty())
		return;

	std::list<SRectangle> ushmu;
	std::list<SRectangle>::const_iterator ushmuIt;

	{
		GML_STDMUTEX_LOCK(map); // UpdateDraw
		
		if (!unsyncedHeightMapUpdates.empty())
			unsyncedHeightMapUpdates.swap(unsyncedHeightMapUpdatesTemp); // swap to avoid Optimize() inside a mutex
	}
	{
		static bool first = true;
		if (!first) {
			if (!unsyncedHeightMapUpdatesTemp.empty()) {
				unsyncedHeightMapUpdatesTemp.Optimize();
				int updateArea = unsyncedHeightMapUpdatesTemp.GetTotalArea() * 0.0625f + (50 * 50);

				while (updateArea > 0 && !unsyncedHeightMapUpdatesTemp.empty()) {
					const SRectangle& rect = unsyncedHeightMapUpdatesTemp.front();
					updateArea -= rect.GetArea();
					ushmu.push_back(rect);
					unsyncedHeightMapUpdatesTemp.pop_front();
				}
			}
		} else {
			// first update is full map
			unsyncedHeightMapUpdatesTemp.swap(ushmu);
			first = false;
		}
	}
	if (!unsyncedHeightMapUpdatesTemp.empty()) {
		GML_STDMUTEX_LOCK(map); // UpdateDraw

		unsyncedHeightMapUpdates.splice(unsyncedHeightMapUpdates.end(), unsyncedHeightMapUpdatesTemp);
	}
	// unsyncedHeightMapUpdatesTemp is now guaranteed empty

	for (ushmuIt = ushmu.begin(); ushmuIt != ushmu.end(); ++ushmuIt) {
		UpdateHeightMapUnsynced(*ushmuIt);
	}
	for (ushmuIt = ushmu.begin(); ushmuIt != ushmu.end(); ++ushmuIt) {
		eventHandler.UnsyncedHeightMapUpdate(*ushmuIt);
	}
}


void CReadMap::UpdateHeightMapSynced(SRectangle rect, bool initialize)
{
	if (rect.GetArea() <= 0) {
		// do not bother with zero-area updates
		return;
	}

<<<<<<< HEAD
	// PathManager does not depend on the actual cornerheightmap, but it
	// does depend on slopemap etc so threaded pathing must be disabled here
	ASSERT_SINGLETHREADED_SIM();
	ASSERT_NONTHREADED_PATH();

	SCOPED_TIMER("ReadMap::UpdateHeightMapSynced");

=======
>>>>>>> 087f2166
	rect.x1 = std::max(         0, rect.x1 - 1);
	rect.z1 = std::max(         0, rect.z1 - 1);
	rect.x2 = std::min(gs->mapxm1, rect.x2 + 1);
	rect.z2 = std::min(gs->mapym1, rect.z2 + 1);

	UpdateCenterHeightmap(rect);
	UpdateMipHeightmaps(rect);
	UpdateFaceNormals(rect);
	UpdateSlopemap(rect); // must happen after UpdateFaceNormals()!

#ifdef USE_UNSYNCED_HEIGHTMAP
	// push the unsynced update
	if (initialize) {
		// push 1st update through without LOS check
		GML_STDMUTEX_LOCK(map); // UpdateHeightMapSynced
		unsyncedHeightMapUpdates.push_back(rect);
	} else {
		InitHeightMapDigestsVectors();
		const int losSquaresX = loshandler->losSizeX; // size of LOS square in heightmap coords
		const SRectangle& lm = rect * (SQUARE_SIZE * loshandler->invLosDiv); // LOS space

		// we updated the heightmap so change their digest (byte-overflow is intentional!)
		for (int lmx = lm.x1; lmx <= lm.x2; ++lmx) {
			for (int lmz = lm.z1; lmz <= lm.z2; ++lmz) {
				const int idx = lmx + lmz * (losSquaresX + 1);
				assert(idx < syncedHeightMapDigests.size());
				syncedHeightMapDigests[idx]++;
			}
		}

		HeightMapUpdateLOSCheck(rect);
	}
#else
	GML_STDMUTEX_LOCK(map); // UpdateHeightMapSynced
	unsyncedHeightMapUpdates.push_back(rect);
#endif
}


void CReadMap::UpdateCenterHeightmap(const SRectangle& rect)
{
	const float* heightmapSynced = GetCornerHeightMapSynced();

	for (int y = rect.z1; y <= rect.z2; y++) {
		for (int x = rect.x1; x <= rect.x2; x++) {
			const int idxTL = (y    ) * gs->mapxp1 + x;
			const int idxTR = (y    ) * gs->mapxp1 + x + 1;
			const int idxBL = (y + 1) * gs->mapxp1 + x;
			const int idxBR = (y + 1) * gs->mapxp1 + x + 1;

			const float height =
				heightmapSynced[idxTL] +
				heightmapSynced[idxTR] +
				heightmapSynced[idxBL] +
				heightmapSynced[idxBR];
			centerHeightMap[y * gs->mapx + x] = height * 0.25f;
		}
	}
}


void CReadMap::UpdateMipHeightmaps(const SRectangle& rect)
{
	for (int i = 0; i < numHeightMipMaps - 1; i++) {
		const int hmapx = gs->mapx >> i;

		const int sx = (rect.x1 >> i) & (~1);
		const int ex = (rect.x2 >> i);
		const int sy = (rect.z1 >> i) & (~1);
		const int ey = (rect.z2 >> i);
		
		for (int y = sy; y < ey; y += 2) {
			for (int x = sx; x < ex; x += 2) {
				const float height =
					mipPointerHeightMaps[i][(x    ) + (y    ) * hmapx] +
					mipPointerHeightMaps[i][(x    ) + (y + 1) * hmapx] +
					mipPointerHeightMaps[i][(x + 1) + (y    ) * hmapx] +
					mipPointerHeightMaps[i][(x + 1) + (y + 1) * hmapx];
				mipPointerHeightMaps[i + 1][(x / 2) + (y / 2) * hmapx / 2] = height * 0.25f;
			}
		}
	}
}


void CReadMap::UpdateFaceNormals(const SRectangle& rect)
{
	const float* heightmapSynced = GetCornerHeightMapSynced();

	const int z1 = std::max(         0, rect.z1 - 1);
	const int x1 = std::max(         0, rect.x1 - 1);
	const int z2 = std::min(gs->mapym1, rect.z2 + 1);
	const int x2 = std::min(gs->mapxm1, rect.x2 + 1);

	int y;
	#pragma omp parallel for private(y)
	for (y = z1; y <= z2; y++) {
		float3 fnTL;
		float3 fnBR;

		for (int x = x1; x <= x2; x++) {
			const int idxTL = (y    ) * gs->mapxp1 + x; // TL
			const int idxBL = (y + 1) * gs->mapxp1 + x; // BL

			const float& hTL = heightmapSynced[idxTL    ];
			const float& hTR = heightmapSynced[idxTL + 1];
			const float& hBL = heightmapSynced[idxBL    ];
			const float& hBR = heightmapSynced[idxBL + 1];

			// normal of top-left triangle (face) in square
			//
			//  *---> e1
			//  |
			//  |
			//  v
			//  e2
			//const float3 e1( SQUARE_SIZE, hTR - hTL,           0);
			//const float3 e2(           0, hBL - hTL, SQUARE_SIZE);
			//const float3 fnTL = (e2.cross(e1)).Normalize();
			fnTL.y = SQUARE_SIZE;
			fnTL.x = - (hTR - hTL);
			fnTL.z = - (hBL - hTL);
			fnTL.Normalize();

			// normal of bottom-right triangle (face) in square
			//
			//         e3
			//         ^
			//         |
			//         |
			//  e4 <---*
			//const float3 e3(-SQUARE_SIZE, hBL - hBR,           0);
			//const float3 e4(           0, hTR - hBR,-SQUARE_SIZE);
			//const float3 fnBR = (e4.cross(e3)).Normalize();
			fnBR.y = SQUARE_SIZE;
			fnBR.x = (hBL - hBR);
			fnBR.z = (hTR - hBR);
			fnBR.Normalize();

			faceNormalsSynced[(y * gs->mapx + x) * 2    ] = fnTL;
			faceNormalsSynced[(y * gs->mapx + x) * 2 + 1] = fnBR;

			// square-normal
			centerNormalsSynced[y * gs->mapx + x] = (fnTL + fnBR).Normalize();
		}
	}
}


void CReadMap::UpdateSlopemap(const SRectangle& rect)
{
	const int sx = std::max(0, (rect.x1 / 2) - 1);
	const int ex = std::min(gs->hmapx - 1, (rect.x2 / 2) + 1);
	const int sy = std::max(0, (rect.z1 / 2) - 1);
	const int ey = std::min(gs->hmapy - 1, (rect.z2 / 2) + 1);
	
	for (int y = sy; y <= ey; y++) {
		for (int x = sx; x <= ex; x++) {
			const int idx0 = (y*2    ) * (gs->mapx) + x*2;
			const int idx1 = (y*2 + 1) * (gs->mapx) + x*2;

			float avgslope = 0.0f;
			avgslope += faceNormalsSynced[(idx0    ) * 2    ].y;
			avgslope += faceNormalsSynced[(idx0    ) * 2 + 1].y;
			avgslope += faceNormalsSynced[(idx0 + 1) * 2    ].y;
			avgslope += faceNormalsSynced[(idx0 + 1) * 2 + 1].y;
			avgslope += faceNormalsSynced[(idx1    ) * 2    ].y;
			avgslope += faceNormalsSynced[(idx1    ) * 2 + 1].y;
			avgslope += faceNormalsSynced[(idx1 + 1) * 2    ].y;
			avgslope += faceNormalsSynced[(idx1 + 1) * 2 + 1].y;
			avgslope *= 0.125f;

			float maxslope =              faceNormalsSynced[(idx0    ) * 2    ].y;
			maxslope = std::min(maxslope, faceNormalsSynced[(idx0    ) * 2 + 1].y);
			maxslope = std::min(maxslope, faceNormalsSynced[(idx0 + 1) * 2    ].y);
			maxslope = std::min(maxslope, faceNormalsSynced[(idx0 + 1) * 2 + 1].y);
			maxslope = std::min(maxslope, faceNormalsSynced[(idx1    ) * 2    ].y);
			maxslope = std::min(maxslope, faceNormalsSynced[(idx1    ) * 2 + 1].y);
			maxslope = std::min(maxslope, faceNormalsSynced[(idx1 + 1) * 2    ].y);
			maxslope = std::min(maxslope, faceNormalsSynced[(idx1 + 1) * 2 + 1].y);

			// smooth it a bit, so small holes don't block huge tanks
			const float lerp = maxslope / avgslope;
			const float slope = mix(maxslope, avgslope, lerp);

			slopeMap[y * gs->hmapx + x] = 1.0f - slope;
		}
	}
}


/// split the update into multiple invididual (los-square) chunks:
void CReadMap::HeightMapUpdateLOSCheck(const SRectangle& rect)
{
	GML_STDMUTEX_LOCK(map); // HeightMapUpdateLOSCheck

	InitHeightMapDigestsVectors();
	const int losSqSize = loshandler->losDiv / SQUARE_SIZE; // size of LOS square in heightmap coords
	const SRectangle& lm = rect * (SQUARE_SIZE * loshandler->invLosDiv); // LOS space

	for (int lmz = lm.z1; lmz <= lm.z2; ++lmz) {
		const int hmz = lmz * losSqSize;
		      int hmx = lm.x1 * losSqSize;

		SRectangle subrect(hmx, hmz, hmx, hmz + losSqSize);
		#define PUSH_RECT \
			if (subrect.GetArea() > 0) { \
				subrect.ClampIn(rect); \
				unsyncedHeightMapUpdates.push_back(subrect); \
				subrect = SRectangle(hmx + losSqSize, hmz, hmx + losSqSize, hmz + losSqSize); \
			} else { \
				subrect.x1 = hmx + losSqSize; \
				subrect.x2 = hmx + losSqSize; \
			}

		for (int lmx = lm.x1; lmx <= lm.x2; ++lmx) {
			hmx = lmx * losSqSize;

			const bool inlos = (gu->spectatingFullView || loshandler->InLos(hmx, hmz, gu->myAllyTeam));
			if (!inlos) {
				PUSH_RECT
				continue;
			}

			const bool heightmapChanged = HasHeightMapChanged(lmx, lmz);
			if (!heightmapChanged) {
				PUSH_RECT
				continue;
			}

			// update rectangle size
			subrect.x2 = hmx + losSqSize;
		}

		PUSH_RECT
	}
}


void CReadMap::InitHeightMapDigestsVectors()
{
#ifdef USE_UNSYNCED_HEIGHTMAP
	if (syncedHeightMapDigests.empty()) {
		const int losSquaresX = loshandler->losSizeX;
		const int losSquaresY = loshandler->losSizeY;
		const int size = (losSquaresX + 1) * (losSquaresY + 1);
		syncedHeightMapDigests.resize(size, 0);
		unsyncedHeightMapDigests.resize(size, 0);
	}
#endif
}


bool CReadMap::HasHeightMapChanged(const int lmx, const int lmy)
{
#ifdef USE_UNSYNCED_HEIGHTMAP
	const int losSquaresX = loshandler->losSizeX;
	const int idx = lmx + lmy * (losSquaresX + 1);
	assert(idx < syncedHeightMapDigests.size());
	const bool heightmapChanged = (unsyncedHeightMapDigests[idx] != syncedHeightMapDigests[idx]);
	if (heightmapChanged) {
		unsyncedHeightMapDigests[idx] = syncedHeightMapDigests[idx];
	}
	return heightmapChanged;
#else
	return true;
#endif
}


void CReadMap::UpdateLOS(const SRectangle& rect)
{
#ifdef USE_UNSYNCED_HEIGHTMAP
	if (gu->spectatingFullView)
		return;

	// currently we use the LOS for view updates (alternatives are AirLOS and/or radar)
	// cause the others use different resolutions we must check it here for safety
	// (if you want to use another source you need to change the res. of syncedHeightMapDigests etc.)
	assert(rect.GetWidth() <= loshandler->losDiv / SQUARE_SIZE);

	//HACK: UpdateLOS() is called for single LOS squares, but we use <= in HeightMapUpdateLOSCheck().
	// This would make our update area 4x as large, so we need to make the rectangle a point. Better
	// would be to use < instead of <= everywhere.
	SRectangle r = rect;
	r.x2 = r.x1;
	r.z2 = r.z1;

	HeightMapUpdateLOSCheck(rect);
#endif
}


void CReadMap::BecomeSpectator()
{
#ifdef USE_UNSYNCED_HEIGHTMAP
	HeightMapUpdateLOSCheck(SRectangle(0, 0, gs->mapx, gs->mapy));
#endif
}<|MERGE_RESOLUTION|>--- conflicted
+++ resolved
@@ -278,16 +278,11 @@
 		return;
 	}
 
-<<<<<<< HEAD
 	// PathManager does not depend on the actual cornerheightmap, but it
 	// does depend on slopemap etc so threaded pathing must be disabled here
 	ASSERT_SINGLETHREADED_SIM();
 	ASSERT_NONTHREADED_PATH();
 
-	SCOPED_TIMER("ReadMap::UpdateHeightMapSynced");
-
-=======
->>>>>>> 087f2166
 	rect.x1 = std::max(         0, rect.x1 - 1);
 	rect.z1 = std::max(         0, rect.z1 - 1);
 	rect.x2 = std::min(gs->mapxm1, rect.x2 + 1);
