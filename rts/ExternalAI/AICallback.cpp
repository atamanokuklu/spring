/* This file is part of the Spring engine (GPL v2 or later), see LICENSE.html */

#include "ExternalAI/AICallback.h"

#include "StdAfx.h"
#include "FileSystem/FileHandler.h"
#include "FileSystem/FileSystem.h"
#include "FileSystem/FileSystemHandler.h"
#include "Game/Camera/CameraController.h"
#include "Game/Camera.h"
#include "Game/CameraHandler.h"
#include "Game/GameHelper.h"
#include "Game/GameSetup.h"
#include "Game/PlayerHandler.h"
#include "Game/SelectedUnits.h"
#include "Game/UI/MiniMap.h"
#include "Game/UI/MouseHandler.h"
#include "Lua/LuaRules.h"
#include "Map/MapInfo.h"
#include "Map/MetalMap.h"
#include "Map/ReadMap.h"
#include "NetProtocol.h"
#include "ConfigHandler.h"
#include "Platform/errorhandler.h"
#include "Rendering/DebugDrawerAI.h"
#include "Rendering/InMapDraw.h"
#include "Rendering/Models/3DModel.h"
#include "Rendering/UnitDrawer.h"
#include "Sim/Features/Feature.h"
#include "Sim/Features/FeatureHandler.h"
#include "Sim/Misc/DamageArrayHandler.h"
#include "Sim/Misc/GroundBlockingObjectMap.h"
#include "Sim/Misc/GeometricObjects.h"
#include "Sim/Misc/LosHandler.h"
#include "Sim/Misc/QuadField.h"
#include "Sim/Misc/ModInfo.h"
#include "Sim/Misc/Wind.h"
#include "Sim/Misc/TeamHandler.h"
#include "Sim/Path/PathManager.h"
#include "Sim/Units/Groups/Group.h"
#include "Sim/Units/Groups/GroupHandler.h"
#include "Sim/Units/CommandAI/CommandAI.h"
#include "Sim/Units/CommandAI/CommandQueue.h"
#include "Sim/Units/CommandAI/LineDrawer.h"
#include "Sim/Units/UnitTypes/Factory.h"
#include "Sim/Units/UnitDefHandler.h"
#include "Sim/Units/Unit.h"
#include "Sim/Units/UnitHandler.h"
#include "Sim/Weapons/WeaponDefHandler.h"
#include "Sim/Weapons/Weapon.h"
#include "ExternalAI/AICheats.h"
#include "ExternalAI/SkirmishAIHandler.h"
#include "ExternalAI/SkirmishAIWrapper.h"
#include "ExternalAI/EngineOutHandler.h"
#include "LogOutput.h"
#include "mmgr.h"

// Cast id to unsigned to catch negative ids in the same operations,
// cast MAX_* to unsigned to suppress GCC comparison between signed/unsigned warning.
#define CHECK_UNITID(id) ((unsigned)(id) < (unsigned)uh->MaxUnits())
#define CHECK_GROUPID(id) ((unsigned)(id) < (unsigned)gh->groups.size())
// With some hacking you can raise an abort (assert) instead of ignoring the id,
//#define CHECK_UNITID(id) (assert(id > 0 && id < uh->MaxUnits()), true)
// ...or disable the check altogether for release.
//#define CHECK_UNITID(id) true

CAICallback::CAICallback(int teamId)
	: team(teamId)
	, noMessages(false)
	, gh(grouphandlers[teamId])
{}

CAICallback::~CAICallback(void)
{}

void CAICallback::SendStartPos(bool ready, float3 startPos)
{
	if (startPos.z < gameSetup->allyStartingData[gu->myAllyTeam].startRectTop * gs->mapy * SQUARE_SIZE)
		startPos.z = gameSetup->allyStartingData[gu->myAllyTeam].startRectTop * gs->mapy * SQUARE_SIZE;

	if (startPos.z > gameSetup->allyStartingData[gu->myAllyTeam].startRectBottom * gs->mapy * SQUARE_SIZE)
		startPos.z = gameSetup->allyStartingData[gu->myAllyTeam].startRectBottom * gs->mapy * SQUARE_SIZE;

	if (startPos.x < gameSetup->allyStartingData[gu->myAllyTeam].startRectLeft * gs->mapx * SQUARE_SIZE)
		startPos.x = gameSetup->allyStartingData[gu->myAllyTeam].startRectLeft * gs->mapx * SQUARE_SIZE;

	if (startPos.x > gameSetup->allyStartingData[gu->myAllyTeam].startRectRight * gs->mapx * SQUARE_SIZE)
		startPos.x = gameSetup->allyStartingData[gu->myAllyTeam].startRectRight * gs->mapx * SQUARE_SIZE;

	unsigned char readyness = ready? 1: 0;
	net->Send(CBaseNetProtocol::Get().SendStartPos(gu->myPlayerNum, team, readyness, startPos.x, startPos.y, startPos.z));
}

void CAICallback::SendTextMsg(const char* text, int zone)
{
	const CSkirmishAIHandler::ids_t& teamAIs = skirmishAIHandler.GetSkirmishAIsInTeam(this->team);
	const SkirmishAIData* aiData = skirmishAIHandler.GetSkirmishAI(*(teamAIs.begin())); // better way?

	logOutput.Print("<SkirmishAI: %s %s (team %d)>: %s", aiData->shortName.c_str(), aiData->version.c_str(), team, text);
}

void CAICallback::SetLastMsgPos(float3 pos)
{
	logOutput.SetLastMsgPos(pos);
}

void CAICallback::AddNotification(float3 pos, float3 color, float alpha)
{
	minimap->AddNotification(pos,color,alpha);
}



bool CAICallback::SendResources(float mAmount, float eAmount, int receivingTeamId)
{
	typedef unsigned char ubyte;
	bool ret = false;

	if (team != receivingTeamId) {
		if (receivingTeamId >= 0 && receivingTeamId < teamHandler->ActiveTeams()) {
			if (teamHandler->Team(receivingTeamId) && teamHandler->Team(team)) {
				if (!teamHandler->Team(receivingTeamId)->isDead && !teamHandler->Team(team)->isDead) {
					// note: we can't use the existing SendShare()
					// since its handler in CGame uses myPlayerNum
					// (NETMSG_SHARE param) to determine which team
					// the resources came from, which is not always
					// our AI team
					ret = true;

					// cap the amounts to how much M and E we have
					mAmount = std::max(0.0f, std::min(mAmount, GetMetal()));
					eAmount = std::max(0.0f, std::min(eAmount, GetEnergy()));
					std::vector<short> empty;

					net->Send(CBaseNetProtocol::Get().SendAIShare(ubyte(gu->myPlayerNum), ubyte(team), ubyte(receivingTeamId), mAmount, eAmount, empty));
				}
			}
		}
	}

	return ret;
}

int CAICallback::SendUnits(const std::vector<int>& unitIds, int receivingTeamId)
{
	typedef unsigned char ubyte;
	std::vector<short> sentUnitIDs;

	if (team != receivingTeamId) {
		if (receivingTeamId >= 0 && receivingTeamId < teamHandler->ActiveTeams()) {
			if (teamHandler->Team(receivingTeamId) && teamHandler->Team(team)) {
				if (!teamHandler->Team(receivingTeamId)->isDead && !teamHandler->Team(team)->isDead) {
					// we must iterate over the ID's to check if
					// all of them really belong to the AI's team
					for (std::vector<int>::const_iterator it = unitIds.begin(); it != unitIds.end(); it++ ) {
						const int unitID = *it;

						if (unitID > 0 && (size_t)unitID < uh->MaxUnits()) {
							const CUnit* unit = uh->units[unitID];

							if (unit && unit->team == team) {
								// we own this unit, save it (note: safe cast
								// since MAX_UNITS currently fits in a short)
								sentUnitIDs.push_back(short(unitID));

								// stop whatever this unit is doing
								Command c;
								c.id = CMD_STOP;
								GiveOrder(unitID, &c);
							}
						}
					}

					if (sentUnitIDs.size() > 0) {
						// we can't use SendShare() here either, since
						// AI's don't have a notion of "selected units"
						net->Send(CBaseNetProtocol::Get().SendAIShare(ubyte(gu->myPlayerNum), ubyte(team), ubyte(receivingTeamId), 0.0f, 0.0f, sentUnitIDs));
					}
				}
			}
		}
	}

	// return how many units were actually put up for transfer
	return (sentUnitIDs.size());
}



bool CAICallback::PosInCamera(float3 pos, float radius)
{
	return camera->InView(pos,radius);
}

// see if the AI hasn't modified any parts of this callback
// (still completely insecure ofcourse, but it filters out the easiest way of cheating)
void CAICallback::verify()
{
	//TODO: add checks
}

int CAICallback::GetCurrentFrame()
{
	return gs->frameNum;
}

int CAICallback::GetMyTeam()
{
	return team;
}

int CAICallback::GetMyAllyTeam()
{
	return teamHandler->AllyTeam(team);
}

int CAICallback::GetPlayerTeam(int playerId)
{
	CPlayer* pl = playerHandler->Player(playerId);
	if (pl->spectator)
		return -1;
	return pl->team;
}

const char* CAICallback::GetTeamSide(int teamId)
{
	if (teamId < teamHandler->ActiveTeams()) {
		return (teamHandler->Team(teamId)->side.c_str());
	} else {
		return NULL;
	}
}

void* CAICallback::CreateSharedMemArea(char* name, int size)
{
	handleerror (0, "AI wants to use deprecated function \"CreateSharedMemArea\"",
				"Spring is closing:", MBF_OK | MBF_EXCL);
	return NULL;
}

void CAICallback::ReleasedSharedMemArea(char* name)
{
	handleerror (0, "AI wants to use deprecated function \"ReleasedSharedMemArea\"",
				"Spring is closing:", MBF_OK | MBF_EXCL);
}

int CAICallback::CreateGroup()
{
	const CGroup* g = gh->CreateNewGroup();
	return g->id;
}

void CAICallback::EraseGroup(int groupId)
{
	if (CHECK_GROUPID(groupId)) {
		if (gh->groups[groupId]) {
			gh->RemoveGroup(gh->groups[groupId]);
		}
	}
}

bool CAICallback::AddUnitToGroup(int unitId, int groupId)
{
	bool added = false;

	if (CHECK_UNITID(unitId) && CHECK_GROUPID(groupId)) {
		CUnit* u = uh->units[unitId];
		if (u && (u->team == team) && gh->groups[groupId]) {
			added = u->SetGroup(gh->groups[groupId]);
		}
	}

	return added;
}

bool CAICallback::RemoveUnitFromGroup(int unitId)
{
	bool removed = false;

	if (CHECK_UNITID(unitId)) {
		CUnit* u = uh->units[unitId];
		if (u && (u->team == team)) {
			u->SetGroup(0);
			removed = true;
		}
	}

	return removed;
}

int CAICallback::GetUnitGroup(int unitId)
{
	int groupId = -1;

	if (CHECK_UNITID(unitId)) {
		const CUnit * unit = uh->units[unitId];
		if (unit && (unit->team == team)) {
			const CGroup* g = unit->group;
			if (g) {
				groupId = g->id;
			}
		}
	}
	return groupId;
}

const std::vector<CommandDescription>* CAICallback::GetGroupCommands(int groupId)
{
	static std::vector<CommandDescription> tempcmds;
	return &tempcmds;
}

int CAICallback::GiveGroupOrder(int groupId, Command* c)
{
	return 0;
}

int CAICallback::GiveOrder(int unitId, Command* c)
{
	verify();

	if (!CHECK_UNITID(unitId) || c == NULL) {
		return -1;
	}

	if (noMessages) {
		return -2;
	}

	const CUnit * unit = uh->units[unitId];

	if (!unit) {
		return -3;
	}

	if (unit->team != team) {
		return -5;
	}

	net->Send(CBaseNetProtocol::Get().SendAICommand(gu->myPlayerNum, unitId, c->id, c->aiCommandId, c->options, c->params));

	return 0;
}

const std::vector<CommandDescription>* CAICallback::GetUnitCommands(int unitId)
{
	const std::vector<CommandDescription>* unitCommands = NULL;

	if (CHECK_UNITID(unitId)) {
		const CUnit *unit = uh->units[unitId];
		if (unit && (unit->team == team)) {
			unitCommands = &unit->commandAI->possibleCommands;
		}
	}

	return unitCommands;
}

const CCommandQueue* CAICallback::GetCurrentUnitCommands(int unitId)
{
	const CCommandQueue* currentUnitCommands = NULL;

	if (CHECK_UNITID(unitId)) {
		const CUnit *unit = uh->units[unitId];
		if (unit && (unit->team == team)) {
			currentUnitCommands = &unit->commandAI->commandQue;
		}
	}

	return currentUnitCommands;
}

int CAICallback::GetUnitAiHint(int unitId)
{
	int aiHint = -1;

	verify();
	if (CHECK_UNITID(unitId)) {
		const CUnit* unit = uh->units[unitId];
		if (unit) {
			const int allyTeam = teamHandler->AllyTeam(team);
			if (teamHandler->Ally(unit->allyteam, allyTeam)) {
				aiHint = unit->aihint;
			} else if (unit->losStatus[allyTeam] & LOS_INLOS) {
				const UnitDef* unitDef  = unit->unitDef;
				const UnitDef* decoyDef = unitDef->decoyDef;
				if (decoyDef == NULL) {
					aiHint = unit->aihint;
				} else {
					aiHint = decoyDef->aihint;
				}
			}
		}
	}

	return aiHint;
}

int CAICallback::GetUnitTeam(int unitId)
{
	int unitTeam = -1;

	verify();
	if (CHECK_UNITID(unitId)) {
		const CUnit* unit = uh->units[unitId];
		if (unit && (unit->losStatus[teamHandler->AllyTeam(team)] & LOS_INLOS)){
			unitTeam = unit->team;
		}
	}

	return unitTeam;
}

int CAICallback::GetUnitAllyTeam(int unitId)
{
	int unitAllyTeam = -1;

	verify();
	if (CHECK_UNITID(unitId)) {
		const CUnit* unit = uh->units[unitId];
		if(unit && (unit->losStatus[teamHandler->AllyTeam(team)] & LOS_INLOS)){
			unitAllyTeam = unit->allyteam;
		}
	}

	return unitAllyTeam;
}

float CAICallback::GetUnitHealth(int unitId)
{
	float health = -1;

	verify();
	if (CHECK_UNITID(unitId)) {
		const CUnit* unit = uh->units[unitId];

		if (unit) {
			const int allyTeam = teamHandler->AllyTeam(team);

			if (teamHandler->Ally(unit->allyteam, allyTeam)) {
				health = unit->health;
			} else if (unit->losStatus[allyTeam] & LOS_INLOS) {
				const UnitDef* unitDef = unit->unitDef;
				const UnitDef* decoyDef = unitDef->decoyDef;

				if (decoyDef == NULL) {
					health = unit->health;
				} else {
					const float scale = (decoyDef->health / unitDef->health);
					health = unit->health * scale;
				}
			}
		}
	}

	return health;
}

float CAICallback::GetUnitMaxHealth(int unitId)
{
	float maxHealth = -1;

	verify();
	if (CHECK_UNITID(unitId)) {
		const CUnit* unit = uh->units[unitId];
		if (unit) {
			const int allyTeam = teamHandler->AllyTeam(team);
			if (teamHandler->Ally(unit->allyteam, allyTeam)) {
				maxHealth = unit->maxHealth;
			} else if (unit->losStatus[allyTeam] & LOS_INLOS) {
				const UnitDef* unitDef = unit->unitDef;
				const UnitDef* decoyDef = unitDef->decoyDef;
				if (decoyDef == NULL) {
					maxHealth = unit->maxHealth;
				} else {
					const float scale = (decoyDef->health / unitDef->health);
					maxHealth = unit->maxHealth * scale;
				}
			}
		}
	}

	return maxHealth;
}

float CAICallback::GetUnitSpeed(int unitId)
{
	float speed = 0;

	verify();
	if (CHECK_UNITID(unitId)) {
		const CUnit* unit = uh->units[unitId];
		if (unit) {
			const int allyTeam = teamHandler->AllyTeam(team);
			if (teamHandler->Ally(unit->allyteam, allyTeam)) {
				speed = unit->maxSpeed;
			} else if (unit->losStatus[allyTeam] & LOS_INLOS) {
				const UnitDef* unitDef = unit->unitDef;
				const UnitDef* decoyDef = unitDef->decoyDef;
				if (decoyDef == NULL) {
					speed = unitDef->speed;
				} else {
					speed = decoyDef->speed;
				}
			}
		}
	}

	return speed;
}

float CAICallback::GetUnitPower(int unitId)
{
	float power = -1;

	verify();
	if (CHECK_UNITID(unitId)) {
		const CUnit* unit = uh->units[unitId];
		if (unit) {
			const int allyTeam = teamHandler->AllyTeam(team);
			if (teamHandler->Ally(unit->allyteam, allyTeam)) {
				power = unit->power;
			} else if (unit->losStatus[allyTeam] & LOS_INLOS) {
				const UnitDef* unitDef = unit->unitDef;
				const UnitDef* decoyDef = unitDef->decoyDef;
				if (decoyDef == NULL) {
					power = unit->power;
				} else {
					const float scale = (decoyDef->power / unitDef->power);
					power = unit->power * scale;
				}
			}
		}
	}

	return power;
}

float CAICallback::GetUnitExperience(int unitId)
{
	float experience = -1;

	verify();
	if (CHECK_UNITID(unitId)) {
		const CUnit* unit = uh->units[unitId];
		if (unit && (unit->losStatus[teamHandler->AllyTeam(team)] & LOS_INLOS)) {
			experience = unit->experience;
		}
	}

	return experience;
}

float CAICallback::GetUnitMaxRange(int unitId)
{
	float maxRange = -1;

	verify();
	if (CHECK_UNITID(unitId)) {
		const CUnit* unit = uh->units[unitId];
		if (unit) {
			const int allyTeam = teamHandler->AllyTeam(team);
			if (teamHandler->Ally(unit->allyteam, allyTeam)) {
				maxRange = unit->maxRange;
			} else if (unit->losStatus[allyTeam] & LOS_INLOS) {
				const UnitDef* unitDef = unit->unitDef;
				const UnitDef* decoyDef = unitDef->decoyDef;
				if (decoyDef == NULL) {
					maxRange = unit->maxRange;
				} else {
					maxRange = decoyDef->maxWeaponRange;
				}
			}
		}
	}

	return maxRange;
}

const UnitDef* CAICallback::GetUnitDef(int unitId)
{
	const UnitDef* def = NULL;

	verify();
	if (CHECK_UNITID(unitId)) {
		const CUnit* unit = uh->units[unitId];
		if (unit) {
			const UnitDef* unitDef = unit->unitDef;
			const int allyTeam = teamHandler->AllyTeam(team);
			if (teamHandler->Ally(unit->allyteam, allyTeam)) {
				def = unitDef;
			}
			const unsigned short losStatus = unit->losStatus[allyTeam];
			const unsigned short prevMask = (LOS_PREVLOS | LOS_CONTRADAR);
			if (((losStatus & LOS_INLOS) != 0) ||
					((losStatus & prevMask) == prevMask)) {
				const UnitDef* decoyDef = unitDef->decoyDef;
				if (decoyDef == NULL) {
					def = unitDef;
				} else {
					def = decoyDef;
				}
			}
		}
	}

	return def;
}

const UnitDef* CAICallback::GetUnitDef(const char* unitName)
{
	return unitDefHandler->GetUnitDefByName(unitName);
}
const UnitDef* CAICallback::GetUnitDefById(int unitDefId)
{
	// NOTE: this function is never called, implemented in SSkirmishAICallbackImpl
	return NULL;
}



float3 CAICallback::GetUnitPos(int unitId)
{
	verify();
	if (CHECK_UNITID(unitId)) {
		const CUnit* unit = uh->units[unitId];
		if (unit && (unit->losStatus[teamHandler->AllyTeam(team)] & (LOS_INLOS | LOS_INRADAR))) {
			return helper->GetUnitErrorPos(unit,teamHandler->AllyTeam(team));
		}
	}
	return ZeroVector;
}

float3 CAICallback::GetUnitVelocity(int unitId)
{
	verify();
	if (CHECK_UNITID(unitId)) {
		const CUnit* unit = uh->units[unitId];
		if (unit && (unit->losStatus[teamHandler->AllyTeam(team)] & (LOS_INLOS | LOS_INRADAR))) {
			return unit->speed;
		}
	}
	return ZeroVector;
}



int CAICallback::GetBuildingFacing(int unitId) {

	int buildFacing = -1;

	verify();
	if (CHECK_UNITID(unitId)) {
		const CUnit* unit = uh->units[unitId];
		if(unit && (unit->losStatus[teamHandler->AllyTeam(team)] & LOS_INLOS)){
			buildFacing = unit->buildFacing;
		}
	}

	return buildFacing;
}

bool CAICallback::IsUnitCloaked(int unitId) {

	bool isCloaked = false;

	verify();
	if (CHECK_UNITID(unitId)) {
		const CUnit* unit = uh->units[unitId];
		if(unit && (unit->losStatus[teamHandler->AllyTeam(team)] & LOS_INLOS)){
			isCloaked = unit->isCloaked;
		}
	}

	return isCloaked;
}

bool CAICallback::IsUnitParalyzed(int unitId) {

	bool isParalyzed = false;

	verify();
	if (CHECK_UNITID(unitId)) {
		const CUnit* unit = uh->units[unitId];
		if (unit && (unit->losStatus[teamHandler->AllyTeam(team)] & LOS_INLOS)) {
			isParalyzed = unit->stunned;
		}
	}

	return isParalyzed;
}

bool CAICallback::IsUnitNeutral(int unitId) {

	bool isNeutral = false;

	verify();
	if (CHECK_UNITID(unitId)) {
		const CUnit* unit = uh->units[unitId];
		if (unit && (unit->losStatus[teamHandler->AllyTeam(team)] & LOS_INLOS)) {
			isNeutral = unit->IsNeutral();
		}
	}

	return isNeutral;
}

int CAICallback::InitPath(float3 start, float3 end, int pathType, float goalRadius)
{
	assert(((size_t)pathType) < moveinfo->moveData.size());
	return pathManager->RequestPath(moveinfo->moveData.at(pathType), start, end, goalRadius, NULL, false);
}

float3 CAICallback::GetNextWaypoint(int pathId)
{
	return pathManager->NextWaypoint(pathId, ZeroVector, 0.0f, 0, 0, false);
}

void CAICallback::FreePath(int pathId)
{
	pathManager->DeletePath(pathId);
}

float CAICallback::GetPathLength(float3 start, float3 end, int pathType, float goalRadius)
{
	const int pathID  = InitPath(start, end, pathType, goalRadius);
	float     pathLen = -1.0f;

	if (pathID == 0) {
		return pathLen;
	}

	std::vector<float3> points;
	std::vector<int>    lengths;

	pathManager->GetEstimatedPath(pathID, points, lengths);

	if (points.empty()) {
		return 0.0f;
	}

	// distance to first intermediate node
	pathLen = (points[0] - start).Length();

	// we don't care which path segment has
	// what resolution, just lump all points
	// together
	for (size_t i = 1; i < points.size(); i++) {
		pathLen += (points[i] - points[i - 1]).Length();
	}

	/*
	// this method does not work without a path-owner
	// TODO: add an alternate GPL() callback for this?
	bool      haveNextWP = true;
	float3    currWP     = start;
	float3    nextWP     = start;

	while (haveNextWP) {
		nextWP = GetNextWaypoint(pathID);

		if (nextWP.y == -2) {
			// next path node not yet known
			continue;
		}

		if (nextWP.y == -1) {
			if (nextWP.x >= 0.0f && nextWP.z >= 0.0f) {
				// end of path (nextWP == end)
				pathLen += (nextWP - currWP).Length2D();
			} else {
				// invalid path
				pathLen = -1.0f;
			}

			haveNextWP = false;
		} else {
			pathLen += (nextWP - currWP).Length2D();
			currWP   = nextWP;
		}
	}
	*/

	FreePath(pathID);
	return pathLen;
}




int CAICallback::GetEnemyUnits(int* unitIds, int unitIds_max)
{
	verify();
	int a = 0;

	const int myAllyTeam = teamHandler->AllyTeam(team);
	std::list<CUnit*>::const_iterator ui;
	for (ui = uh->activeUnits.begin(); (ui != uh->activeUnits.end()) && (a < unitIds_max); ++ui) {
		const CUnit* u = *ui;

		if (!teamHandler->Ally(u->allyteam, myAllyTeam) &&
		    (u->losStatus[myAllyTeam] & LOS_INLOS)) {
			if (!IsUnitNeutral(u->id)) {
				if (unitIds != NULL) {
					unitIds[a] = u->id;
				}
				a++;
			}
		}
	}

	return a;
}

int CAICallback::GetEnemyUnitsInRadarAndLos(int* unitIds, int unitIds_max)
{
	verify();
	int a = 0;

	const int myAllyTeam = teamHandler->AllyTeam(team);
	std::list<CUnit*>::const_iterator ui;
	for (ui = uh->activeUnits.begin(); (ui != uh->activeUnits.end()) && (a < unitIds_max); ++ui) {
		const CUnit* u = *ui;

		if (!teamHandler->Ally(u->allyteam, myAllyTeam)
				&& (u->losStatus[myAllyTeam] & (LOS_INLOS | LOS_INRADAR))) {
			if (!IsUnitNeutral(u->id)) {
				if (unitIds != NULL) {
					unitIds[a] = u->id;
				}
				a++;
			}
		}
	}

	return a;
}

int CAICallback::GetEnemyUnits(int* unitIds, const float3& pos, float radius,
		int unitIds_max)
{
	verify();
	int a = 0;

	const int myAllyTeam = teamHandler->AllyTeam(team);
	const std::vector<CUnit*> units = qf->GetUnitsExact(pos, radius);
	std::vector<CUnit*>::const_iterator ui;
	for (ui = units.begin(); (ui != units.end()) && (a < unitIds_max); ++ui) {
		const CUnit* u = *ui;

		if (!teamHandler->Ally(u->allyteam, myAllyTeam)
				&& (u->losStatus[myAllyTeam] & LOS_INLOS)) {
			if (!IsUnitNeutral(u->id)) {
				if (unitIds != NULL) {
					unitIds[a] = u->id;
				}
				a++;
			}
		}
	}

	return a;
}


int CAICallback::GetFriendlyUnits(int* unitIds, int unitIds_max)
{
	verify();
	int a = 0;

	const int myAllyTeam = teamHandler->AllyTeam(team);
	std::list<CUnit*>::const_iterator ui;
	for (ui = uh->activeUnits.begin(); (ui != uh->activeUnits.end()) && (a < unitIds_max); ++ui) {
		const CUnit* u = *ui;

		if (teamHandler->Ally(u->allyteam, myAllyTeam)) {
			// IsUnitNeutral does a LOS check, but inconsequential
			// since we can always see friendly units anyway
			if (!IsUnitNeutral(u->id)) {
				if (unitIds != NULL) {
					unitIds[a] = u->id;
				}
				a++;
			}
		}
	}

	return a;
}

int CAICallback::GetFriendlyUnits(int* unitIds, const float3& pos, float radius,
		int unitIds_max)
{
	verify();
	int a = 0;

	const int myAllyTeam = teamHandler->AllyTeam(team);
	const std::vector<CUnit*> units = qf->GetUnitsExact(pos, radius);
	std::vector<CUnit*>::const_iterator ui;
	for (ui = units.begin(); (ui != units.end()) && (a < unitIds_max); ++ui) {
		const CUnit* u = *ui;

		if (teamHandler->Ally(u->allyteam, myAllyTeam)) {
			// IsUnitNeutral does a LOS check, but inconsequential
			// since we can always see friendly units anyway
			if (!IsUnitNeutral(u->id)) {
				if (unitIds != NULL) {
					unitIds[a] = u->id;
				}
				a++;
			}
		}
	}

	return a;
}


int CAICallback::GetNeutralUnits(int* unitIds, int unitIds_max)
{
	verify();
	int a = 0;

	std::list<CUnit*>::const_iterator ui;
	for (ui = uh->activeUnits.begin(); (ui != uh->activeUnits.end()) && (a < unitIds_max); ++ui) {
		const CUnit* u = *ui;

		// IsUnitNeutral does the LOS check
		if (IsUnitNeutral(u->id)) {
			if (unitIds != NULL) {
				unitIds[a] = u->id;
			}
			a++;
		}
	}

	return a;
}

int CAICallback::GetNeutralUnits(int* unitIds, const float3& pos, float radius, int unitIds_max)
{
	verify();
	int a = 0;

	const std::vector<CUnit*> units = qf->GetUnitsExact(pos, radius);
	std::vector<CUnit*>::const_iterator ui;
	for (ui = units.begin(); (ui != units.end()) && (a < unitIds_max); ++ui) {
		const CUnit* u = *ui;

		// IsUnitNeutral does the LOS check
		if (IsUnitNeutral(u->id)) {
			if (unitIds != NULL) {
				unitIds[a] = u->id;
			}
			a++;
		}
	}

	return a;
}




int CAICallback::GetMapWidth()
{
	return gs->mapx;
}

int CAICallback::GetMapHeight()
{
	return gs->mapy;
}



float CAICallback::GetMaxMetal() const { return mapInfo->map.maxMetal; }
float CAICallback::GetExtractorRadius() const { return mapInfo->map.extractorRadius; }

float CAICallback::GetMinWind() const { return wind.GetMinWind(); }
float CAICallback::GetMaxWind() const { return wind.GetMaxWind(); }
float CAICallback::GetCurWind() const { return wind.GetCurrentStrength(); }

float CAICallback::GetTidalStrength() const { return mapInfo->map.tidalStrength; }
float CAICallback::GetGravity() const { return mapInfo->map.gravity; }


const float* CAICallback::GetHeightMap()
{
	return readmap->centerheightmap;
}

const float* CAICallback::GetCornersHeightMap()
{
	return readmap->GetHeightmap();
}

float CAICallback::GetMinHeight()
{
	return readmap->minheight;
}

float CAICallback::GetMaxHeight()
{
	return readmap->maxheight;
}

const float* CAICallback::GetSlopeMap()
{
	return readmap->slopemap;
}

const unsigned short* CAICallback::GetLosMap()
{
	return &loshandler->losMap[teamHandler->AllyTeam(team)].front();
}

const unsigned short* CAICallback::GetRadarMap()
{
	return &radarhandler->radarMaps[teamHandler->AllyTeam(team)].front();
}

const unsigned short* CAICallback::GetJammerMap()
{
	return &radarhandler->jammerMaps[teamHandler->AllyTeam(team)].front();
}

const unsigned char* CAICallback::GetMetalMap()
{
	return readmap->metalMap->metalMap;
}

float CAICallback::GetElevation(float x,float z)
{
	return ground->GetHeight2(x,z);
}




void CAICallback::LineDrawerStartPath(const float3& pos, const float* color)
{
	lineDrawer.StartPath(pos, color);
}

void CAICallback::LineDrawerFinishPath()
{
	lineDrawer.FinishPath();
}

void CAICallback::LineDrawerDrawLine(const float3& endPos, const float* color)
{
	lineDrawer.DrawLine(endPos,color);
}

void CAICallback::LineDrawerDrawLineAndIcon(int commandId, const float3& endPos, const float* color)
{
	lineDrawer.DrawLineAndIcon(commandId,endPos,color);
}

void CAICallback::LineDrawerDrawIconAtLastPos(int commandId)
{
	lineDrawer.DrawIconAtLastPos(commandId);
}

void CAICallback::LineDrawerBreak(const float3& endPos, const float* color)
{
	lineDrawer.Break(endPos,color);
}

void CAICallback::LineDrawerRestart()
{
	lineDrawer.Restart();
}

void CAICallback::LineDrawerRestartSameColor()
{
	lineDrawer.RestartSameColor();
}


int CAICallback::CreateSplineFigure(float3 pos1,float3 pos2,float3 pos3,float3 pos4,float width,int arrow,int lifetime,int group)
{
	return geometricObjects->AddSpline(pos1,pos2,pos3,pos4,width,arrow,lifetime,group);
}

int CAICallback::CreateLineFigure(float3 pos1,float3 pos2,float width,int arrow,int lifetime,int group)
{
	return geometricObjects->AddLine(pos1,pos2,width,arrow,lifetime,group);
}

void CAICallback::SetFigureColor(int group,float red,float green,float blue,float alpha)
{
	geometricObjects->SetColor(group,red,green,blue,alpha);
}

void CAICallback::DeleteFigureGroup(int group)
{
	geometricObjects->DeleteGroup(group);
}



void CAICallback::DrawUnit(const char* unitName,float3 pos,float rotation,int lifetime,int teamId,bool transparent,bool drawBorder,int facing)
{
	CUnitDrawer::TempDrawUnit tdu;
	tdu.unitdef=unitDefHandler->GetUnitDefByName(unitName);
	if(!tdu.unitdef){
		logOutput.Print("Unknown unit in CAICallback::DrawUnit %s",unitName);
		return;
	}
	tdu.pos=pos;
	tdu.rotation=rotation;
	tdu.team=teamId;
	tdu.drawBorder=drawBorder;
	tdu.facing=facing;
	std::pair<int,CUnitDrawer::TempDrawUnit> tp(gs->frameNum+lifetime,tdu);

	GML_STDMUTEX_LOCK(temp); // DrawUnit

	if (transparent) {
		unitDrawer->tempTransparentDrawUnits.insert(tp);
	} else {
		unitDrawer->tempDrawUnits.insert(tp);
	}
}



bool CAICallback::CanBuildAt(const UnitDef* unitDef, float3 pos, int facing)
{
	CFeature* blockingF = NULL;
	BuildInfo bi(unitDef, pos, facing);
	bi.pos = helper->Pos2BuildPos(bi);
	const int canBuildState = uh->TestUnitBuildSquare(bi, blockingF, teamHandler->AllyTeam(team));
	return (canBuildState != 0);
}


float3 CAICallback::ClosestBuildSite(const UnitDef* unitDef, float3 pos, float searchRadius, int minDist, int facing)
{
	return helper->ClosestBuildSite(team, unitDef, pos, searchRadius, minDist, facing);
}


float CAICallback::GetMetal()
{
	return teamHandler->Team(team)->metal;
}

float CAICallback::GetMetalIncome()
{
	return teamHandler->Team(team)->prevMetalIncome;
}

float CAICallback::GetMetalUsage()
{
	return teamHandler->Team(team)->prevMetalExpense;
}

float CAICallback::GetMetalStorage()
{
	return teamHandler->Team(team)->metalStorage;
}

float CAICallback::GetEnergy()
{
	return teamHandler->Team(team)->energy;
}

float CAICallback::GetEnergyIncome()
{
	return teamHandler->Team(team)->prevEnergyIncome;
}

float CAICallback::GetEnergyUsage()
{
	return teamHandler->Team(team)->prevEnergyExpense;
}

float CAICallback::GetEnergyStorage()
{
	return teamHandler->Team(team)->energyStorage;
}

bool CAICallback::GetUnitResourceInfo(int unitId, UnitResourceInfo *i)
{
	bool fetchOk = false;

	verify();
	if (CHECK_UNITID(unitId)) {
		const CUnit* unit = uh->units[unitId];
		if (unit && (unit->losStatus[teamHandler->AllyTeam(team)] & LOS_INLOS)) {
			i->energyMake = unit->energyMake;
			i->energyUse  = unit->energyUse;
			i->metalMake  = unit->metalMake;
			i->metalUse   = unit->metalUse;
			fetchOk = true;
		}
	}

	return fetchOk;
}

bool CAICallback::IsUnitActivated(int unitId)
{
	bool activated = false;

	verify();
	if (CHECK_UNITID(unitId)) {
		const CUnit* unit = uh->units[unitId];
		if (unit && (unit->losStatus[teamHandler->AllyTeam(team)] & LOS_INLOS)) {
			activated = unit->activated;
		}
	}

	return activated;
}

bool CAICallback::UnitBeingBuilt(int unitId)
{
	bool beingBuilt = false;

	verify();
	if (CHECK_UNITID(unitId)) {
		const CUnit* unit = uh->units[unitId];
		if (unit && (unit->losStatus[teamHandler->AllyTeam(team)] & LOS_INLOS)) {
			beingBuilt = unit->beingBuilt;
		}
	}

	return beingBuilt;
}

int CAICallback::GetFeatures(int* featureIds, int featureIds_sizeMax)
{
	int featureIds_size = 0;

	verify();
	const int allyteam = teamHandler->AllyTeam(team);

	const CFeatureSet& fset = featureHandler->GetActiveFeatures();
	for (CFeatureSet::const_iterator it = fset.begin(); (it != fset.end()) && (featureIds_size < featureIds_sizeMax); ++it) {
		const CFeature* f = *it;
		assert(f);

		if (f->IsInLosForAllyTeam(allyteam)) {
			featureIds[featureIds_size++] = f->id;
		}
	}

	return featureIds_size;
}

int CAICallback::GetFeatures(int* featureIds, int featureIds_sizeMax, const float3& pos, float radius)
{
	int featureIds_size = 0;

	verify();
	const std::vector<CFeature*> ft = qf->GetFeaturesExact(pos, radius);
	const int allyteam = teamHandler->AllyTeam(team);

	std::vector<CFeature*>::const_iterator it;
	for (it = ft.begin(); (it != ft.end()) && (featureIds_size < featureIds_sizeMax); ++it) {
		const CFeature* f = *it;
		assert(f);

		if (f->IsInLosForAllyTeam(allyteam)) {
			featureIds[featureIds_size++] = f->id;
		}
	}

	return featureIds_size;
}

const FeatureDef* CAICallback::GetFeatureDef(int featureId)
{
	const FeatureDef* featureDef = NULL;

	verify();

	const CFeature* f = featureHandler->GetFeature(featureId);

	if (f) {
		const int allyteam = teamHandler->AllyTeam(team);
		if (f->IsInLosForAllyTeam(allyteam)) {
			featureDef = f->def;
		}
	}

	return featureDef;
}
const FeatureDef* CAICallback::GetFeatureDefById(int featureDefId)
{
	// NOTE: this function is never called, implemented in SSkirmishAICallbackImpl
	return NULL;
}

float CAICallback::GetFeatureHealth(int featureId)
{
	float health = 0.0f;

	verify();

	const CFeature* f = featureHandler->GetFeature(featureId);

	if (f) {
		const int allyteam = teamHandler->AllyTeam(team);
		if (f->IsInLosForAllyTeam(allyteam)) {
			health = f->health;
		}
	}

	return health;
}

float CAICallback::GetFeatureReclaimLeft(int featureId)
{
	float reclaimLeft = 0.0f;

	verify();

	const CFeature* f = featureHandler->GetFeature(featureId);

	if (f) {
		const int allyteam = teamHandler->AllyTeam(team);
		if (f->IsInLosForAllyTeam(allyteam)) {
			return f->reclaimLeft;
		}
	}

	return reclaimLeft;
}

float3 CAICallback::GetFeaturePos(int featureId)
{
	float3 pos = ZeroVector;

	verify();

	const CFeature* f = featureHandler->GetFeature(featureId);

	if (f) {
		const int allyteam = teamHandler->AllyTeam(team);
		if (f->IsInLosForAllyTeam(allyteam)) {
			pos = f->pos;
		}
	}

	return pos;
}

bool CAICallback::GetValue(int id, void *data)
{
	verify();
	switch (id) {
		case AIVAL_NUMDAMAGETYPES:{
			*((int*)data) = damageArrayHandler->GetNumTypes();
			return true;
		}case AIVAL_EXCEPTION_HANDLING:{
			*(bool*)data = CEngineOutHandler::IsCatchExceptions();
			return true;
		}case AIVAL_MAP_CHECKSUM:{
			*(unsigned int*)data = readmap->mapChecksum;
			return true;
		}case AIVAL_DEBUG_MODE:{
			*(bool*)data = globalRendering->drawdebug;
			return true;
		}case AIVAL_GAME_MODE:{
			*(int*)data = gameSetup->gameMode;
			return true;
		}case AIVAL_GAME_PAUSED:{
			*(bool*)data = gs->paused;
			return true;
		}case AIVAL_GAME_SPEED_FACTOR:{
			*(float*)data = gs->speedFactor;
			return true;
		}case AIVAL_GUI_VIEW_RANGE:{
			*(float*)data = globalRendering->viewRange;
			return true;
		}case AIVAL_GUI_SCREENX:{
			*(float*)data = globalRendering->viewSizeX;
			return true;
		}case AIVAL_GUI_SCREENY:{
			*(float*)data = globalRendering->viewSizeY;
			return true;
		}case AIVAL_GUI_CAMERA_DIR:{
			*(float3*)data = camHandler->GetCurrentController().GetDir();
			return true;
		}case AIVAL_GUI_CAMERA_POS:{
			*(float3*)data = camHandler->GetCurrentController().GetPos();
			return true;
		}case AIVAL_LOCATE_FILE_R:{
			std::string f((char*) data);
			f = filesystem.LocateFile(f);
			strcpy((char*) data, f.c_str());
			return FileSystemHandler::IsReadableFile(f);
		}case AIVAL_LOCATE_FILE_W:{
			std::string f((char*) data);
			std::string f_abs = filesystem.LocateFile(f, FileSystem::WRITE | FileSystem::CREATE_DIRS);
			if (!FileSystemHandler::IsAbsolutePath(f_abs)) {
				return false;
			} else {
				strcpy((char*) data, f.c_str());
				return true;
			}
		}
		case AIVAL_UNIT_LIMIT: {
			*(int*) data = uh->MaxUnitsPerTeam();
			return true;
		}
		case AIVAL_SCRIPT: {
			*(const char**) data = gameSetup ? gameSetup->gameSetupText.c_str() : "";
			return true;
		}
		default:
			return false;
	}
}

int CAICallback::HandleCommand(int commandId, void* data)
{
	switch (commandId) {
		case AIHCQuerySubVersionId: {
			return 1; // current version of Handle Command interface
		} break;
		case AIHCAddMapPointId: {
			const AIHCAddMapPoint* pnt = (AIHCAddMapPoint*) data;
			net->Send(CBaseNetProtocol::Get().SendMapDrawPoint(team, (short)pnt->pos.x, (short)pnt->pos.z, std::string(pnt->label), false));
			return 1;
		} break;
		case AIHCAddMapLineId: {
			const AIHCAddMapLine* line = (AIHCAddMapLine*) data;
			net->Send(CBaseNetProtocol::Get().SendMapDrawLine(team, (short)line->posfrom.x, (short)line->posfrom.z, (short)line->posto.x, (short)line->posto.z, false));
			return 1;
		} break;
		case AIHCRemoveMapPointId: {
			net->Send(CBaseNetProtocol::Get().SendMapErase(team, (short)((AIHCRemoveMapPoint *)data)->pos.x, (short)((AIHCRemoveMapPoint *)data)->pos.z));
			return 1;
		} break;
		case AIHCSendStartPosId: {
			SendStartPos(((AIHCSendStartPos *)data)->ready,((AIHCSendStartPos *)data)->pos);
			return 1;
		} break;
		case AIHCGetUnitDefByIdId: {
			// NOTE: this command should never arrive, handled in SSkirmishAICallbackImpl
			return 0;
		} break;
		case AIHCGetWeaponDefByIdId: {
			// NOTE: this command should never arrive, handled in SSkirmishAICallbackImpl
			return 0;
		} break;
		case AIHCGetFeatureDefByIdId: {
			// NOTE: this command should never arrive, handled in SSkirmishAICallbackImpl
			return 0;
		} break;

		case AIHCTraceRayId: {
			AIHCTraceRay* cmdData = (AIHCTraceRay*) data;

			if (CHECK_UNITID(cmdData->srcUID)) {
				const CUnit* srcUnit = uh->units[cmdData->srcUID];
				const CUnit* hitUnit = NULL;
				bool   haveHit = false;
				bool   visible = true;

				if (srcUnit != NULL) {
					const float realLen = helper->TraceRay(cmdData->rayPos, cmdData->rayDir, cmdData->rayLen, 0.0f, srcUnit, hitUnit, cmdData->flags);

					if (hitUnit != NULL) {
						haveHit = true;
						visible = (hitUnit->losStatus[teamHandler->AllyTeam(team)] & LOS_INLOS);
					}

					cmdData->rayLen = (           visible)? realLen:     cmdData->rayLen;
					cmdData->hitUID = (haveHit && visible)? hitUnit->id: cmdData->hitUID;
				}
			}

			return 1;
		} break;

		case AIHCPauseId: {
			AIHCPause* cmdData = (AIHCPause*) data;

			net->Send(CBaseNetProtocol::Get().SendPause(gu->myPlayerNum, cmdData->enable));
			logOutput.Print(
					"Skirmish AI controlling team %i paused the game, reason: %s",
					team, cmdData->reason != NULL ? cmdData->reason : "UNSPECIFIED");

			return 1;
		} break;

		case AIHCGetDataDirId: {
			// do nothing
			// this event will never end up here, as
			// it is handled in the C layer directly
			// see Clb_DataDirs_allocatePath in rts/ExternalAI/Interface/SSkirmishAICallback.h

			return 0;
		} break;

		case AIHCDebugDrawId: {
			AIHCDebugDraw* cmdData = (AIHCDebugDraw*) data;

			switch (cmdData->cmdMode) {
				case AIHCDebugDraw::AIHC_DEBUGDRAWER_MODE_ADD_GRAPH_POINT: {
					debugDrawerAI->AddGraphPoint(this->team, cmdData->lineId, cmdData->x, cmdData->y);
				} break;
				case AIHCDebugDraw::AIHC_DEBUGDRAWER_MODE_DEL_GRAPH_POINTS: {
					debugDrawerAI->DelGraphPoints(this->team, cmdData->lineId, cmdData->numPoints);
				} break;
				case AIHCDebugDraw::AIHC_DEBUGDRAWER_MODE_SET_GRAPH_POS: {
					debugDrawerAI->SetGraphPos(this->team, cmdData->x, cmdData->y);
				} break;
				case AIHCDebugDraw::AIHC_DEBUGDRAWER_MODE_SET_GRAPH_SIZE: {
					debugDrawerAI->SetGraphSize(this->team, cmdData->w, cmdData->h);
				} break;
				case AIHCDebugDraw::AIHC_DEBUGDRAWER_MODE_SET_GRAPH_LINE_COLOR: {
					debugDrawerAI->SetGraphLineColor(this->team, cmdData->lineId, cmdData->color);
				} break;
				case AIHCDebugDraw::AIHC_DEBUGDRAWER_MODE_SET_GRAPH_LINE_LABEL: {
					debugDrawerAI->SetGraphLineLabel(this->team, cmdData->lineId, cmdData->label);
				} break;

				case AIHCDebugDraw::AIHC_DEBUGDRAWER_MODE_ADD_OVERLAY_TEXTURE: {
					cmdData->texHandle = debugDrawerAI->AddOverlayTexture(
						this->team,
						cmdData->texData,
						int(cmdData->w),   // interpret as absolute width
						int(cmdData->h)    // interpret as absolute height
					);
				} break;
				case AIHCDebugDraw::AIHC_DEBUGDRAWER_MODE_UPDATE_OVERLAY_TEXTURE: {
					debugDrawerAI->UpdateOverlayTexture(
						this->team,
						cmdData->texHandle,
						cmdData->texData,
						int(cmdData->x),    // interpret as absolute pixel col
						int(cmdData->y),    // interpret as absolute pixel row
						int(cmdData->w),    // interpret as absolute width
						int(cmdData->h)     // interpret as absolute height
					);
				} break;
				case AIHCDebugDraw::AIHC_DEBUGDRAWER_MODE_DEL_OVERLAY_TEXTURE: {
					debugDrawerAI->DelOverlayTexture(this->team, cmdData->texHandle);
				} break;
				case AIHCDebugDraw::AIHC_DEBUGDRAWER_MODE_SET_OVERLAY_TEXTURE_POS: {
					debugDrawerAI->SetOverlayTexturePos(this->team, cmdData->texHandle, cmdData->x, cmdData->y);
				} break;
				case AIHCDebugDraw::AIHC_DEBUGDRAWER_MODE_SET_OVERLAY_TEXTURE_SIZE: {
					debugDrawerAI->SetOverlayTextureSize(this->team, cmdData->texHandle, cmdData->w, cmdData->h);
				} break;
				case AIHCDebugDraw::AIHC_DEBUGDRAWER_MODE_SET_OVERLAY_TEXTURE_LABEL: {
					debugDrawerAI->SetOverlayTextureLabel(this->team, cmdData->texHandle, cmdData->label);
				} break;

				default: {
				} break;
			}

			return 1;
		} break;

		default:
			return 0;
	}
}

bool CAICallback::IsDebugDrawerEnabled() const
{
	// this function will never be called,
	// as it is handled in the C layer directly
	// see eg. Debug_Drawer_isEnabled in rts/ExternalAI/Interface/SSkirmishAICallback.h
	return debugDrawerAI->GetDraw();
}

<<<<<<< HEAD
int CAICallback::GetNumUnitDefs ()
=======


int CAICallback::GetNumUnitDefs()
>>>>>>> afc5a359
{
	return unitDefHandler->unitDefs.size() - 1; /// defid=0 is not valid, that's why "-1"
}

void CAICallback::GetUnitDefList(const UnitDef** list)
{
	for (int a=1;a<unitDefHandler->unitDefs.size();a++)
		list[a-1] = unitDefHandler->GetUnitDefByID(a);
}


float CAICallback::GetUnitDefRadius(int def)
{
	const UnitDef* ud = unitDefHandler->GetUnitDefByID(def);
	S3DModel* mdl = ud->LoadModel();
	return mdl->radius;
}

float CAICallback::GetUnitDefHeight(int def)
{
	const UnitDef* ud = unitDefHandler->GetUnitDefByID(def);
	S3DModel* mdl = ud->LoadModel();
	return mdl->height;
}


bool CAICallback::GetProperty(int unitId, int property, void *data)
{
	verify();
	if (CHECK_UNITID(unitId)) {
		const CUnit* unit = uh->units[unitId];
		const int allyTeam = teamHandler->AllyTeam(team);
		if (!(unit && (unit->losStatus[allyTeam] & LOS_INLOS))) {
			return false;  //return if the unit doesn't exist or cant be seen
		}

		switch (property) {
			case AIVAL_UNITDEF: {
				if (teamHandler->Ally(unit->allyteam, allyTeam)) {
					(*(const UnitDef**)data) = unit->unitDef;
				} else {
					const UnitDef* unitDef = unit->unitDef;
					const UnitDef* decoyDef = unitDef->decoyDef;
					if (decoyDef == NULL) {
						(*(const UnitDef**)data) = unitDef;
					} else {
						(*(const UnitDef**)data) = decoyDef;
					}
				}
				return true;
			}
			case AIVAL_CURRENT_FUEL: {
				(*(float*)data) = unit->currentFuel;
				return true;
			}
			case AIVAL_STOCKPILED: {
				if (!unit->stockpileWeapon || !teamHandler->Ally(unit->allyteam, allyTeam)) {
					return false;
				}
				(*(int*)data) = unit->stockpileWeapon->numStockpiled;
				return true;
			}
			case AIVAL_STOCKPILE_QUED: {
				if (!unit->stockpileWeapon || !teamHandler->Ally(unit->allyteam, allyTeam)) {
					return false;
				}
				(*(int*)data) = unit->stockpileWeapon->numStockpileQued;
				return true;
			}
			case AIVAL_UNIT_MAXSPEED: {
				(*(float*) data) = unit->maxSpeed;
				return true;
			}
			default:
				return false;
		}
	}
	return false;
}


int CAICallback::GetFileSize (const char *filename)
{
	CFileHandler fh (filename);

	if (!fh.FileExists ())
		return -1;

	return fh.FileSize();
}


int CAICallback::GetFileSize (const char *filename, const char* modes)
{
	CFileHandler fh (filename, modes);

	if (!fh.FileExists ())
		return -1;

	return fh.FileSize();
}


bool CAICallback::ReadFile (const char *filename, void *buffer, int bufferLength)
{
	CFileHandler fh (filename);
	int fs;
	if (!fh.FileExists() || bufferLength < (fs = fh.FileSize()))
		return false;

	fh.Read (buffer, fs);
	return true;
}


bool CAICallback::ReadFile (const char *filename, const char* modes,
                            void *buffer, int bufferLength)
{
	CFileHandler fh (filename, modes);
	int fs;
	if (!fh.FileExists() || bufferLength < (fs = fh.FileSize()))
		return false;

	fh.Read (buffer, fs);
	return true;
}


// Additions to the interface by Alik
int CAICallback::GetSelectedUnits(int* unitIds, int unitIds_max)
{
	verify();
	int a = 0;

	GML_RECMUTEX_LOCK(sel); // GetSelectedUnit
	// check if the allyteam of the player running
	// the AI lib matches the AI's actual allyteam
	if (gu->myAllyTeam == teamHandler->AllyTeam(team)) {
		for (CUnitSet::iterator ui = selectedUnits.selectedUnits.begin();
				(ui != selectedUnits.selectedUnits.end()) && (a < unitIds_max); ++ui) {
			if (unitIds != NULL) {
				unitIds[a] = (*ui)->id;
			}
			a++;
		}
	}

	return a;
}


float3 CAICallback::GetMousePos() {
	verify();
	if (gu->myAllyTeam == teamHandler->AllyTeam(team))
		return inMapDrawer->GetMouseMapPos();
	else
		return ZeroVector;
}


int CAICallback::GetMapPoints(PointMarker* pm, int pm_sizeMax, bool includeAllies)
{
	int pm_size = 0;

	verify();

	// If the AI is not in the local players ally team,
	// the draw information for the AIs ally team will not be available
	// for cheating prevention.
	/*if (gu->myAllyTeam != teamHandler->AllyTeam(team)) {
		return pm_size;
	}*/

	std::list<const unsigned char*> includeColors;
	// include out team color
	includeColors.push_back(teamHandler->Team(team)->color);
	// include the team colors of all our allies
	for (int t=0; t < teamHandler->ActiveTeams(); ++t) {
		if (teamHandler->AlliedTeams(team, t)) {
			includeColors.push_back(teamHandler->Team(t)->color);
		}
	}

	std::list<CInMapDraw::MapPoint>* points = NULL;
	std::list<CInMapDraw::MapPoint>::const_iterator point;
	std::list<const unsigned char*>::const_iterator ic;
	for (size_t i=0; i < inMapDrawer->numQuads && pm_size < pm_sizeMax; i++) {
		points = &(inMapDrawer->drawQuads[i].points);
		for (point = points->begin(); point != points->end()
				&& pm_size < pm_sizeMax; ++point) {
			for (ic = includeColors.begin(); ic != includeColors.end(); ++ic) {
				if (point->color == *ic) {
					pm[pm_size].pos   = point->pos;
					pm[pm_size].color = point->color;
					pm[pm_size].label = point->label.c_str();
					pm_size++;
					break;
				}
			}
		}
	}

	return pm_size;
}

int CAICallback::GetMapLines(LineMarker* lm, int lm_sizeMax, bool includeAllies)
{
	int lm_size = 0;

	verify();

	// If the AI is not in the local players ally team,
	// the draw information for the AIs ally team will not be available
	// for cheating prevention.
	/*if (gu->myAllyTeam != teamHandler->AllyTeam(team)) {
		return lm_size;
	}*/

	std::list<const unsigned char*> includeColors;
	// include out team color
	includeColors.push_back(teamHandler->Team(team)->color);
	// include the team colors of all our allies
	for (int t=0; t < teamHandler->ActiveTeams(); ++t) {
		if (teamHandler->AlliedTeams(team, t)) {
			includeColors.push_back(teamHandler->Team(t)->color);
		}
	}

	std::list<CInMapDraw::MapLine>* lines = NULL;
	std::list<CInMapDraw::MapLine>::const_iterator line;
	std::list<const unsigned char*>::const_iterator ic;
	for (size_t i=0; i < inMapDrawer->numQuads && lm_size < lm_sizeMax; i++) {
		lines = &(inMapDrawer->drawQuads[i].lines);
		for (line = lines->begin(); line != lines->end()
				&& lm_size < lm_sizeMax; ++line) {
			for (ic = includeColors.begin(); ic != includeColors.end(); ++ic) {
				if (line->color == *ic) {
					lm[lm_size].pos   = line->pos;
					lm[lm_size].pos2  = line->pos2;
					lm[lm_size].color = line->color;
					lm_size++;
					break;
				}
			}
		}
	}

	return lm_size;
}


const WeaponDef* CAICallback::GetWeapon(const char* weaponName)
{
	return weaponDefHandler->GetWeapon(weaponName);
}
const WeaponDef* CAICallback::GetWeaponDefById(int weaponDefId)
{
	// NOTE: this function is never called, implemented in SSkirmishAICallbackImpl
	return NULL;
}


bool CAICallback::CanBuildUnit(int unitDefID)
{
	const UnitDef* ud = unitDefHandler->GetUnitDefByID(unitDefID);
	if (ud == NULL) {
		return false;
	}
	return uh->CanBuildUnit(ud, team);
}


const float3 *CAICallback::GetStartPos()
{
	return &teamHandler->Team(team)->startPos;
}


const char* CAICallback::CallLuaRules(const char* data, int inSize, int* outSize)
{
	if (luaRules == NULL) {
		return NULL;
	}
	return luaRules->AICallIn(data, inSize, outSize);
}<|MERGE_RESOLUTION|>--- conflicted
+++ resolved
@@ -1575,21 +1575,17 @@
 	return debugDrawerAI->GetDraw();
 }
 
-<<<<<<< HEAD
 int CAICallback::GetNumUnitDefs ()
-=======
-
-
-int CAICallback::GetNumUnitDefs()
->>>>>>> afc5a359
-{
-	return unitDefHandler->unitDefs.size() - 1; /// defid=0 is not valid, that's why "-1"
-}
-
-void CAICallback::GetUnitDefList(const UnitDef** list)
-{
-	for (int a=1;a<unitDefHandler->unitDefs.size();a++)
-		list[a-1] = unitDefHandler->GetUnitDefByID(a);
+{
+	// defid=0 is not valid, that's why "-1"
+	return unitDefHandler->unitDefs.size() - 1;
+}
+
+void CAICallback::GetUnitDefList (const UnitDef** list)
+{
+	for (int ud = 1; ud < unitDefHandler->unitDefs.size(); ud++) {
+		list[ud-1] = unitDefHandler->GetUnitDefByID(ud);
+	}
 }
 
 
@@ -1615,7 +1611,8 @@
 		const CUnit* unit = uh->units[unitId];
 		const int allyTeam = teamHandler->AllyTeam(team);
 		if (!(unit && (unit->losStatus[allyTeam] & LOS_INLOS))) {
-			return false;  //return if the unit doesn't exist or cant be seen
+			// the unit does not exist or can not be seen
+			return false;  
 		}
 
 		switch (property) {
