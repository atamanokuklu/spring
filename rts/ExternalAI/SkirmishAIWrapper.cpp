--- conflicted
+++ resolved
@@ -108,12 +108,8 @@
 
 bool CSkirmishAIWrapper::LoadSkirmishAI(bool postLoad) {
 
-<<<<<<< HEAD
 	ai = new CSkirmishAI(skirmishAIId, teamId, key, GetCallback());
 	ai->Init();
-=======
-	ai = new CSkirmishAI(teamId, skirmishAIId, key, GetCallback());
->>>>>>> 7d51b5ff
 
 	// check if initialization went ok
 	if (skirmishAIHandler.IsLocalSkirmishAIDieing(skirmishAIId)) {
