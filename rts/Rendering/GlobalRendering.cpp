--- conflicted
+++ resolved
@@ -16,6 +16,8 @@
 
 CONFIG(bool, CompressTextures).defaultValue(false);
 CONFIG(int, AtiHacks).defaultValue(-1);
+CONFIG(bool, DualScreenMode).defaultValue(false);
+CONFIG(bool, DualScreenMiniMapOnLeft).defaultValue(false);
 
 /**
  * @brief global rendering
@@ -51,15 +53,6 @@
 	lastFrameTime = 0.0f;
 	drawFrame = 1;
 
-<<<<<<< HEAD
-	viewSizeX = 100;
-	viewSizeY = 100;
-	pixelX = 0.01f;
-	pixelY = 0.01f;
-	aspectRatio = 1.0f;
-
-=======
->>>>>>> fa9dd27f
 	FSAA = 0;
 
 	drawSky      = true;
@@ -86,21 +79,6 @@
 	haveATI = false;
 	depthBufferBits = false;
 
-<<<<<<< HEAD
-	viewPosX = 0;
-	viewPosY = 0;
-
-	winState = 0;
-
-	winSizeX = 0;
-	winSizeY = 0;
-
-	winPosX = 0;
-	winPosY = 0;
-
-	screenSizeX = 0;
-	screenSizeY = 0;
-=======
 	winState = 0;
 
 	// window geometry
@@ -121,7 +99,6 @@
 	pixelX = 0.01f;
 	pixelY = 0.01f;
 	aspectRatio = 1.0f;
->>>>>>> fa9dd27f
 
 	weightedSpeedFactor = 0.0f;
 	lastFrameStart = 0;
@@ -172,10 +149,10 @@
 
 
 void CGlobalRendering::SetDualScreenParams() {
-	dualScreenMode = !!configHandler->Get("DualScreenMode", 0);
+	dualScreenMode = configHandler->GetBool("DualScreenMode");
 
 	if (dualScreenMode) {
-		dualScreenMiniMapOnLeft = !!configHandler->Get("DualScreenMiniMapOnLeft", 0);
+		dualScreenMiniMapOnLeft = configHandler->GetBool("DualScreenMiniMapOnLeft");
 	} else {
 		dualScreenMiniMapOnLeft = false;
 	}
