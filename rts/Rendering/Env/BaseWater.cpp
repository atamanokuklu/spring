#include "StdAfx.h"
#include "mmgr.h"

#include "BaseWater.h"
#include "BasicWater.h"
#include "AdvWater.h"
#include "BumpWater.h"
#include "Rendering/GL/myGL.h"
#include "ConfigHandler.h"
#include "LogOutput.h"
#include "DynWater.h"
#include "RefractWater.h"
#include "Exceptions.h"

CBaseWater* water=0;

CBaseWater::CBaseWater(void)
{
	drawReflection=false;
	drawRefraction=false;
 	noWakeProjectiles=false;
 	drawSolid=false;
	oldwater=NULL;
}

CBaseWater::~CBaseWater(void)
{
	DeleteOldWater(this);
}

void CBaseWater::DeleteOldWater(CBaseWater *water) {
	if(water->oldwater) {
		DeleteOldWater(water->oldwater);
		delete water->oldwater;
		water->oldwater=NULL;
	}
}

CBaseWater* CBaseWater::GetWater(CBaseWater* old)
{
	CBaseWater* water = NULL;
	const int configValue = configHandler.Get("ReflectiveWater",1);
	
	if(water==NULL && configValue==2 && GLEW_ARB_fragment_program && GLEW_ARB_texture_float &&
	   ProgramStringIsNative(GL_FRAGMENT_PROGRAM_ARB,"waterDyn.fp")) {
		try {
			water = new CDynWater;
		} catch (content_error& e) {
			delete water;
			water = NULL;
			logOutput.Print("Loading Dynamic Water failed");
			logOutput.Print("Error: %s", e.what());
		}
	}

	if(water==NULL && configValue==4 && GLEW_ARB_shading_language_100 && GL_ARB_fragment_shader && GL_ARB_vertex_shader) {
		try {
			water = new CBumpWater;
		} catch (content_error& e) {
			delete water;
			water = NULL;
			logOutput.Print("Loading Bumpmapped Water failed");
			logOutput.Print("Error: %s", e.what());
		}
	}
	
	if(water==NULL && configValue==3 && GLEW_ARB_fragment_program && GLEW_ARB_texture_rectangle){
		try {
			water = new CRefractWater;
		} catch (content_error& e) {
			delete water;
			water = NULL;
			logOutput.Print("Loading Refractive Water failed");
			logOutput.Print("Error: %s", e.what());
		}
	}
	
	if(water==NULL && configValue!=0 && GLEW_ARB_fragment_program &&
	   ProgramStringIsNative(GL_FRAGMENT_PROGRAM_ARB,"water.fp")){
		try {
			water = new CAdvWater;
		} catch (content_error& e) {
			delete water;
			water = NULL;
			logOutput.Print("Loading Reflective Water failed");
			logOutput.Print("Error: %s", e.what());
		}
	}
	if(water==NULL)
<<<<<<< HEAD
		water = SAFE_NEW CBasicWater;
=======
		water = new CBasicWater;
>>>>>>> 7943d188
	water->oldwater=old;
	return water;
}<|MERGE_RESOLUTION|>--- conflicted
+++ resolved
@@ -87,11 +87,7 @@
 		}
 	}
 	if(water==NULL)
-<<<<<<< HEAD
-		water = SAFE_NEW CBasicWater;
-=======
 		water = new CBasicWater;
->>>>>>> 7943d188
 	water->oldwater=old;
 	return water;
 }