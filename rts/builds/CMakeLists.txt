### builds
#
# Macros and fucntions defined in this file:
# * CreateEngineBuildAndInstallTarget
#

Include_Directories(${CMAKE_BINARY_DIR}/src-generated/engine)

# Only install the given engine target executable & dependencies
# example:
# 	CreateEngineBuildAndInstallTarget(headless)
# ->
# 	make spring-headless
# 	make install-spring-headless
macro    (CreateEngineBuildAndInstallTarget targetName)
	# relative source path, eg: "rts/builds/default"
	file(RELATIVE_PATH relSrcDirPath ${CMAKE_SOURCE_DIR} ${CMAKE_CURRENT_SOURCE_DIR})

	set(myBuildTarget spring-${targetName})
	set(${targetName}-Deps
			engine-${targetName}
			manpages
			userdocs
			gamedata
			unitsync
			${DEPS_AI_ALL}
		)
	# Create a custom meta build target
	add_custom_target(${myBuildTarget}
		WORKING_DIRECTORY
			"${CMAKE_BINARY_DIR}"
		COMMENT
			"  ${myBuildTarget}: Building all dependencies ..." VERBATIM
		)
	# This also works for custom targets
	add_dependencies(${myBuildTarget} ${${targetName}-Deps})
	Add_Dependencies(engine-${targetName} generateVersionFiles basecontent)

	# Only install spring-<targetName> executable & dependencies
	set(${targetName}-InstallDirs
			"${relSrcDirPath}"
			"doc"
			"tools/unitsync"
			"cont"
			"rts/lib/luasocket"
		)
	If    (NOT "${AI_TYPES}" STREQUAL "NONE")
		Set(${targetName}-InstallDirs ${${targetName}-InstallDirs} "AI")
	EndIf (NOT "${AI_TYPES}" STREQUAL "NONE")
	CreateInstallTarget(spring-${targetName} myBuildTarget ${targetName}-InstallDirs)
endmacro (CreateEngineBuildAndInstallTarget targetName)


# This allows us to disable each build type individually at configure stage.
Macro    (AddEngineBuild build)
	Set(BUILD_spring-${build} TRUE CACHE BOOL "Configure the spring-${build} target.")
	If     (BUILD_spring-${build})
		Add_Subdirectory(${build})
	EndIf  ()
EndMacro (AddEngineBuild)

if    (NOT HEADLESS_SYSTEM)
<<<<<<< HEAD
	AddEngineBuild(multithreaded)
=======
	AddEngineBuild(default)       ## ST, no GML
	AddEngineBuild(multithreaded) ## MT-GML
>>>>>>> 757e9c29
endif (NOT HEADLESS_SYSTEM)

AddEngineBuild(dedicated)
AddEngineBuild(headless)<|MERGE_RESOLUTION|>--- conflicted
+++ resolved
@@ -60,12 +60,8 @@
 EndMacro (AddEngineBuild)
 
 if    (NOT HEADLESS_SYSTEM)
-<<<<<<< HEAD
-	AddEngineBuild(multithreaded)
-=======
 	AddEngineBuild(default)       ## ST, no GML
 	AddEngineBuild(multithreaded) ## MT-GML
->>>>>>> 757e9c29
 endif (NOT HEADLESS_SYSTEM)
 
 AddEngineBuild(dedicated)
