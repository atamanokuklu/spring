--- conflicted
+++ resolved
@@ -75,18 +75,16 @@
 
 	args = makeHashTable(sys.argv)
 
+	# We break unitsync if the filename of the shared object has a 'lib' prefix.
+	# It is also nicer for the AI shared objects.
+	env['LIBPREFIX'] = ''
+
 	# I don't see any reason to make this configurable --tvo.
 	# Note that commenting out / setting this to `None' will break the buildsystem.
-<<<<<<< HEAD
 	env['builddir'] = '#build'
-	bd = SCons.Script.Dir(env['builddir']).abspath
-=======
-	#env['builddir'] = 'build'
 	if args.has_key('builddir'):
 		env['builddir'] = args['builddir']
-	else:
-		env['builddir'] = 'build'
->>>>>>> 803107e0
+	bd = SCons.Script.Dir(env['builddir']).abspath
 
 	# SCons chokes in env.SConsignFile() if path doesn't exist.
 	if not os.path.exists(bd):
@@ -99,10 +97,6 @@
 	intcachefile = os.path.join(bd, 'intopts.py')
 	usropts = Options(usrcachefile)
 	intopts = Options(intcachefile)
-
-	# We break unitsync if the filename of the shared object has a 'lib' prefix.
-	# It is also nicer for the AI shared objects.
-	env['LIBPREFIX'] = ''
 
 	#user visible options
 	usropts.AddOptions(
@@ -125,8 +119,8 @@
 		('fpmath',            'Set to 387 or SSE on i386 and AMD64 architectures', 'sse'),
 		('prefix',            'Install prefix used at runtime', '/usr/local'),
 		('installprefix',     'Install prefix used for installion', '$prefix'),
-		('builddir',          'Build directory, used at build-time', 'build'),
-		('mingwlibsdir',      'MinGW libraries dir', 'mingwlibs'),
+		('builddir',          'Build directory, used at build-time', '#build'),
+		('mingwlibsdir',      'MinGW libraries dir', '#mingwlibs'),
 		('datadir',           'Data directory (relative to prefix)', 'share/games/spring'),
 		('bindir',            'Directory for executables (rel. to prefix)', 'games'),
 		('libdir',            'Directory for AI plugin modules (rel. to prefix)', 'lib/spring'),
@@ -393,8 +387,8 @@
 		bool_opt('dc_allowed', True)
 		string_opt('prefix', '/usr/local')
 		string_opt('installprefix', '$prefix')
-		string_opt('builddir', 'build'),
-		string_opt('mingwlibsdir', 'mingwlibs'),
+		string_opt('builddir', '#build'),
+		string_opt('mingwlibsdir', '#mingwlibs'),
 		string_opt('datadir', 'share/games/spring')
 		string_opt('bindir', 'games')
 		string_opt('libdir', 'lib/spring')
@@ -468,13 +462,8 @@
 			env['SHLINKFLAGS'] = '$LINKFLAGS -dynamic'
 			env['SHLIBSUFFIX'] = '.dylib'
 		elif env['platform'] == 'windows':
-<<<<<<< HEAD
-			include_path += [os.path.join('#mingwlibs', 'include')]
-			lib_path += [os.path.join('#mingwlibs', 'lib')]
-=======
 			include_path += [os.path.join(env['mingwlibsdir'], 'include')]
 			lib_path += [os.path.join(env['mingwlibsdir'], 'lib')]
->>>>>>> 803107e0
 			if os.environ.has_key('MINGDIR'):
 				include_path += [os.path.join(os.environ['MINGDIR'], 'include')]
 				lib_path += [os.path.join(os.environ['MINGDIR'], 'lib')]
