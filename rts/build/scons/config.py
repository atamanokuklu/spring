# Copyright (C) 2006  Tobi Vollebregt
# Code copied from the old build system, but heavily reordered and/or rewritten.

import os, re, sys

###############################
### configuration functions ###
###############################


def check_zip_version(env, conf):
	print "Checking for zip...",
	try:
		f = os.popen("zip -h 2>/dev/null")
		version = f.read()
	finally:
		f.close()
	if version:
		version = re.search('Zip [0-9]\.*[0-9]*\.*[0-9]*', version).group()
		print version, "found"
	else:
		print "not found"
		env.Exit(1)


def check_gcc_version(env, conf = None):
	# The GCC version is needed by the detect.processor() function to recognize
	# versions below 3.4 and versions equal to or greater than 3.4.
	# As opposed to the other functions in this file, which are called from the
	# configure() function below, this one is called directly from rts.py while
	# parsing `optimize=' configure argument.
	print env.subst("Checking $CC version..."),
	try:
		f = os.popen(env.subst('$CC --version'))
		version = f.read()
	finally:
		f.close()
	if version:
		version = re.search('[0-9]\.[0-9]\.[0-9]', version).group()
		print version
		return re.split('\.', version)
	else:
		print env.subst("$CC not found")
		env.Exit(1)


def check_debian_powerpc(env, conf):
	if 'Debian' in sys.version:
		# Figure out if we're running on PowerPC
		# and which version of GCC we're dealing with.
		try:
			f = os.popen("echo '' | gcc -E -dM -")
			predefines = f.read()
		finally:
			f.close()
		if predefines:
			if '#define __powerpc__ 1' in predefines:
				if '#define __GNUC__ 4' in predefines:
					old_gpp = env['CXX']
					env['CXX'] = "g++-3.3"
					if not conf.TryCompile('int main(void) { return 0; } ', '.cpp'):
						env['CXX'] = old_gpp
						print "Warning: Compiling with GCC4 on Debian PowerPC. The resulting executable may corrupt the stack before main()."
					else:
						env['CC'] = "gcc-3.3"
						print "Note: Compiling on Debian PowerPC. Switched to GCC 3."


def guess_include_path(env, conf, name, subdir):
	print "  Guessing", name, "include path...",
	if env['platform'] == 'windows':
<<<<<<< HEAD
		path = [os.path.join(os.path.join('#mingwlibs', 'include'), subdir)]
=======
		path = [os.path.join(os.path.join(env['mingwlibsdir'], 'include'), subdir)]
>>>>>>> 803107e0
		# Everything lives in mingwlibs anyway...
		#if os.environ.has_key('MINGDIR'):
		#	path += [os.path.join(os.path.join(os.environ['MINGDIR'], 'include'), subdir)]
	elif env['platform'] == 'darwin':
		path = [os.path.join('/opt/local/include', subdir)]
	elif env['platform'] == 'freebsd':
		path = [os.path.join('/usr/local/include', subdir)]
	else:
		path = [os.path.join('/usr/include', subdir)]
	env.AppendUnique(CPPPATH = path)
	for f in path:
		print f,
	print ''

def check_freetype2(env, conf):
	print "Checking for Freetype2..."
	freetype = False
	""" I changed the order of the freetype-config and pkg-config checks
	because the latter returns a garbage freetype version on (at least) my system --tvo """

	# put this here for crosscompiling
	if env['platform'] == 'windows':
		guess_include_path(env, conf, 'Freetype2', 'freetype2')
		return
	print "  Checking for freetype-config...",
	freetypecfg = env.WhereIs("freetype-config")
	if freetypecfg:
		print freetypecfg
		ftv = conf.TryAction(freetypecfg+" --ftversion")
		if ftv[0]:
			cmd = freetypecfg+" --ftversion"
			fcmd = freetypecfg+" --cflags --libs"
			freetype = True
		else:
			print "  "+freetypecfg+" does not give library version"
	else:
		print "not found"

	if not freetype:
		print "  Checking for pkg-config...",
		pkgcfg = env.WhereIs("pkg-config")
		if pkgcfg:
			print pkgcfg
			print "  Checking for Freetype2 package... ",
			ret = conf.TryAction(pkgcfg+" --exists freetype2")
			if ret[0]:
				print "found"
				cmd = pkgcfg+" --modversion freetype2"
				fcmd = pkgcfg+" --libs --cflags freetype2"
				freetype = True
			else:
				print "not found"
		else:
			print "not found"

	if freetype:
		print "  Checking for Freetype >= 2.0.0...",
		ftobj = os.popen(cmd)
		ftver = ftobj.read()
		fterr = ftobj.close()
		print ftver,
		if ftver.split('.') >= ['2','0','0']:
			env.ParseConfig(fcmd)
		else:
			print "You need Freetype version 2.0.0 or greater for this program"
			env.Exit(1)
	else:
		guess_include_path(env, conf, 'Freetype2', 'freetype2')


def check_sdl(env, conf):
	print "Checking for SDL..."
	# put this here for crosscompiling
	if env['platform'] == 'windows':
		guess_include_path(env, conf, 'SDL', 'SDL')
		return
	print "  Checking for sdl-config...",
	sdlcfg = env.WhereIs("sdl-config")
	if not sdlcfg: # for FreeBSD
		sdlcfg = env.WhereIs("sdl11-config")
	if sdlcfg:
		print sdlcfg
		print "  Checking for LibSDL >= 1.2.0...",
		sdlobj = os.popen(sdlcfg+" --version")
		sdlver = sdlobj.read()
		sdlerr = sdlobj.close()
		print sdlver,
		if sdlver.split('.') >= ['1','2','0']:
			env.ParseConfig(sdlcfg+" --cflags --libs")
		else:
			print "You need LibSDL version 1.2.0 or greater for this program"
			env.Exit(1)
	else:
		print "not found"
		if env['platform'] == 'freebsd':
			guess_include_path(env, conf, 'SDL', 'SDL11')
		else:
			guess_include_path(env, conf, 'SDL', 'SDL')


def check_openal(env, conf):
	print "Checking for OpenAL..."
	# put this here for crosscompiling
	if env['platform'] == 'windows':
		guess_include_path(env, conf, 'OpenAL', 'AL')
		return
	print "  Checking for openal-config...",
	openalcfg = env.WhereIs("openal-config")
	if openalcfg:
		print openalcfg
		env.ParseConfig(openalcfg+" --cflags --libs")
	else:
		print "not found"
		guess_include_path(env, conf, 'OpenAL', 'AL')


def check_ogg(env, conf):
	print "Checking for Ogg headers..."
	guess_include_path(env, conf, 'ogg', 'ogg')

def check_vorbis(env, conf):
	print "Checking for Vorbis(-file) headers..."
	guess_include_path(env, conf, 'vorbisfile', 'vorbis')



def check_python(env, conf):
	print "Checking for Python 2.5...",
	print ""
	guess_include_path(env, conf, 'Python', 'python2.5')
	print "Checking for Python 2.4...",
	print ""
	guess_include_path(env, conf, 'Python', 'python2.4')


def check_java(env, conf):
	print "Checking for Java...",
	if env.has_key('javapath') and env['javapath']:
		env.AppendUnique(CPPPATH = [env['javapath']])
		env.AppendUnique(CPPPATH = [os.path.join(env['javapath'], "linux")])
		return
	if env['platform'] == 'windows':
		guess_include_path(env, conf, 'Java', 'java')
		return
	if os.path.exists('/usr/local/jdk1.6.0/include'):
		env.AppendUnique(CPPPATH = '/usr/local/jdk1.6.0/include')
		env.AppendUnique(CPPPATH = '/usr/local/jdk1.6.0/include/' + env['platform'])
		return
	possible_dirs = []
	for root in ["/usr/local/lib/jvm", "/usr/local/lib64/jvm", "/usr/lib/jvm", "/usr/lib64/jvm", "/usr/java"]:
		if os.path.exists(root) and os.path.isdir(root):
			dirs = os.listdir(root)
			for dir in dirs:
				testdir = os.path.join(root, dir, "include")
				if dir[0] != '.' and os.path.exists(os.path.join(testdir, "jni.h")):
					possible_dirs += [testdir]
	if len(possible_dirs) == 0:
		print "not found"
		# FIXME TEST ON MINGW (ie make consistent with mingwlibs)
		guess_include_path(env, conf, 'Java', 'java')
	else:
		possible_dirs.sort()
		print possible_dirs[-1]
		env.AppendUnique(CPPPATH = [possible_dirs[-1]])
		env.AppendUnique(CPPPATH = [os.path.join(possible_dirs[-1], "linux")])


class Dependency:
	def __init__(self, libraries, headers):
		self.libraries = libraries
		self.headers = headers

	def __lt__(self, other):
		return (self.libraries + self.headers) < (other.libraries + other.headers)

	def CheckLibraries(self, conf):
		if len(self.libraries) != 0:
			succes = False
			for l in self.libraries:
				succes = conf.CheckLib(l)
				if succes: break
			if not succes:
				print "Could not find one of these libraries: " + str(self.libraries)
				return False
		return True

	def CheckHeaders(self, conf):
		if len(self.headers) != 0:
			succes = False
			for h in self.headers:
				succes = conf.CheckCXXHeader(h)
				if succes: break
			if not succes:
				print "Could not find one of these headers: " + str(self.headers)
				return False
		return True


def CheckHeadersAndLibraries(env, conf):
	print "\nChecking headers and libraries"

	boost_common = Dependency([], ['boost/cstdint.hpp'])
	boost_thread = Dependency(['boost_thread'], ['boost/thread.hpp'])
	boost_regex  = Dependency(['boost_regex'],   ['boost/regex.hpp'])
	boost_serial = Dependency([], ['boost/serialization/split_member.hpp'])

	if env.Dictionary('CC').find('gcc') != -1: gcc = True
	else: gcc = False

	for boost in (boost_thread, boost_regex):
		l = boost.libraries[0]
		if gcc: boost.libraries = [l+'-gcc-mt', l+'-mt', l+'-gcc', l]
		else:   boost.libraries = [l+'-mt', l]

	d = [boost_common, boost_regex, boost_serial, boost_thread]

	d += [Dependency(['GL', 'opengl32'], ['GL/gl.h'])]
	d += [Dependency(['GLU', 'glu32'],   ['GL/glu.h'])]
	d += [Dependency(['GLEW', 'glew32'], ['GL/glew.h'])]
	d += [Dependency(['z'],              ['zlib.h'])]
	d += [Dependency(['freetype'],       ['ft2build.h'])]
	d += [Dependency(['IL', 'devil'],    ['IL/il.h'])]
	d += [Dependency(['ILU', 'ilu'],     ['IL/ilu.h'])]
#	d += [Dependency(['jvm'],     ['jni.h'])]
	
	if env['platform'] == 'windows':
		d += [Dependency(['imagehlp'], [])]
		# Somehow adding dsound.h always fails even if the file's there.
		# Possibly it needs other files included before it (windows.h?)
		d += [Dependency(['dsound'],   [])]
		d += [Dependency(['gdi32'],    [])]
		d += [Dependency(['winmm'],    [])]
		d += [Dependency(['wsock32'],  [])]
		d += [Dependency(['ole32'],    [])]
		d += [Dependency(['mingw32'],  [])]
		d += [Dependency(['SDLmain'],  [])]
	else:
		d += [Dependency(['openal', 'openal32'], ['AL/al.h'])]
		d += [Dependency(['Xcursor'], ['X11/Xcursor/Xcursor.h'])]
		d += [Dependency(['X11'], ['X11/X.h'])]

	d += [Dependency(['vorbisfile'], ['vorbis/vorbisfile.h'])]
	d += [Dependency(['vorbis'], [])]
	d += [Dependency(['ogg'], ['ogg/ogg.h'])]

	d += [Dependency(['SDL', 'SDL-1.1'], ['SDL/SDL.h', 'SDL11/SDL.h'])]
	d += [Dependency(['python2.5', 'python25', 'python2.4', 'python24'], ['Python.h'])]
	d += [Dependency([], ['jni.h'])]

	if env['use_tcmalloc']:
		d += [Dependency(['tcmalloc'], [])]

	all_succes = True

	for c in d:
		if not c.CheckHeaders(conf) or not c.CheckLibraries(conf):
			all_succes = False

	if not all_succes:
		print "Not all tests finished succesfully.  You are probably missing one of the"
		print "build dependencies.  See config.log for details."
		env.Exit(1)


def configure(env, conf_dir):
	print "\nConfiguring spring"
	conf = env.Configure(conf_dir = conf_dir)
	# we dont have or need zip on windows..
	if env['platform'] != 'windows':
		check_zip_version(env, conf)
	check_debian_powerpc(env, conf)
	check_freetype2(env, conf)
	check_sdl(env, conf)

	if env['platform'] != 'windows':
		check_openal(env, conf)

	check_ogg(env, conf)
	check_vorbis(env, conf)

	check_python(env, conf)
	check_java(env, conf)
	CheckHeadersAndLibraries(env, conf)
	env = conf.Finish()

	print "\nEverything seems OK.  Run `scons' now to build."<|MERGE_RESOLUTION|>--- conflicted
+++ resolved
@@ -69,11 +69,7 @@
 def guess_include_path(env, conf, name, subdir):
 	print "  Guessing", name, "include path...",
 	if env['platform'] == 'windows':
-<<<<<<< HEAD
-		path = [os.path.join(os.path.join('#mingwlibs', 'include'), subdir)]
-=======
 		path = [os.path.join(os.path.join(env['mingwlibsdir'], 'include'), subdir)]
->>>>>>> 803107e0
 		# Everything lives in mingwlibs anyway...
 		#if os.environ.has_key('MINGDIR'):
 		#	path += [os.path.join(os.path.join(os.environ['MINGDIR'], 'include'), subdir)]
