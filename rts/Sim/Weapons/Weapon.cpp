/* This file is part of the Spring engine (GPL v2 or later), see LICENSE.html */

#include "System/creg/STL_Map.h"
#include "WeaponDefHandler.h"
#include "Weapon.h"
#include "Game/GameHelper.h"
#include "Game/Player.h"
#include "Game/TraceRay.h"
#include "Lua/LuaRules.h"
#include "Map/Ground.h"
#include "Sim/Misc/CollisionHandler.h"
#include "Sim/Misc/CollisionVolume.h"
#include "Sim/Misc/GeometricObjects.h"
#include "Sim/Misc/InterceptHandler.h"
#include "Sim/Misc/LosHandler.h"
#include "Sim/Misc/ModInfo.h"
#include "Sim/Misc/TeamHandler.h"
#include "Sim/MoveTypes/AAirMoveType.h"
#include "Sim/Projectiles/WeaponProjectiles/WeaponProjectile.h"
#include "Sim/Units/Scripts/CobInstance.h"
#include "Sim/Units/CommandAI/CommandAI.h"
#include "Sim/Units/Unit.h"
#include "System/EventHandler.h"
#include "System/float3.h"
#include "System/myMath.h"
#include "System/Sync/SyncTracer.h"
#include "System/Sound/SoundChannels.h"
#include "System/Log/ILog.h"

CR_BIND_DERIVED(CWeapon, CObject, (NULL));

CR_REG_METADATA(CWeapon, (
	CR_MEMBER(owner),
	CR_MEMBER(range),
	CR_MEMBER(heightMod),
	CR_MEMBER(reloadTime),
	CR_MEMBER(reloadStatus),
	CR_MEMBER(salvoLeft),
	CR_MEMBER(salvoDelay),
	CR_MEMBER(salvoSize),
	CR_MEMBER(nextSalvo),
	CR_MEMBER(predict),
	CR_MEMBER(targetUnit),
	CR_MEMBER(accuracy),
	CR_MEMBER(projectileSpeed),
	CR_MEMBER(predictSpeedMod),
	CR_MEMBER(metalFireCost),
	CR_MEMBER(energyFireCost),
	CR_MEMBER(fireSoundId),
	CR_MEMBER(fireSoundVolume),
	CR_MEMBER(hasBlockShot),
	CR_MEMBER(hasTargetWeight),
	CR_MEMBER(angleGood),
	CR_MEMBER(avoidTarget),
	CR_MEMBER(haveUserTarget),
	CR_MEMBER(subClassReady),
	CR_MEMBER(onlyForward),
	CR_MEMBER(muzzleFlareSize),
	CR_MEMBER(craterAreaOfEffect),
	CR_MEMBER(damageAreaOfEffect),

	CR_MEMBER(badTargetCategory),
	CR_MEMBER(onlyTargetCategory),
	CR_MEMBER(incomingProjectiles),
//	CR_MEMBER(weaponDef),
	CR_MEMBER(stockpileTime),
	CR_MEMBER(buildPercent),
	CR_MEMBER(numStockpiled),
	CR_MEMBER(numStockpileQued),
	CR_MEMBER(interceptTarget),
	CR_MEMBER(salvoError),
	CR_ENUM_MEMBER(targetType),
	CR_MEMBER(sprayAngle),
	CR_MEMBER(useWeaponPosForAim),

	CR_MEMBER(lastRequest),
	CR_MEMBER(lastTargetRetry),
	CR_MEMBER(lastErrorVectorUpdate),

	CR_MEMBER(slavedTo),
	CR_MEMBER(maxForwardAngleDif),
	CR_MEMBER(maxMainDirAngleDif),
	CR_MEMBER(hasCloseTarget),
	CR_MEMBER(targetBorder),
	CR_MEMBER(cylinderTargeting),
	CR_MEMBER(minIntensity),
	CR_MEMBER(heightBoostFactor),
	CR_MEMBER(avoidFlags),
	CR_MEMBER(collisionFlags),
	CR_MEMBER(fuelUsage),
	CR_MEMBER(weaponNum),

	CR_MEMBER(relWeaponPos),
	CR_MEMBER(weaponPos),
	CR_MEMBER(relWeaponMuzzlePos),
	CR_MEMBER(weaponMuzzlePos),
	CR_MEMBER(weaponDir),
	CR_MEMBER(mainDir),
	CR_MEMBER(wantedDir),
	CR_MEMBER(lastRequestedDir),
	CR_MEMBER(salvoError),
	CR_MEMBER(errorVector),
	CR_MEMBER(errorVectorAdd),
	CR_MEMBER(targetPos),
	CR_RESERVED(64)
));

//////////////////////////////////////////////////////////////////////
// Construction/Destruction
//////////////////////////////////////////////////////////////////////

CWeapon::CWeapon(CUnit* owner):
	owner(owner),
	weaponDef(0),
	weaponNum(-1),
	haveUserTarget(false),
	craterAreaOfEffect(1.0f),
	damageAreaOfEffect(1.0f),
	muzzleFlareSize(1),
	useWeaponPosForAim(0),
	hasCloseTarget(false),
	reloadTime(1),
	reloadStatus(0),
	range(1),
	heightMod(0),
	projectileSpeed(1),
	accuracy(0),
	sprayAngle(0),
	salvoDelay(0),
	salvoSize(1),
	projectilesPerShot(1),
	nextSalvo(0),
	salvoLeft(0),
	targetType(Target_None),
	targetUnit(0),
	predict(0),
	predictSpeedMod(1),
	metalFireCost(0),
	energyFireCost(0),
	fireSoundId(0),
	fireSoundVolume(0),
	hasBlockShot(false),
	hasTargetWeight(false),
	angleGood(false),
	avoidTarget(false),
	subClassReady(true),
	onlyForward(false),
	badTargetCategory(0),
	onlyTargetCategory(0xffffffff),

	interceptTarget(NULL),
	stockpileTime(1),
	buildPercent(0),
	numStockpiled(0),
	numStockpileQued(0),

	lastRequest(0),
	lastTargetRetry(-100),
	lastErrorVectorUpdate(0),

	slavedTo(0),
	maxForwardAngleDif(0.0f),
	maxMainDirAngleDif(-1.0f),
	targetBorder(0.f),
	cylinderTargeting(0.f),
	minIntensity(0.f),
	heightBoostFactor(-1.f),
	avoidFlags(0),
	collisionFlags(0),
	fuelUsage(0),

	relWeaponPos(UpVector),
	weaponPos(ZeroVector),
	relWeaponMuzzlePos(UpVector),
	weaponMuzzlePos(ZeroVector),
	weaponDir(ZeroVector),
	mainDir(0.0f, 0.0f, 1.0f),
	wantedDir(UpVector),
	lastRequestedDir(-UpVector),
	salvoError(ZeroVector),
	errorVector(ZeroVector),
	errorVectorAdd(ZeroVector),
	targetPos(1.0f, 1.0f, 1.0f)
{
}


CWeapon::~CWeapon()
{
	if (weaponDef->interceptor)
		interceptHandler.RemoveInterceptorWeapon(this);
}


void CWeapon::SetWeaponNum(int num)
{
	weaponNum = num;

	hasBlockShot = owner->script->HasBlockShot(weaponNum);
	hasTargetWeight = owner->script->HasTargetWeight(weaponNum);
}


inline bool CWeapon::CobBlockShot(const CUnit* targetUnit)
{
	if (!hasBlockShot) {
		return false;
	}

	return owner->script->BlockShot(weaponNum, targetUnit, haveUserTarget);
}


float CWeapon::TargetWeight(const CUnit* targetUnit) const
{
	return owner->script->TargetWeight(weaponNum, targetUnit);
}



static inline bool isBeingServicedOnPad(CUnit* u)
{
	const AAirMoveType* a = dynamic_cast<AAirMoveType*>(u->moveType);
	return (a != NULL && a->GetPadStatus() != 0);
}

void CWeapon::Update()
{
	if (hasCloseTarget) {
		int weaponPiece = -1;
		bool weaponAimed = (useWeaponPosForAim == 0);

		// if we couldn't get a line of fire from the
		// muzzle, try if we can get it from the aim
		// piece
		if (!weaponAimed) {
			weaponPiece = owner->script->QueryWeapon(weaponNum);
		} else {
			weaponPiece = owner->script->AimFromWeapon(weaponNum);
		}

		relWeaponMuzzlePos = owner->script->GetPiecePos(weaponPiece);

		if (!weaponAimed) {
			weaponPiece = owner->script->AimFromWeapon(weaponNum);
		}

		relWeaponPos = owner->script->GetPiecePos(weaponPiece);
	}

	if (targetType == Target_Unit) {
		if (lastErrorVectorUpdate < gs->frameNum - UNIT_SLOWUPDATE_RATE) {
			errorVectorAdd = (gs->randVector() - errorVector) * (1.0f / UNIT_SLOWUPDATE_RATE);
			lastErrorVectorUpdate = gs->frameNum;
		}

		// to prevent runaway prediction (happens sometimes when a missile
		// is moving *away* from its target), we may need to disable missiles
		// in case they fly around too long
		predict = std::min(predict, 50000.0f);
		errorVector += errorVectorAdd;

		float3 lead = targetUnit->speed * (weaponDef->predictBoost + predictSpeedMod * (1.0f - weaponDef->predictBoost)) * predict;

		if (weaponDef->leadLimit >= 0.0f && lead.SqLength() > Square(weaponDef->leadLimit + weaponDef->leadBonus * owner->experience)) {
			lead *= (weaponDef->leadLimit + weaponDef->leadBonus*owner->experience) / (lead.Length() + 0.01f);
		}

		const float3 errorPos = helper->GetUnitErrorPos(targetUnit, owner->allyteam, true);
		const float errorScale = (weaponDef->targetMoveError * GAME_SPEED * targetUnit->speed.Length() * (1.0f - owner->limExperience));

		float3 tmpTargetPos = errorPos + lead + errorVector * errorScale;
		float3 tmpTargetVec = tmpTargetPos - weaponMuzzlePos;
		float3 tmpTargetDir = tmpTargetVec;

		SetTargetBorderPos(targetUnit, tmpTargetPos, tmpTargetVec, tmpTargetDir);

		targetPos = (targetBorder == 0.0f)? tmpTargetPos: targetBorderPos;
		targetPos.y = std::max(targetPos.y, ground->GetApproximateHeight(targetPos.x, targetPos.z) + 2.0f);

		if (!weaponDef->waterweapon) {
			targetPos.y = std::max(targetPos.y, 1.0f);
		}
	}

	if (weaponDef->interceptor) {
		// keep track of the closest projectile heading our way (if any)
		UpdateInterceptTarget();
	}

	if (targetType != Target_None) {
		const float3 worldTargetDir = (targetPos - owner->pos).SafeNormalize();
		const float3 worldMainDir =
			owner->frontdir * mainDir.z +
			owner->rightdir * mainDir.x +
			owner->updir    * mainDir.y;
		const bool targetAngleConstraint = CheckTargetAngleConstraint(worldTargetDir, worldMainDir);
 
		if (angleGood && !targetAngleConstraint) {
 			// weapon finished a previously started AimWeapon thread and wants to
 			// fire, but target is no longer within contraints --> wait for re-aim
 			angleGood = false;
 		}
		if (onlyForward && targetAngleConstraint) {
			// NOTE:
			//   this should not need to be here, but many legacy scripts do not
			//   seem to define Aim*Ary in COB for units with onlyForward weapons
			//   (so angleGood is never set to true) -- REMOVE AFTER 90.0
			angleGood = true;
		}

		if (gs->frameNum >= (lastRequest + (GAME_SPEED >> 1))) {
			// periodically re-aim the weapon (by calling the script's AimWeapon
			// every N=15 frames regardless of current angleGood state)
			//
			// NOTE:
			//   let scripts do active aiming even if we are an onlyForward weapon
			//   (reduces how far the entire unit must turn to face worldTargetDir)
			//
			//   if AimWeapon sets angleGood immediately (ie. before it returns),
			//   the weapon can continuously fire at its maximum rate once every
			//   int(reloadTime / owner->reloadSpeed) frames
			//
			//   if it does not (eg. because AimWeapon always spawns a thread to
			//   aim the weapon and defers setting angleGood to it) then this can
			//   lead to irregular/stuttering firing behavior, even in scenarios
			//   when the weapon does not have to re-aim --> detecting this case
			//   is the responsibility of the script
			angleGood = false;

			lastRequestedDir = wantedDir;
			lastRequest = gs->frameNum;

			const float heading = GetHeadingFromVectorF(wantedDir.x, wantedDir.z);
			const float pitch = math::asin(Clamp(wantedDir.dot(owner->updir), -1.0f, 1.0f));

			// for COB, this sets <angleGood> to return value of AimWeapon when finished,
			// for LUS, there exists a callout to set the <angleGood> member directly.
			// FIXME: convert CSolidObject::heading to radians too.
			owner->script->AimWeapon(weaponNum, ClampRad(heading - owner->heading * TAANG2RAD), pitch);
		}
	}

	if (weaponDef->stockpile && numStockpileQued) {
		const float p = 1.0f / stockpileTime;

		if (teamHandler->Team(owner->team)->metal >= metalFireCost*p && teamHandler->Team(owner->team)->energy >= energyFireCost*p) {
			owner->UseEnergy(energyFireCost * p);
			owner->UseMetal(metalFireCost * p);
			buildPercent += p;
		} else {
			// update the energy and metal required counts
			teamHandler->Team(owner->team)->energyPull += energyFireCost * p;
			teamHandler->Team(owner->team)->metalPull += metalFireCost * p;
		}
		if (buildPercent >= 1) {
			const int oldCount = numStockpiled;
			buildPercent=0;
			numStockpileQued--;
			numStockpiled++;
			owner->commandAI->StockpileChanged(this);
			eventHandler.StockpileChanged(owner, this, oldCount);
		}
	}

	bool canFire = true;
	const CPlayer* fpsPlayer = owner->fpsControlPlayer;

	//FIXME merge some of the checks with TryTarget/TestRange/TestTarget
	canFire = canFire && angleGood;
	canFire = canFire && subClassReady;
	canFire = canFire && (salvoLeft == 0);
	canFire = canFire && (targetType != Target_None);
	canFire = canFire && (reloadStatus <= gs->frameNum);
	canFire = canFire && (!weaponDef->stockpile || numStockpiled);
	canFire = canFire && (weaponDef->fireSubmersed || (weaponMuzzlePos.y > 0));
	canFire = canFire && ((fpsPlayer == NULL)
		 || fpsPlayer->fpsController.mouse1
		 || fpsPlayer->fpsController.mouse2);
	canFire = canFire && ((owner->unitDef->maxFuel == 0) || (owner->currentFuel > 0) || (fuelUsage == 0));
	canFire = canFire && !isBeingServicedOnPad(owner);
	canFire = canFire && (wantedDir.dot(lastRequestedDir) > 0.94); // ~20 degree sanity check to force new aim

	if (canFire) {
		if ((weaponDef->stockpile ||
		     (teamHandler->Team(owner->team)->metal >= metalFireCost &&
		      teamHandler->Team(owner->team)->energy >= energyFireCost)))
		{
			const int piece = owner->script->QueryWeapon(weaponNum);
			owner->script->GetEmitDirPos(piece, relWeaponMuzzlePos, weaponDir);
			weaponMuzzlePos = owner->pos + owner->frontdir * relWeaponMuzzlePos.z +
			                               owner->updir    * relWeaponMuzzlePos.y +
			                               owner->rightdir * relWeaponMuzzlePos.x;
			useWeaponPosForAim = reloadTime / 16 + 8;
			weaponDir = owner->frontdir * weaponDir.z +
			            owner->updir    * weaponDir.y +
			            owner->rightdir * weaponDir.x;

			weaponDir.SafeNormalize();

			if (TryTarget(targetPos, haveUserTarget, targetUnit) && !CobBlockShot(targetUnit)) {
				if (weaponDef->stockpile) {
					const int oldCount = numStockpiled;
					numStockpiled--;
					owner->commandAI->StockpileChanged(this);
					eventHandler.StockpileChanged(owner, this, oldCount);
				} else {
					owner->UseEnergy(energyFireCost);
					owner->UseMetal(metalFireCost);
					owner->currentFuel = std::max(0.0f, owner->currentFuel - fuelUsage);
				}

				reloadStatus = gs->frameNum + int(reloadTime / owner->reloadSpeed);

				salvoLeft = salvoSize;
				nextSalvo = gs->frameNum;
				salvoError = gs->randVector() * (owner->isMoving? weaponDef->movingAccuracy: accuracy);

				if (targetType == Target_Pos || (targetType == Target_Unit && !(targetUnit->losStatus[owner->allyteam] & LOS_INLOS))) {
					// area firing stuff is too effective at radar firing...
					salvoError *= 1.3f;
				}

				owner->lastMuzzleFlameSize = muzzleFlareSize;
				owner->lastMuzzleFlameDir = wantedDir;
				owner->script->FireWeapon(weaponNum);
			}
		} else {
			if (TryTarget(targetPos, haveUserTarget, targetUnit) && !weaponDef->stockpile) {
				// update the energy and metal required counts
				const int minPeriod = std::max(1, (int)(reloadTime / owner->reloadSpeed));
				const float averageFactor = 1.0f / (float)minPeriod;
				teamHandler->Team(owner->team)->energyPull += averageFactor * energyFireCost;
				teamHandler->Team(owner->team)->metalPull += averageFactor * metalFireCost;
			}
		}
	}

	if (salvoLeft && nextSalvo <= gs->frameNum) {
		salvoLeft--;
		nextSalvo = gs->frameNum + salvoDelay;
		owner->lastFireWeapon = gs->frameNum;

		int projectiles = projectilesPerShot;

		const bool attackingPos = ((targetType == Target_Pos) && (targetPos == owner->attackPos));
		const bool attackingUnit = ((targetType == Target_Unit) && (targetUnit == owner->attackTarget));

		while (projectiles > 0) {
			--projectiles;

			owner->script->Shot(weaponNum);

			int piece = owner->script->AimFromWeapon(weaponNum);
			relWeaponPos = owner->script->GetPiecePos(piece);

			piece = owner->script->/*AimFromWeapon*/QueryWeapon(weaponNum);
			owner->script->GetEmitDirPos(piece, relWeaponMuzzlePos, weaponDir);

			weaponPos = owner->pos +
				owner->frontdir * relWeaponPos.z +
				owner->updir    * relWeaponPos.y +
				owner->rightdir * relWeaponPos.x;
			weaponMuzzlePos = owner->pos +
				owner->frontdir * relWeaponMuzzlePos.z +
				owner->updir    * relWeaponMuzzlePos.y +
				owner->rightdir * relWeaponMuzzlePos.x;

			weaponDir =
				owner->frontdir * weaponDir.z +
				owner->updir    * weaponDir.y +
				owner->rightdir * weaponDir.x;
			weaponDir.SafeNormalize();

			if (owner->unitDef->decloakOnFire && (owner->scriptCloak <= 2)) {
				if (owner->isCloaked) {
					owner->isCloaked = false;
					eventHandler.UnitDecloaked(owner);
				}
				owner->curCloakTimeout = gs->frameNum + owner->cloakTimeout;
			}

			Fire();
		}

		//Rock the unit in the direction of fire
		if (owner->script->HasRockUnit()) {
			float3 rockDir = wantedDir;
			rockDir.y = 0.0f;
			rockDir = -rockDir.SafeNormalize();
			owner->script->RockUnit(rockDir);
		}

		owner->commandAI->WeaponFired(this, weaponNum == 0, (salvoLeft == 0 && (attackingPos || attackingUnit)));

		if (salvoLeft == 0) {
			owner->script->EndBurst(weaponNum);
		}

#ifdef TRACE_SYNC
	tracefile << __FUNCTION__;
	tracefile << weaponPos.x << " " << weaponPos.y << " " << weaponPos.z << " " << targetPos.x << " " << targetPos.y << " " << targetPos.z << "\n";
#endif
	}
}

bool CWeapon::AttackGround(float3 newTargetPos, bool isUserTarget)
{
	if (!isUserTarget && weaponDef->noAutoTarget) {
		return false;
	}
	if (weaponDef->interceptor || !weaponDef->canAttackGround) {
		return false;
	}

	// keep target positions on the surface if this weapon hates water
	if (!weaponDef->waterweapon && (newTargetPos.y < 1.0f)) {
		newTargetPos.y = 1.0f;
	}

	weaponMuzzlePos =
		owner->pos +
		owner->frontdir * relWeaponMuzzlePos.z +
		owner->updir    * relWeaponMuzzlePos.y +
		owner->rightdir * relWeaponMuzzlePos.x;

	if (weaponMuzzlePos.y < ground->GetHeightReal(weaponMuzzlePos.x, weaponMuzzlePos.z)) {
		// hope that we are underground because we are a popup weapon and will come above ground later
		weaponMuzzlePos = owner->pos + UpVector * 10;
	}

	if (!TryTarget(newTargetPos, isUserTarget, NULL))
		return false;

	if (targetUnit != NULL) {
		DeleteDeathDependence(targetUnit, DEPENDENCE_TARGETUNIT);
		targetUnit = NULL;
	}

	haveUserTarget = isUserTarget;
	targetType = Target_Pos;
	targetPos = newTargetPos;

	return true;
}

bool CWeapon::AttackUnit(CUnit* newTargetUnit, bool isUserTarget)
{
	ASSERT_SINGLETHREADED_SIM();
	if ((!isUserTarget && weaponDef->noAutoTarget)) {
		return false;
	}
	if (weaponDef->interceptor)
		return false;

	weaponPos =
		owner->pos +
		owner->frontdir * relWeaponPos.z +
		owner->updir    * relWeaponPos.y +
		owner->rightdir * relWeaponPos.x;
	weaponMuzzlePos =
		owner->pos +
		owner->frontdir * relWeaponMuzzlePos.z +
		owner->updir    * relWeaponMuzzlePos.y +
		owner->rightdir * relWeaponMuzzlePos.x;

	if (weaponMuzzlePos.y < ground->GetHeightReal(weaponMuzzlePos.x, weaponMuzzlePos.z)) {
		// hope that we are underground because we are a popup weapon and will come above ground later
		weaponMuzzlePos = owner->pos + UpVector * 10;
	}

	if (newTargetUnit == NULL) {
		if (targetType != Target_Unit) {
			// make the unit be more likely to keep the current target if user starts to move it
			targetType = Target_None;
		}

		// cannot have a user-target without a unit
		haveUserTarget = false;
		return false;
	}

	// check if it is theoretically impossible for us to attack this unit
	// must be done before we assign <unit> to <targetUnit>, which itself
	// must precede the TryTarget call (since we do want to assign if it
	// is eg. just out of range currently --> however, this in turn causes
	// "lock-on" targeting behavior which is less desirable, eg. we want a
	// lock on a user-selected target that moved out of range to be broken
	// after some time so automatic targeting can select new in-range units)
	//
	// note that TryTarget is also called from other places and so has to
	// repeat this check, but the redundancy added is minimal
	#if 0
	if (!(onlyTargetCategory & newTargetUnit->category)) {
		return false;
	}
	#endif

	const float3 errorPos = helper->GetUnitErrorPos(newTargetUnit, owner->allyteam, true);
	const float errorScale = (weaponDef->targetMoveError * GAME_SPEED * newTargetUnit->speed.Length() * (1.0f - owner->limExperience));
	const float3 newTargetPos = errorPos + errorVector * errorScale;

	if (!TryTarget(newTargetPos, isUserTarget, newTargetUnit))
		return false;

	if (targetUnit != NULL) {
		DeleteDeathDependence(targetUnit, DEPENDENCE_TARGETUNIT);
		targetUnit = NULL;
	}

	haveUserTarget = isUserTarget;
	targetType = Target_Unit;
	targetUnit = newTargetUnit;
	targetPos = (targetBorder == 0.0f)? newTargetPos: targetBorderPos;
	targetPos.y = std::max(targetPos.y, ground->GetApproximateHeight(targetPos.x, targetPos.z) + 2.0f);

	AddDeathDependence(targetUnit, DEPENDENCE_TARGETUNIT);
	avoidTarget = false;

	return true;
}


void CWeapon::HoldFire()
{
	if (targetUnit) {
		DeleteDeathDependence(targetUnit, DEPENDENCE_TARGETUNIT);
		targetUnit = NULL;
	}

	targetType = Target_None;

	if (!weaponDef->noAutoTarget) {
		// if haveUserTarget is set to false unconditionally, a subsequent
		// call to AttackUnit from Unit::SlowUpdateWeapons would abort the
		// attack for noAutoTarget weapons
		haveUserTarget = false;
	}
}



inline bool CWeapon::AllowWeaponTargetCheck()
{
	if (luaRules != NULL) {
		const int checkAllowed = luaRules->AllowWeaponTargetCheck(owner->id, weaponNum, weaponDef->id);

		if (checkAllowed >= 0) {
			return checkAllowed;
		}
	}

	if (weaponDef->noAutoTarget)                 { return false; }
	if (owner->fireState < FIRESTATE_FIREATWILL) { return false; }

	if (avoidTarget)               { return true; }
	if (targetType == Target_None) { return true; }

	if (targetType == Target_Unit) {
		if (targetUnit->category & badTargetCategory) {
			return true;
		}
		if (!TryTarget(targetUnit, haveUserTarget)) {
			// if we have a user-target (ie. a user attack order)
			// then only allow generating opportunity targets iff
			// it is not possible to hit the user's chosen unit
			// TODO: this makes it easy to add toggle-able locking
			//
			// this will switch <targetUnit>, but the CAI will keep
			// calling AttackUnit while the original order target is
			// alive to put it back when possible
			//
			// note that the CAI itself only auto-picks a target
			// when a unit has no commands left in its queue, so
			// it can not interfere
			return true;
		}
	}

	if (gs->frameNum > (lastTargetRetry + 65)) {
		return true;
	}

	return false;
}

void CWeapon::AutoTarget() {
	lastTargetRetry = gs->frameNum;

	std::multimap<float, CUnit*> targets;
	std::multimap<float, CUnit*>::const_iterator targetsIt;

	// NOTE:
	//   sorts by INCREASING order of priority, so lower equals better
	//   <targets> can contain duplicates if a unit covers multiple quads
	//   <targets> is normally sorted such that all bad TC units are at the
	//   end, but Lua can mess with the ordering arbitrarily
	helper->GenerateWeaponTargets(this, targetUnit, targets);

	CUnit* prevTargetUnit = NULL;
	CUnit* goodTargetUnit = NULL;
	CUnit* badTargetUnit = NULL;

	float3 nextTargetPos = ZeroVector;

	for (targetsIt = targets.begin(); targetsIt != targets.end(); ++targetsIt) {
		CUnit* nextTargetUnit = targetsIt->second;

		if (nextTargetUnit == prevTargetUnit)
			continue; // filter consecutive duplicates
		if (nextTargetUnit->IsNeutral() && (owner->fireState <= FIRESTATE_FIREATWILL))
			continue;

		const float weaponLead = weaponDef->targetMoveError * GAME_SPEED * nextTargetUnit->speed.Length();
		const float weaponError = weaponLead * (1.0f - owner->limExperience);

		prevTargetUnit = nextTargetUnit;
		nextTargetPos = nextTargetUnit->aimPos + (errorVector * weaponError);

		const float appHeight = ground->GetApproximateHeight(nextTargetPos.x, nextTargetPos.z) + 2.0f;

		if (nextTargetPos.y < appHeight) {
			nextTargetPos.y = appHeight;
		}

		if (!TryTarget(nextTargetPos, false, nextTargetUnit))
			continue;

		if ((nextTargetUnit->category & badTargetCategory) != 0) {
			// save the "best" bad target in case we have no other
			// good targets (of higher priority) left in <targets>
			if (badTargetUnit != NULL)
				continue;

			badTargetUnit = nextTargetUnit;
		} else {
			goodTargetUnit = nextTargetUnit;
			break;
		}
	}

	if (goodTargetUnit != NULL || badTargetUnit != NULL) {
		const bool haveOldTarget = (targetUnit != NULL);
		const bool haveNewTarget =
			(goodTargetUnit != NULL && goodTargetUnit != targetUnit) ||
			( badTargetUnit != NULL &&  badTargetUnit != targetUnit);

		if (haveOldTarget && haveNewTarget) {
			// delete our old target dependence if we are switching targets
			DeleteDeathDependence(targetUnit, DEPENDENCE_TARGETUNIT);
		}

		// pick our new target
		targetType = Target_Unit;
		targetUnit = (goodTargetUnit != NULL)? goodTargetUnit: badTargetUnit;
		targetPos = nextTargetPos;

		if (!haveOldTarget || haveNewTarget) {
			// add new target dependence if we had no target or switched
			AddDeathDependence(targetUnit, DEPENDENCE_TARGETUNIT);
		}
	}
}



void CWeapon::SlowUpdate()
{
	SlowUpdate(false);
}

void CWeapon::SlowUpdate(bool noAutoTargetOverride)
{
#ifdef TRACE_SYNC
	tracefile << "Weapon slow update: ";
	tracefile << owner->id << " " << weaponNum <<  "\n";
#endif

	// If we can't get a line of fire from the muzzle, try
	// the aim piece instead (since the weapon may just be
	// turned in a wrong way)
	int weaponPiece = -1;
	bool weaponAimed = (useWeaponPosForAim == 0);

	if (!weaponAimed) {
		weaponPiece = owner->script->QueryWeapon(weaponNum);

		if (useWeaponPosForAim > 1)
			useWeaponPosForAim--;
	} else {
		weaponPiece = owner->script->AimFromWeapon(weaponNum);
	}

	relWeaponMuzzlePos = owner->script->GetPiecePos(weaponPiece);
	weaponMuzzlePos =
		owner->pos +
		owner->frontdir * relWeaponMuzzlePos.z +
		owner->updir    * relWeaponMuzzlePos.y +
		owner->rightdir * relWeaponMuzzlePos.x;
	weaponPos =
		owner->pos +
		owner->frontdir * relWeaponPos.z +
		owner->updir    * relWeaponPos.y +
		owner->rightdir * relWeaponPos.x;

	if (!weaponAimed) {
		weaponPiece = owner->script->AimFromWeapon(weaponNum);
	}

	relWeaponPos = owner->script->GetPiecePos(weaponPiece);

	if (weaponMuzzlePos.y < ground->GetHeightReal(weaponMuzzlePos.x, weaponMuzzlePos.z)) {
		// hope that we are underground because we are a popup weapon and will come above ground later
		weaponMuzzlePos = owner->pos + UpVector * 10;
	}

	predictSpeedMod = 1.0f + (gs->randFloat() - 0.5f) * 2 * (1.0f - owner->limExperience);
	hasCloseTarget = ((targetPos - weaponPos).SqLength() < relWeaponPos.SqLength() * 16);


	if (targetType != Target_None && !TryTarget(targetPos, haveUserTarget, targetUnit)) {
		HoldFire();
	}

	if (targetType == Target_Unit) {
		// stop firing at cloaked targets
		if (targetUnit != NULL && targetUnit->isCloaked && !(targetUnit->losStatus[owner->allyteam] & (LOS_INLOS | LOS_INRADAR)))
			HoldFire();

		if (!haveUserTarget) {
			// stop firing at neutral targets (unless in FAW mode)
			// note: HoldFire sets targetUnit to NULL, so recheck
			if (targetUnit != NULL && targetUnit->IsNeutral() && owner->fireState <= FIRESTATE_FIREATWILL)
				HoldFire();

			// stop firing at allied targets
			//
			// this situation (unit keeps attacking its target if the
			// target or the unit switches to an allied team) should
			// be handled by /ally processing now
			if (targetUnit != NULL && teamHandler->Ally(owner->allyteam, targetUnit->allyteam))
				HoldFire();
		}
	}

	if (slavedTo) {
		// use targets from the thing we are slaved to
		if (targetUnit) {
			DeleteDeathDependence(targetUnit, DEPENDENCE_TARGETUNIT);
			targetUnit = NULL;
		}
		targetType = Target_None;

		if (slavedTo->targetType == Target_Unit) {
			const float3 tp =
				helper->GetUnitErrorPos(slavedTo->targetUnit, owner->allyteam, true) +
				errorVector * (weaponDef->targetMoveError * GAME_SPEED * slavedTo->targetUnit->speed.Length() * (1.0f - owner->limExperience));

			if (TryTarget(tp, false, slavedTo->targetUnit)) {
				targetType = Target_Unit;
				targetUnit = slavedTo->targetUnit;
				targetPos = tp;

				AddDeathDependence(targetUnit, DEPENDENCE_TARGETUNIT);
			}
		} else if (slavedTo->targetType == Target_Pos) {
			if (TryTarget(slavedTo->targetPos, false, 0)) {
				targetType = Target_Pos;
				targetPos = slavedTo->targetPos;
			}
		}
		return;
	}


	if (!noAutoTargetOverride && AllowWeaponTargetCheck()) {
		AutoTarget();
	}

	if (targetType == Target_None) {
		// if we can't target anything, try switching aim point
		useWeaponPosForAim = 1 - useWeaponPosForAim;
	}
}

void CWeapon::DependentDied(CObject* o)
{
	if (o == targetUnit) {
		targetUnit = NULL;
		if (targetType == Target_Unit) {
			targetType = Target_None;
			haveUserTarget = false;
		}
	}

	// NOTE: DependentDied is called from ~CObject-->Detach, object is just barely valid
	if (weaponDef->interceptor || weaponDef->isShield) {
		incomingProjectiles.erase(static_cast<CWeaponProjectile*>(o)->id);
	}

	if (o == interceptTarget) {
		interceptTarget = NULL;
	}
}

bool CWeapon::TargetUnitOrPositionInWater(const float3& targetPos, const CUnit* targetUnit) const
{
	if (targetUnit != NULL) {
		return (targetUnit->isUnderWater);
	} else {
		return (targetPos.y < 0.0f);
	}
}

bool CWeapon::CheckTargetAngleConstraint(const float3& worldTargetDir, const float3& worldWeaponDir) const {
	if (onlyForward) {
		if (maxForwardAngleDif > -1.0f) {
			// if we are not a turret, we care about our owner's direction
			if (owner->frontdir.dot(worldTargetDir) < maxForwardAngleDif)
				return false;
		}
	} else {
		if (maxMainDirAngleDif > -1.0f) {
			if (worldWeaponDir.dot(worldTargetDir) < maxMainDirAngleDif)
				return false;
		}
	}

	return true;
}


bool CWeapon::SetTargetBorderPos(
	CUnit* targetUnit,
	float3& rawTargetPos,
	float3& rawTargetVec,
	float3& rawTargetDir)
{
	if (targetBorder == 0.0f)
		return false;
	if (targetUnit == NULL)
		return false;

	const float tbScale = math::fabsf(targetBorder);

	CollisionVolume  tmpColVol = CollisionVolume(targetUnit->collisionVolume);
	CollisionQuery   tmpColQry;

	// test for "collision" with a temporarily volume
	// (scaled uniformly by the absolute target-border
	// factor)
	tmpColVol.RescaleAxes(float3(tbScale, tbScale, tbScale));
	tmpColVol.SetBoundingRadius();
	tmpColVol.SetUseContHitTest(false);

	targetBorderPos = rawTargetPos;

	if (CCollisionHandler::DetectHit(&tmpColVol, targetUnit, weaponMuzzlePos, ZeroVector, NULL)) {
		// our weapon muzzle is inside the target unit's volume; this
		// means we do not need to make any adjustments to targetVec
		// (in this case targetBorderPos remains equal to targetPos)
		rawTargetVec = ZeroVector;
	} else {
		rawTargetDir = rawTargetDir.SafeNormalize();

		// otherwise, perform a raytrace to find the proper length correction
		// factor for non-spherical coldet volumes based on the ray's ingress
		// (for positive TB values) or egress (for negative TB values) position;
		// this either increases or decreases the length of <targetVec> but does
		// not change its direction
		tmpColVol.SetUseContHitTest(true);

		// make the ray-segment long enough so it can reach the far side of the
		// scaled collision volume (helps to ensure a ray-intersection is found)
		//
		// note: ray-intersection is NOT guaranteed if the volume itself has a
		// non-zero offset, since here we are "shooting" at the target UNIT's
		// aimpoint
		const float3 targetOffset = rawTargetDir * (tmpColVol.GetBoundingRadius() * 2.0f);
		const float3 targetRayPos = rawTargetPos + targetOffset;

		// adjust the length of <targetVec> based on the targetBorder factor
		if (CCollisionHandler::DetectHit(&tmpColVol, targetUnit, weaponMuzzlePos, targetRayPos, &tmpColQry)) {
			if (targetBorder > 0.0f) { rawTargetVec -= (rawTargetDir * rawTargetPos.distance(tmpColQry.GetIngressPos())); }
			if (targetBorder < 0.0f) { rawTargetVec += (rawTargetDir * rawTargetPos.distance(tmpColQry.GetEgressPos())); }

			targetBorderPos = weaponMuzzlePos + rawTargetVec;
		}
	}

	// true indicates we took the else-branch and rawTargetDir was normalized
	// note: this does *NOT* also imply that targetBorderPos != rawTargetPos
	return (rawTargetDir.SqLength() == 1.0f);
}

bool CWeapon::GetTargetBorderPos(const CUnit* targetUnit, const float3& rawTargetPos, float3& rawTargetVec, float3& rawTargetDir) const
{
	if (targetBorder == 0.0f)
		return false;
	if (targetUnit == NULL)
		return false;

	const float tbScale = math::fabsf(targetBorder);

	CollisionVolume  tmpColVol(targetUnit->collisionVolume);
	CollisionQuery   tmpColQry;

	// test for "collision" with a temporarily volume
	// (scaled uniformly by the absolute target-border
	// factor)
	tmpColVol.RescaleAxes(float3(tbScale, tbScale, tbScale));
	tmpColVol.SetBoundingRadius();
	tmpColVol.SetUseContHitTest(false);

	if (CCollisionHandler::DetectHit(&tmpColVol, targetUnit, weaponMuzzlePos, ZeroVector, NULL)) {
		// our weapon muzzle is inside the target unit's volume; this
		// means we do not need to make any adjustments to targetVec
		rawTargetVec = ZeroVector;
	} else {
		rawTargetDir = rawTargetDir.SafeNormalize();

		// otherwise, perform a raytrace to find the proper length correction
		// factor for non-spherical coldet volumes based on the ray's ingress
		// (for positive TB values) or egress (for negative TB values) position;
		// this either increases or decreases the length of <targetVec> but does
		// not change its direction
		tmpColVol.SetUseContHitTest(true);

		// make the ray-segment long enough so it can reach the far side of the
		// scaled collision volume (helps to ensure a ray-intersection is found)
		//
		// note: ray-intersection is NOT guaranteed if the volume itself has a
		// non-zero offset, since here we are "shooting" at the target UNIT's
		// aimpoint
		const float3 targetOffset = rawTargetDir * (tmpColVol.GetBoundingRadius() * 2.0f);
		const float3 targetRayPos = rawTargetPos + targetOffset;

		// adjust the length of <targetVec> based on the targetBorder factor
		if (CCollisionHandler::DetectHit(&tmpColVol, targetUnit, weaponMuzzlePos, targetRayPos, &tmpColQry)) {
			if (targetBorder > 0.0f) { rawTargetVec -= (rawTargetDir * rawTargetPos.distance(tmpColQry.GetIngressPos())); }
			if (targetBorder < 0.0f) { rawTargetVec += (rawTargetDir * rawTargetPos.distance(tmpColQry.GetEgressPos())); }
		}
	}

	// true indicates we took the else-branch and rawTargetDir was normalized
	return (rawTargetDir.SqLength() == 1.0f);
}

bool CWeapon::TryTarget(const float3& tgtPos, bool userTarget, CUnit* targetUnit) const
{
	if (!TestTarget(tgtPos, userTarget, targetUnit))
		return false;

	if (!TestRange(tgtPos, userTarget, targetUnit))
		return false;

	//FIXME add a forcedUserTarget (a forced fire mode enabled with ctrl key or something) and skip the tests below then
	return HaveFreeLineOfFire(tgtPos, userTarget, targetUnit);
}


// if targetUnit != NULL, this checks our onlyTargetCategory against unit->category
// etc. as well as range, otherwise the only concern is range and angular difference
// (terrain is NOT checked here, HaveFreeLineOfFire does that)
bool CWeapon::TestTarget(const float3& tgtPos, bool /*userTarget*/, CUnit* targetUnit) const
{
<<<<<<< HEAD
	ASSERT_SINGLETHREADED_SIM();
=======
	if (targetUnit && (targetUnit == owner)) {
		return false;
	}

>>>>>>> bfdc66c8
	if (targetUnit && !(onlyTargetCategory & targetUnit->category)) {
		return false;
	}

	// test: ground/water -> water
	if (!weaponDef->waterweapon && TargetUnitOrPositionInWater(tgtPos, targetUnit))
		return false;

	// test: water -> *
	if ((weaponMuzzlePos.y < 0.0f) && !weaponDef->fireSubmersed)
		return false;

	// test: water -> ground
	if ((weaponMuzzlePos.y < 0.0f) && (!weaponDef->submissile) && (!TargetUnitOrPositionInWater(tgtPos, targetUnit)))
		return false;

	if (targetUnit && ((targetUnit->isDead       && (modInfo.fireAtKilled   == 0)) ||
	                   (targetUnit->IsCrashing() && (modInfo.fireAtCrashing == 0)))) {
		return false;
	}

	//XXX: wrong place for this check?
	if (weaponDef->stockpile && !numStockpiled) {
		return false;
	}

	return true;
}

bool CWeapon::TestRange(const float3& tgtPos, bool /*userTarget*/, CUnit* targetUnit) const
{
	float3 tmpTargetPos = tgtPos;
	float3 tmpTargetVec = tmpTargetPos - weaponMuzzlePos;
	float3 tmpTargetDir = tmpTargetVec;

	const bool normalized = GetTargetBorderPos(targetUnit, tmpTargetPos, tmpTargetVec, tmpTargetDir);

	const float heightDiff = (weaponMuzzlePos.y + tmpTargetVec.y) - owner->pos.y; // negative when target below owner
	float weaponRange = 0.0f; // range modified by heightDiff and cylinderTargeting

	if (targetUnit == NULL || cylinderTargeting < 0.01f) {
		// check range in a sphere (with extra radius <heightDiff * heightMod>)
		weaponRange = GetRange2D(heightDiff * heightMod);
	} else {
		// check range in a cylinder (with height <cylinderTargeting * range>)
		if ((cylinderTargeting * range) > (math::fabsf(heightDiff) * heightMod)) {
			weaponRange = GetRange2D(0.0f);
		}
	}

	if (tmpTargetVec.SqLength2D() >= (weaponRange * weaponRange))
		return false;

	// NOTE: mainDir is in unit-space
	const float3 targetNormDir = normalized? tmpTargetDir: tmpTargetDir.SafeNormalize();
	const float3 worldMainDir =
		owner->frontdir * mainDir.z +
		owner->rightdir * mainDir.x +
		owner->updir    * mainDir.y;

	return (CheckTargetAngleConstraint(targetNormDir, worldMainDir));
}


bool CWeapon::HaveFreeLineOfFire(const float3& pos, bool userTarget, CUnit* unit) const
{
	float3 dir = pos - weaponMuzzlePos;
	float length = dir.Length();

	if (length == 0.0f)
		return true;

	dir /= length;

	// ground check
	if ((avoidFlags & Collision::NOGROUND) == 0) {
		// NOTE:
		//     ballistic weapons (Cannon / Missile icw. trajectoryHeight) do not call this,
		//     they use TrajectoryGroundCol with an external check for the NOGROUND flag
		CUnit* unit = NULL;
		CFeature* feature = NULL;
		const float g = TraceRay::TraceRay(weaponMuzzlePos, dir, length, ~Collision::NOGROUND, owner, unit, feature);
		const float3 gpos = weaponMuzzlePos + dir * g;

		// true iff ground does not block the ray of length <length> from <pos> along <dir>
		if (g > 0.0f && gpos.SqDistance(pos) > Square(damageAreaOfEffect))
			return false;
	}

	// friendly, neutral & feature check
	const float spread =
		(accuracy + sprayAngle) *
		(1.0f - owner->limExperience * weaponDef->ownerExpAccWeight);
	if (TraceRay::TestCone(weaponMuzzlePos, dir, length, spread, owner->allyteam, avoidFlags, owner)) {
		return false;
	}

	return true;
}


bool CWeapon::TryTarget(CUnit* unit, bool userTarget) {
	const float3 errorPos = helper->GetUnitErrorPos(unit, owner->allyteam, true);
	const float errorScale = (weaponDef->targetMoveError * GAME_SPEED * unit->speed.Length() * (1.0f - owner->limExperience));

	float3 tempTargetPos = errorPos + errorVector * errorScale;
	tempTargetPos.y = std::max(tempTargetPos.y, ground->GetApproximateHeight(tempTargetPos.x, tempTargetPos.z) + 2.0f);

	return TryTarget(tempTargetPos, userTarget, unit);
}

bool CWeapon::TryTargetRotate(CUnit* unit, bool userTarget) {
	const float3 errorPos = helper->GetUnitErrorPos(unit, owner->allyteam, true);
	const float errorScale = (weaponDef->targetMoveError * GAME_SPEED * unit->speed.Length() * (1.0f - owner->limExperience));

	float3 tempTargetPos = errorPos + errorVector * errorScale;
	tempTargetPos.y = std::max(tempTargetPos.y, ground->GetApproximateHeight(tempTargetPos.x, tempTargetPos.z) + 2.0f);

	const short weaponHeading = GetHeadingFromVector(mainDir.x, mainDir.z);
	const short enemyHeading = GetHeadingFromVector(tempTargetPos.x - weaponPos.x, tempTargetPos.z - weaponPos.z);

	return TryTargetHeading(enemyHeading - weaponHeading, tempTargetPos, userTarget, unit);
}

bool CWeapon::TryTargetRotate(float3 pos, bool userTarget) {
	if (!userTarget && weaponDef->noAutoTarget) {
		return false;
	}
	if (weaponDef->interceptor || !weaponDef->canAttackGround) {
		return false;
	}

	if (!weaponDef->waterweapon && pos.y < 1) {
		pos.y = 1;
	}

	const short weaponHeading = GetHeadingFromVector(mainDir.x, mainDir.z);
	const short enemyHeading = GetHeadingFromVector(
		pos.x - weaponPos.x, pos.z - weaponPos.z);

	return TryTargetHeading(enemyHeading - weaponHeading, pos, userTarget, 0);
}

bool CWeapon::TryTargetHeading(short heading, float3 pos, bool userTarget, CUnit* unit) {
	const float3 tempfrontdir(owner->frontdir);
	const float3 temprightdir(owner->rightdir);
	const short tempHeading = owner->heading;

	owner->heading = heading;
	owner->frontdir = GetVectorFromHeading(owner->heading);
	owner->rightdir = owner->frontdir.cross(owner->updir);

	weaponPos = owner->pos +
		owner->frontdir * relWeaponPos.z +
		owner->updir    * relWeaponPos.y +
		owner->rightdir * relWeaponPos.x;
	weaponMuzzlePos = owner->pos +
		owner->frontdir * relWeaponMuzzlePos.z +
		owner->updir    * relWeaponMuzzlePos.y +
		owner->rightdir * relWeaponMuzzlePos.x;

	const bool val = TryTarget(pos, userTarget, unit);

	owner->frontdir = tempfrontdir;
	owner->rightdir = temprightdir;
	owner->heading = tempHeading;

	weaponPos = owner->pos +
		owner->frontdir * relWeaponPos.z +
		owner->updir    * relWeaponPos.y +
		owner->rightdir * relWeaponPos.x;
	weaponMuzzlePos = owner->pos +
		owner->frontdir * relWeaponMuzzlePos.z +
		owner->updir    * relWeaponMuzzlePos.y +
		owner->rightdir * relWeaponMuzzlePos.x;

	return val;

}

void CWeapon::Init()
{
	int piece = owner->script->AimFromWeapon(weaponNum);
	relWeaponPos = owner->script->GetPiecePos(piece);
	weaponPos = owner->pos + owner->frontdir * relWeaponPos.z + owner->updir * relWeaponPos.y + owner->rightdir * relWeaponPos.x;
	piece = owner->script->QueryWeapon(weaponNum);
	relWeaponMuzzlePos = owner->script->GetPiecePos(piece);
	weaponMuzzlePos = owner->pos + owner->frontdir * relWeaponMuzzlePos.z + owner->updir * relWeaponMuzzlePos.y + owner->rightdir * relWeaponMuzzlePos.x;

	if (range > owner->maxRange) {
		owner->maxRange = range;
	}

	muzzleFlareSize = std::min(damageAreaOfEffect * 0.2f, std::min(1500.f, weaponDef->damages[0]) * 0.003f);

	if (weaponDef->interceptor)
		interceptHandler.AddInterceptorWeapon(this);

	if(weaponDef->stockpile){
		owner->stockpileWeapon = this;
		owner->commandAI->AddStockpileWeapon(this);
	}

	if (weaponDef->isShield) {
		if ((owner->shieldWeapon == NULL) ||
		    (owner->shieldWeapon->weaponDef->shieldRadius < weaponDef->shieldRadius)) {
			owner->shieldWeapon = this;
		}
	}
}

void CWeapon::Fire()
{
#ifdef TRACE_SYNC
	tracefile << weaponDef->name.c_str() << " fire: ";
	tracefile << owner->pos.x << " " << owner->frontdir.x << " " << targetPos.x << " " << targetPos.y << " " << targetPos.z;
	tracefile << sprayAngle << " " <<  " " << salvoError.x << " " << salvoError.z << " " << owner->limExperience << " " << projectileSpeed << "\n";
#endif
	FireImpl();

	if (fireSoundId > 0 && (!weaponDef->soundTrigger || salvoLeft == salvoSize - 1)) {
		Channels::Battle.PlaySample(fireSoundId, owner, fireSoundVolume);
	}
}

void CWeapon::UpdateInterceptTarget()
{
	targetType = Target_None;

	float minInterceptTargetDistSq = std::numeric_limits<float>::max();
	float curInterceptTargetDistSq = std::numeric_limits<float>::min();

	for (std::map<int, CWeaponProjectile*>::iterator pi = incomingProjectiles.begin(); pi != incomingProjectiles.end(); ++pi) {
		CWeaponProjectile* p = pi->second;

		// set by CWeaponProjectile's ctor when the interceptor fires
		if (p->targeted)
			continue;
		if ((curInterceptTargetDistSq = (p->pos - weaponPos).SqLength()) >= minInterceptTargetDistSq)
			continue;

		minInterceptTargetDistSq = curInterceptTargetDistSq;

		// NOTE:
		//     <incomingProjectiles> is sorted by increasing projectile ID
		//     however projectiles launched later in time (which are still
		//     likely out of range) can be assigned *lower* ID's than older
		//     projectiles (which might be almost in range already), so if
		//     we already have an interception target we should not replace
		//     it unless another incoming projectile <p> is closer
		//
		//     this is still not optimal (closer projectiles should receive
		//     higher priority), so just always look for the overall closest
		// if ((interceptTarget != NULL) && ((p->pos - weaponPos).SqLength() >= (interceptTarget->pos - weaponPos).SqLength()))
		//     continue;

		// keep targetPos in sync with the incoming projectile's position
		interceptTarget = p;
		targetType = Target_Intercept;
		targetPos = p->pos + p->speed;
	}
}


ProjectileParams CWeapon::GetProjectileParams()
{
	ProjectileParams params;
	params.target = targetUnit;
	params.weaponDef = weaponDef;
	params.owner = owner;
	params.weapon = this;
	if (interceptTarget) {
		params.target = interceptTarget;
	}

	return params;
}


float CWeapon::GetRange2D(float yDiff) const
{
	const float root1 = range * range - yDiff * yDiff;
	if (root1 < 0) {
		return 0;
	} else {
		return math::sqrt(root1);
	}
}


void CWeapon::StopAttackingAllyTeam(int ally)
{
	if (targetUnit && targetUnit->allyteam == ally) {
		HoldFire();
	}
}<|MERGE_RESOLUTION|>--- conflicted
+++ resolved
@@ -1064,14 +1064,12 @@
 // (terrain is NOT checked here, HaveFreeLineOfFire does that)
 bool CWeapon::TestTarget(const float3& tgtPos, bool /*userTarget*/, CUnit* targetUnit) const
 {
-<<<<<<< HEAD
 	ASSERT_SINGLETHREADED_SIM();
-=======
+
 	if (targetUnit && (targetUnit == owner)) {
 		return false;
 	}
 
->>>>>>> bfdc66c8
 	if (targetUnit && !(onlyTargetCategory & targetUnit->category)) {
 		return false;
 	}
