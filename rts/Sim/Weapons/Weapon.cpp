--- conflicted
+++ resolved
@@ -897,7 +897,7 @@
 
 	// NOTE: DependentDied is called from ~CObject-->Detach, object is just barely valid
 	if (weaponDef->interceptor || weaponDef->isShield) {
-		incomingProjectiles.erase(static_cast<CWeaponProjectile*>(o)->id);
+		incomingProjectiles.erase(((CWeaponProjectile*) o)->id);
 	}
 
 	if (o == interceptTarget) {
@@ -980,13 +980,8 @@
 	// test for "collision" with a temporarily volume
 	// (scaled uniformly by the absolute target-border
 	// factor)
-<<<<<<< HEAD
-	cvNew.RescaleAxes(tbScale, tbScale, tbScale);
-	cvNew.SetContHitTest(CollisionVolume::COLVOL_HITTEST_DISC);
-=======
 	tmpColVol.RescaleAxes(tbScale, tbScale, tbScale);
-	tmpColVol.SetTestType(CollisionVolume::COLVOL_HITTEST_DISC);
->>>>>>> 155fc536
+	tmpColVol.SetContHitTest(CollisionVolume::COLVOL_HITTEST_DISC);
 
 	targetUnit->collisionVolume = &tmpColVol;
 	targetBorderPos = rawTargetPos;
@@ -1004,11 +999,7 @@
 		// (for positive TB values) or egress (for negative TB values) position;
 		// this either increases or decreases the length of <targetVec> but does
 		// not change its direction
-<<<<<<< HEAD
-		cvNew.SetContHitTest(CollisionVolume::COLVOL_HITTEST_CONT);
-=======
-		tmpColVol.SetTestType(CollisionVolume::COLVOL_HITTEST_CONT);
->>>>>>> 155fc536
+		tmpColVol.SetContHitTest(CollisionVolume::COLVOL_HITTEST_CONT);
 
 		// make the ray-segment long enough so it can reach the far side of the
 		// scaled collision volume (helps to ensure a ray-intersection is found)
