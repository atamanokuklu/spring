--- conflicted
+++ resolved
@@ -9,11 +9,8 @@
 #include "Sim/Misc/GlobalSynced.h"
 #include "Sim/Misc/QuadField.h"
 #include "Sim/Units/Unit.h"
-<<<<<<< HEAD
 #include "System/Log/ILog.h"
-=======
 #include "Sim/Units/UnitHandler.h"
->>>>>>> 04853e5f
 
 CR_BIND_DERIVED(CProjectile, CExpGenSpawnable, );
 
@@ -175,7 +172,6 @@
 	return idx;
 }
 
-<<<<<<< HEAD
 void CProjectile::QueCollision(CUnit* u, LocalModelPiece* lmp, const float3& cpos, const float3& cpos0, bool delay) {
 	if (delay) {
 //		ASSERT_THREAD_OWNS_PROJECTILE();
@@ -229,7 +225,7 @@
 		delayOps.pop_front();
 	}
 }
-=======
+
 CUnit* CProjectile::owner() const {
 	// Note: this death dependency optimization using "ownerId" is logically flawed,
 	//  since ids are being reused it could return a unit that is not the original owner
@@ -241,4 +237,3 @@
 
 	return unit;
 }
->>>>>>> 04853e5f
