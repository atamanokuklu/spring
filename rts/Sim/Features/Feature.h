--- conflicted
+++ resolved
@@ -81,19 +81,17 @@
 		}
 	}
 
-<<<<<<< HEAD
 	void QueBlock(bool delay = Threading::threadedPath || Threading::multiThreadedSim);
 	void QueUnBlock(bool delay = Threading::threadedPath || Threading::multiThreadedSim);
 
 	void ExecuteDelayOps();
-=======
+
 	// NOTE:
 	//   unlike CUnit which recalculates the matrix on each call
 	//   (and uses the synced and error args) CFeature caches it
 	//   this matrix is identical in synced and unsynced context!
 	CMatrix44f GetTransformMatrix(const bool synced = false, const bool error = false) const { return transMatrix; }
 	const CMatrix44f& GetTransformMatrixRef() const { return transMatrix; }
->>>>>>> bfdc66c8
 
 public:
 	int defID;
