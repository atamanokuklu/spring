/* This file is part of the Spring engine (GPL v2 or later), see LICENSE.html */

#include "FeatureHandler.h"

#include "Game/Game.h"
#include "Lua/LuaParser.h"
#include "Lua/LuaRules.h"
#include "Map/ReadMap.h"
#include "Sim/Misc/CollisionVolume.h"
#include "Sim/Misc/QuadField.h"
#include "Sim/Path/IPathManager.h"
#include "Sim/Units/CommandAI/BuilderCAI.h"
#include "System/creg/STL_List.h"
#include "System/EventHandler.h"
#include "System/Exceptions.h"
#include "System/myMath.h"
#include "System/Log/ILog.h"
#include "System/TimeProfiler.h"
#include "System/creg/STL_Set.h"


using std::list;
using std::map;
using std::string;
using std::vector;


CFeatureHandler* featureHandler = NULL;


/******************************************************************************/

CR_BIND(CFeatureHandler, );

CR_REG_METADATA(CFeatureHandler, (

//	CR_MEMBER(featureDefs),
//	CR_MEMBER(featureDefsVector),

	CR_MEMBER(freeFeatureIDs),
	CR_MEMBER(toBeFreedFeatureIDs),
	CR_MEMBER(activeFeatures),
	CR_MEMBER(features),

	CR_MEMBER(toBeRemoved),
	CR_MEMBER(updateFeatures),

	CR_RESERVED(128)
));

/******************************************************************************/

CFeatureHandler::CFeatureHandler()
{
	const LuaTable rootTable = game->defsParser->GetRoot().SubTable("FeatureDefs");
	if (!rootTable.IsValid()) {
		throw content_error("Error loading FeatureDefs");
	}

	// featureDefIDs start with 1
	featureDefsVector.push_back(NULL);

	// get most of the feature defs (missing trees and geovent from the map)
	vector<string> keys;
	rootTable.GetKeys(keys);

	for (unsigned int i = 0; i < keys.size(); i++) {
		const string& nameMixedCase = keys[i];
		const string& nameLowerCase = StringToLower(nameMixedCase);
		const LuaTable& fdTable = rootTable.SubTable(nameMixedCase);

		AddFeatureDef(nameLowerCase, CreateFeatureDef(fdTable, nameLowerCase));
	}
	for (unsigned int i = 0; i < keys.size(); i++) {
		const string& nameMixedCase = keys[i];
		const string& nameLowerCase = StringToLower(nameMixedCase);
		const LuaTable& fdTable = rootTable.SubTable(nameMixedCase);

		const FeatureDef* fd = GetFeatureDef(nameLowerCase);
		const FeatureDef* dfd = GetFeatureDef(fdTable.GetString("featureDead", ""));

		if (fd == NULL) continue;
		if (dfd == NULL) continue;

		const_cast<FeatureDef*>(fd)->deathFeatureDefID = dfd->id;
	}
}

CFeatureHandler::~CFeatureHandler()
{
	for (CFeatureSet::iterator fi = activeFeatures.begin(); fi != activeFeatures.end(); ++fi) {
		delete *fi;
	}

	for (std::map<std::string, const FeatureDef*>::iterator it = featureDefs.begin(); it != featureDefs.end(); ++it) {
		delete it->second;
	}

	activeFeatures.clear();
	features.clear();
	featureDefs.clear();
}



void CFeatureHandler::AddFeatureDef(const string& name, FeatureDef* fd)
{
	if (fd == NULL)
		return;

	map<string, const FeatureDef*>::const_iterator it = featureDefs.find(name);

	if (it != featureDefs.end()) {
		featureDefsVector[it->second->id] = fd;
	} else {
		fd->id = featureDefsVector.size();
		featureDefsVector.push_back(fd);
	}

	featureDefs[name] = fd;
}


FeatureDef* CFeatureHandler::CreateFeatureDef(const LuaTable& fdTable, const string& mixedCase) const
{
	const string& name = StringToLower(mixedCase);
	if (featureDefs.find(name) != featureDefs.end()) {
		return NULL;
	}

	FeatureDef* fd = new FeatureDef();

	fd->name = name;
	fd->description = fdTable.GetString("description", "");

	fd->blocking      =  fdTable.GetBool("blocking",        true);
	fd->burnable      =  fdTable.GetBool("flammable",       false);
	fd->destructable  = !fdTable.GetBool("indestructible",  false);
	fd->reclaimable   =  fdTable.GetBool("reclaimable",     fd->destructable);
	fd->autoreclaim   =  fdTable.GetBool("autoreclaimable", fd->reclaimable);
	fd->resurrectable =  fdTable.GetInt("resurrectable",    -1);
	fd->geoThermal    =  fdTable.GetBool("geoThermal",      false);
	fd->floating      =  fdTable.GetBool("floating",        false);
	fd->noSelect      =  fdTable.GetBool("noselect",        false);

	fd->metal       = fdTable.GetFloat("metal",  0.0f);
	fd->energy      = fdTable.GetFloat("energy", 0.0f);
	fd->health      = fdTable.GetFloat("damage", 0.0f);
	fd->reclaimTime = std::max(1.0f, fdTable.GetFloat("reclaimTime", (fd->metal + fd->energy) * 6.0f));

	fd->smokeTime = fdTable.GetInt("smokeTime", 300);

	fd->modelName = fdTable.GetString("object", "");
	fd->drawType = fdTable.GetInt("drawType", DRAWTYPE_NONE);

	if (!fd->modelName.empty()) {
		fd->drawType = DRAWTYPE_MODEL;
	}


	// initialize the (per-featuredef) collision-volume,
	// all CFeature instances hold a copy of this object
	//
	// takes precedence over the old sphere tags as well
	// as feature->radius (for feature <---> projectile
	// interactions)
	fd->ParseCollisionVolume(fdTable);

	fd->upright = fdTable.GetBool("upright", false);

	fd->xsize = std::max(1 * 2, fdTable.GetInt("footprintX", 1) * 2);
	fd->zsize = std::max(1 * 2, fdTable.GetInt("footprintZ", 1) * 2);

	const float minMass = CSolidObject::MINIMUM_MASS;
	const float maxMass = CSolidObject::MAXIMUM_MASS;
	const float defMass = (fd->metal * 0.4f) + (fd->health * 0.1f);

	fd->mass = Clamp(fdTable.GetFloat("mass", defMass), minMass, maxMass);
	fd->crushResistance = fdTable.GetFloat("crushResistance", fd->mass);

	fd->decalDef.Parse(fdTable);

	// custom parameters table
	fdTable.SubTable("customParams").GetMap(fd->customParams);

	return fd;
}


FeatureDef* CFeatureHandler::CreateDefaultTreeFeatureDef(const std::string& name) const {
	FeatureDef* fd = new FeatureDef();
	fd->blocking = true;
	fd->burnable = true;
	fd->destructable = true;
	fd->reclaimable = true;
	fd->drawType = DRAWTYPE_TREE + atoi(name.substr(8).c_str());
	fd->energy = 250;
	fd->metal = 0;
	fd->reclaimTime = 1500;
	fd->health = 5.0f;
	fd->xsize = 2;
	fd->zsize = 2;
	fd->name = name;
	fd->description = "Tree";
	fd->mass = 20;
	fd->collisionVolume = new CollisionVolume("", ZeroVector, ZeroVector);
	return fd;
}

FeatureDef* CFeatureHandler::CreateDefaultGeoFeatureDef(const std::string& name) const {
	FeatureDef* fd = new FeatureDef();
	fd->blocking = false;
	fd->burnable = false;
	fd->destructable = false;
	fd->reclaimable = false;
	fd->geoThermal = true;
	// geos are (usually) rendered only as vents baked into
	// the map's ground texture and emit smoke to be visible
	fd->drawType = DRAWTYPE_NONE;
	fd->energy = 0;
	fd->metal = 0;
	fd->reclaimTime = 0;
	fd->health = 0.0f;
	fd->xsize = 0;
	fd->zsize = 0;
	fd->name = name;
	fd->mass = CSolidObject::DEFAULT_MASS;
	// geothermal features have no physical map presence
	fd->collisionVolume = new CollisionVolume("", ZeroVector, ZeroVector);
	fd->collisionVolume->SetIgnoreHits(true);
	return fd;
}




const FeatureDef* CFeatureHandler::GetFeatureDef(string name, const bool showError)
{
	if (name.empty())
		return NULL;

	StringToLowerInPlace(name);
	map<string, const FeatureDef*>::iterator fi = featureDefs.find(name);

	if (fi != featureDefs.end()) {
		return fi->second;
	}

	if (showError) {
		LOG_L(L_ERROR, "[%s] could not find FeatureDef \"%s\"",
				__FUNCTION__, name.c_str());
	}

	return NULL;
}


const FeatureDef* CFeatureHandler::GetFeatureDefByID(int id)
{
	if ((id < 1) || (static_cast<size_t>(id) >= featureDefsVector.size())) {
		return NULL;
	}
	return featureDefsVector[id];
}



void CFeatureHandler::LoadFeaturesFromMap(bool onlyCreateDefs)
{
	// add default tree and geo FeatureDefs defined by the map
	const int numFeatureTypes = readmap->GetNumFeatureTypes();

	for (int a = 0; a < numFeatureTypes; ++a) {
		const string& name = StringToLower(readmap->GetFeatureTypeName(a));

		if (GetFeatureDef(name, false) == NULL) {
			if (name.find("treetype") != string::npos) {
				AddFeatureDef(name, CreateDefaultTreeFeatureDef(name));
			}
			else if (name.find("geovent") != string::npos) {
				AddFeatureDef(name, CreateDefaultGeoFeatureDef(name));
			}
			else {
				LOG_L(L_ERROR, "[%s] unknown map feature type \"%s\"",
						__FUNCTION__, name.c_str());
			}
		}
	}

	// add a default geovent FeatureDef if the map did not
	if (GetFeatureDef("geovent", false) == NULL) {
		AddFeatureDef("geovent", CreateDefaultGeoFeatureDef("geovent"));
	}

	if (!onlyCreateDefs) {
		// create map-specified feature instances
		const int numFeatures = readmap->GetNumFeatures();
		MapFeatureInfo* mfi = new MapFeatureInfo[numFeatures];
		readmap->GetFeatureInfo(mfi);

		for (int a = 0; a < numFeatures; ++a) {
			const string& name = StringToLower(readmap->GetFeatureTypeName(mfi[a].featureType));
			map<string, const FeatureDef*>::iterator def = featureDefs.find(name);

			if (def == featureDefs.end()) {
				LOG_L(L_ERROR, "Unknown feature named '%s'", name.c_str());
				continue;
			}

			FeatureLoadParams params = {
				def->second,
				NULL,

				float3(mfi[a].pos.x, ground->GetHeightReal(mfi[a].pos.x, mfi[a].pos.z), mfi[a].pos.z),
				ZeroVector,

				-1, // featureID
				-1, // teamID
				-1, // allyTeamID

				static_cast<short int>(mfi[a].rotation),
				FACING_SOUTH,

				0, // smokeTime
			};

			LoadFeature(params);
		}

		delete[] mfi;
	}
}


CFeature* CFeatureHandler::LoadFeature(const FeatureLoadParams& params) {
	// need to check this BEFORE creating the instance
	if (!CanAddFeature(params.featureID))
		return NULL;

	// Initialize() calls AddFeature -> no memory-leak
	CFeature* feature = new CFeature();
	feature->Initialize(params);
	return feature;
}

bool CFeatureHandler::AddFeature(CFeature* feature)
{
	// LoadFeature should make sure this is true
	assert(CanAddFeature(feature->id));

	if ((feature->id < 0 && freeFeatureIDs.empty()) || (feature->id >= 0 && feature->id >= freeFeatureIDs.size())) {
		// allocate new ids and randomly insert to freeFeatureIDs
		//
		// if feature->id is non-negative, then allocate enough to
		// make it a valid index (we have no hard MAX_FEATURES cap)
		std::vector<int> newIDs(std::max(int(features.size()) + 100, feature->id + 1) - int(features.size()));

		for (unsigned i = 0; i < newIDs.size(); ++i)
			newIDs[i] = i + features.size();

		features.resize(features.size() + newIDs.size(), NULL);

		SyncedRNG rng;
		std::random_shuffle(newIDs.begin(), newIDs.end(), rng); // synced
		std::copy(newIDs.begin(), newIDs.end(), std::inserter(freeFeatureIDs, freeFeatureIDs.begin()));
	}


	if (feature->id < 0) {
		assert(!freeFeatureIDs.empty());
		assert(freeFeatureIDs.find(feature->id) == freeFeatureIDs.end());
		feature->id = *(freeFeatureIDs.begin());
	} else {
		assert(feature->id < features.size());
		assert(features[feature->id] == NULL);
	}

	freeFeatureIDs.erase(feature->id);
	activeFeatures.insert(feature);
	features[feature->id] = feature;
	SetFeatureUpdateable(feature);

	eventHandler.FeatureCreated(feature);
	return true;
}


void CFeatureHandler::DeleteFeature(CFeature* feature)
{
	eventHandler.FeatureDestroyed(feature);

	toBeRemoved.push_back(feature->id);
}

CFeature* CFeatureHandler::GetFeature(int id)
{
	if (id >= 0 && id < features.size())
		return features[id];
	else
		return 0;
}


CFeature* CFeatureHandler::CreateWreckage(
	const FeatureLoadParams& cparams,
	const int numWreckLevels,
	bool emitSmoke)
{
	const FeatureDef* fd = cparams.featureDef;

	if (fd == NULL)
		return NULL;

	// move down the wreck-chain by <numWreckLevels> steps beyond <fd>
	for (int i = 0; i < numWreckLevels; i++) {
		if ((fd = GetFeatureDefByID(fd->deathFeatureDefID)) == NULL) {
			return NULL;
		}
	}

	if (luaRules && !luaRules->AllowFeatureCreation(fd, cparams.teamID, cparams.pos))
		return NULL;

	if (!fd->modelName.empty()) {
		FeatureLoadParams params = cparams;

		params.unitDef = ((fd->resurrectable == 0) || (numWreckLevels > 1 && fd->resurrectable < 0))? NULL: cparams.unitDef;
		params.smokeTime = fd->smokeTime * emitSmoke;

		return (LoadFeature(params));
	}

	return NULL;
}


void CFeatureHandler::ExecuteBlockOps() {
	if (modInfo.asyncPathFinder) {
		for (CFeatureSet::iterator i = blockFeatures.begin(); i != blockFeatures.end(); ++i) {
			(*i)->ExecuteDelayOps();
		}
		blockFeatures.clear();
	}
}


void CFeatureHandler::Update()
{
	SCOPED_TIMER("FeatureHandler::Update");

	if ((gs->frameNum & 31) == 0) {
		for (list<int>::iterator it = toBeFreedFeatureIDs.begin(); it != toBeFreedFeatureIDs.end(); ) {
			if (CBuilderCAI::IsFeatureBeingReclaimed(*it)) {
				// postpone putting this ID back into the free pool
				// (this gives area-reclaimers time to choose a new
				// target with a different ID)
				++it;
			} else {
				assert(features[*it] == NULL);
				freeFeatureIDs.insert(*it);
				it = toBeFreedFeatureIDs.erase(it);
			}
		}
	}

	if (toBeRemoved.empty() && !blockFeatures.empty()) {
		IPathManager::ScopedDisableThreading sdt;
		ExecuteBlockOps();
	}
	{
		GML_STDMUTEX_LOCK(rfeat); // Update

		if (!toBeRemoved.empty()) {
			IPathManager::ScopedDisableThreading sdt;
			ExecuteBlockOps();

			GML_RECMUTEX_LOCK(obj); // Update
			eventHandler.DeleteSyncedObjects();

			GML_RECMUTEX_LOCK(feat); // Update
			eventHandler.DeleteSyncedFeatures();

			GML_RECMUTEX_LOCK(quad); // Update

			while (!toBeRemoved.empty()) {
				CFeature* feature = GetFeature(toBeRemoved.back());
				toBeRemoved.pop_back();

				if (feature) {
<<<<<<< HEAD
					feature->ExecuteDelayOps();
					toBeFreedIDs.push_back(feature->id);
=======
					toBeFreedFeatureIDs.push_back(feature->id);
>>>>>>> d7a4bea0
					activeFeatures.erase(feature);
					features[feature->id] = NULL;

					if (feature->inUpdateQue) {
						updateFeatures.erase(feature);
					}

					CSolidObject::SetDeletingRefID(feature->id + uh->MaxUnits());
					delete feature;
					CSolidObject::SetDeletingRefID(-1);
				}
			}
		}

		eventHandler.UpdateFeatures();
	}

	CFeatureSet::iterator fi = updateFeatures.begin();
	while (fi != updateFeatures.end()) {
		CFeature* feature = *fi;
		++fi;

		if (!feature->Update()) {
			// remove it
			feature->inUpdateQue = false;
			updateFeatures.erase(feature);
		}
	}
}

void CFeatureHandler::SetFeatureBlockChanged(CFeature* feature)
{
	blockFeatures.insert(feature);
}

void CFeatureHandler::SetFeatureUpdateable(CFeature* feature)
{
	if (feature->inUpdateQue) {
		return;
	}
	updateFeatures.insert(feature);
	feature->inUpdateQue = true;
}


void CFeatureHandler::TerrainChanged(int x1, int y1, int x2, int y2)
{
	const vector<int>& quads = qf->GetQuadsRectangle(
		float3(x1 * SQUARE_SIZE, 0, y1 * SQUARE_SIZE),
		float3(x2 * SQUARE_SIZE, 0, y2 * SQUARE_SIZE)
	);

	for (vector<int>::const_iterator qi = quads.begin(); qi != quads.end(); ++qi) {
		list<CFeature*>::const_iterator fi;
		const list<CFeature*>& features = qf->GetQuad(*qi).features;

		for (fi = features.begin(); fi != features.end(); ++fi) {
			CFeature* feature = *fi;
			feature->UpdateFinalHeight(true);
			// put this feature back in the update-queue
			SetFeatureUpdateable(feature);
		}
	}
}
<|MERGE_RESOLUTION|>--- conflicted
+++ resolved
@@ -487,12 +487,8 @@
 				toBeRemoved.pop_back();
 
 				if (feature) {
-<<<<<<< HEAD
 					feature->ExecuteDelayOps();
-					toBeFreedIDs.push_back(feature->id);
-=======
 					toBeFreedFeatureIDs.push_back(feature->id);
->>>>>>> d7a4bea0
 					activeFeatures.erase(feature);
 					features[feature->id] = NULL;
 
