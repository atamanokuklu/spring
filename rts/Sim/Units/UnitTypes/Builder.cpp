/* This file is part of the Spring engine (GPL v2 or later), see LICENSE.html */

#include <assert.h>
#include <algorithm>
#include "Builder.h"
#include "Building.h"
#include "Game/GameHelper.h"
#include "Game/GlobalUnsynced.h"
#include "Lua/LuaRules.h"
#include "Map/Ground.h"
#include "Map/MapDamage.h"
#include "Map/ReadMap.h"
#include "System/myMath.h"
#include "Sim/Features/Feature.h"
#include "Sim/Features/FeatureHandler.h"
#include "Sim/Misc/GroundBlockingObjectMap.h"
#include "Sim/Misc/ModInfo.h"
#include "Sim/Misc/TeamHandler.h"
#include "Sim/MoveTypes/MoveType.h"
#include "Sim/Projectiles/ProjectileHandler.h"
#include "Sim/Units/Scripts/CobInstance.h"
#include "Sim/Units/CommandAI/BuilderCAI.h"
#include "Sim/Units/CommandAI/CommandAI.h"
#include "Sim/Units/UnitDefHandler.h"
#include "Sim/Units/UnitHandler.h"
#include "Sim/Units/UnitLoader.h"
#include "System/EventHandler.h"
#include "System/Log/ILog.h"
#include "System/Sound/SoundChannels.h"

#define PLAY_SOUNDS 1

using std::min;
using std::max;

CR_BIND_DERIVED(CBuilder, CUnit, );

CR_REG_METADATA(CBuilder, (
	CR_MEMBER(range3D),
	CR_MEMBER(buildDistance),
	CR_MEMBER(buildSpeed),
	CR_MEMBER(repairSpeed),
	CR_MEMBER(reclaimSpeed),
	CR_MEMBER(resurrectSpeed),
	CR_MEMBER(captureSpeed),
	CR_MEMBER(terraformSpeed),
	CR_MEMBER(curResurrect),
	CR_MEMBER(lastResurrected),
	CR_MEMBER(curBuild),
	CR_MEMBER(curCapture),
	CR_MEMBER(curReclaim),
	CR_MEMBER(reclaimingUnit),
	CR_MEMBER(helpTerraform),
	CR_MEMBER(terraforming),
	CR_MEMBER(myTerraformLeft),
	CR_MEMBER(terraformHelp),
	CR_MEMBER(tx1), CR_MEMBER(tx2), CR_MEMBER(tz1), CR_MEMBER(tz2),
	CR_MEMBER(terraformCenter),
	CR_MEMBER(terraformRadius),
	CR_ENUM_MEMBER(terraformType),
	CR_RESERVED(12),
	CR_POSTLOAD(PostLoad)
));


//////////////////////////////////////////////////////////////////////
// Construction/Destruction
//////////////////////////////////////////////////////////////////////

CBuilder::CBuilder():
	range3D(true),
	buildDistance(16),
	buildSpeed(100),
	repairSpeed(100),
	reclaimSpeed(100),
	resurrectSpeed(100),
	captureSpeed(100),
	terraformSpeed(100),
	curResurrect(0),
	lastResurrected(0),
	curBuild(0),
	curCapture(0),
	curReclaim(0),
	reclaimingUnit(false),
	helpTerraform(0),
	terraforming(false),
	terraformHelp(0),
	myTerraformLeft(0),
	terraformType(Terraform_Building),
	tx1(0),
	tx2(0),
	tz1(0),
	tz2(0),
	terraformCenter(0,0,0),
	terraformRadius(0)
{
}


CBuilder::~CBuilder()
{
}

void CBuilder::PostLoad()
{
	if (curResurrect)  SetBuildStanceToward(curResurrect->pos);
	if (curBuild)      SetBuildStanceToward(curBuild->pos);
	if (curCapture)    SetBuildStanceToward(curCapture->pos);
	if (curReclaim)    SetBuildStanceToward(curReclaim->pos);
	if (terraforming)  SetBuildStanceToward(terraformCenter);
	if (helpTerraform) SetBuildStanceToward(helpTerraform->terraformCenter);
}


void CBuilder::PreInit(const UnitLoadParams& params)
{
	unitDef = params.unitDef;
	range3D = unitDef->buildRange3D;
	buildDistance = (params.unitDef)->buildDistance;

	const float scale = (1.0f / TEAM_SLOWUPDATE_RATE);

	buildSpeed     = scale * unitDef->buildSpeed;
	repairSpeed    = scale * unitDef->repairSpeed;
	reclaimSpeed   = scale * unitDef->reclaimSpeed;
	resurrectSpeed = scale * unitDef->resurrectSpeed;
	captureSpeed   = scale * unitDef->captureSpeed;
	terraformSpeed = scale * unitDef->terraformSpeed;

	CUnit::PreInit(params);
}


bool CBuilder::CanAssistUnit(const CUnit* u, const UnitDef* def) const
{
	return
		   unitDef->canAssist
		&& (!def || (u->unitDef == def))
		&& u->beingBuilt && (u->buildProgress < 1.0f)
		&& (!u->soloBuilder || (u->soloBuilder == this));
}


bool CBuilder::CanRepairUnit(const CUnit* u) const
{
	return
		   unitDef->canRepair
		&& (!u->beingBuilt)
		&& u->unitDef->repairable && (u->health < u->maxHealth);
}


void CBuilder::Update()
{
	CBuilderCAI* cai = static_cast<CBuilderCAI*>(commandAI);

	const CCommandQueue& cQueue = cai->commandQue;
	const Command& fCommand = (!cQueue.empty())? cQueue.front(): Command(CMD_STOP);

	if (!beingBuilt && !IsStunned()) {
		if (terraforming && inBuildStance) {
			assert(!mapDamage->disabled); // The map should not be deformed in the first place.

			const float* heightmap = readmap->GetCornerHeightMapSynced();
			float terraformScale = 0.1;

			switch (terraformType) {
				case Terraform_Building:
					if (curBuild != NULL) {
						if (curBuild->terraformLeft <= 0)
							terraformScale = 0.0f;
						else
							terraformScale = (terraformSpeed + terraformHelp) / curBuild->terraformLeft;

						curBuild->terraformLeft -= (terraformSpeed + terraformHelp);
						terraformHelp = 0;
						terraformScale = std::min(terraformScale, 1.0f);

						// prevent building from timing out while terraforming for it
						curBuild->AddBuildPower(0.0f, this);

						for (int z = tz1; z <= tz2; z++) {
							for (int x = tx1; x <= tx2; x++) {
								int idx = z * gs->mapxp1 + x;
								float ch = heightmap[idx];

								readmap->AddHeight(idx, (curBuild->pos.y - ch) * terraformScale);
							}
						}

						if (curBuild->terraformLeft <= 0.0f) {
							terraforming = false;
							mapDamage->RecalcArea(tx1, tx2, tz1, tz2);
							curBuild->groundLevelled = true;

							if (luaRules && luaRules->TerraformComplete(this, curBuild)) {
								StopBuild();
							}
						}
					}
					break;
				case Terraform_Restore:
					if (myTerraformLeft <= 0.0f)
						terraformScale = 0.0f;
					else
						terraformScale = (terraformSpeed + terraformHelp) / myTerraformLeft;

					myTerraformLeft -= (terraformSpeed + terraformHelp);
					terraformHelp = 0;
					terraformScale = std::min(terraformScale, 1.0f);

					for (int z = tz1; z <= tz2; z++) {
						for (int x = tx1; x <= tx2; x++) {
							int idx = z * gs->mapxp1 + x;
							float ch = heightmap[idx];
							float oh = readmap->GetOriginalHeightMapSynced()[idx];

							readmap->AddHeight(idx, (oh - ch) * terraformScale);
						}
					}

					if (myTerraformLeft <= 0.0f) {
						terraforming = false;
						mapDamage->RecalcArea(tx1, tx2, tz1, tz2);
						StopBuild();
					}
					break;
			}

			ScriptDecloak(true);
			CreateNanoParticle(terraformCenter, terraformRadius * 0.5f, false);

			for (int z = tz1; z <= tz2; z++) {
				// smooth the borders x
				for (int x = 1; x <= 3; x++) {
					if (tx1 - 3 >= 0) {
						const float ch3 = heightmap[z * gs->mapxp1 + tx1    ];
						const float ch  = heightmap[z * gs->mapxp1 + tx1 - x];
						const float ch2 = heightmap[z * gs->mapxp1 + tx1 - 3];
						const float amount = ((ch3 * (3 - x) + ch2 * x) / 3 - ch) * terraformScale;

						readmap->AddHeight(z * gs->mapxp1 + tx1 - x, amount);
					}
					if (tx2 + 3 < gs->mapx) {
						const float ch3 = heightmap[z * gs->mapxp1 + tx2    ];
						const float ch  = heightmap[z * gs->mapxp1 + tx2 + x];
						const float ch2 = heightmap[z * gs->mapxp1 + tx2 + 3];
						const float amount = ((ch3 * (3 - x) + ch2 * x) / 3 - ch) * terraformScale;

						readmap->AddHeight(z * gs->mapxp1 + tx2 + x, amount);
					}
				}
			}
			for (int z = 1; z <= 3; z++) {
				// smooth the borders z
				for (int x = tx1; x <= tx2; x++) {
					if (tz1 - 3 >= 0) {
						const float ch3 = heightmap[(tz1    ) * gs->mapxp1 + x];
						const float ch  = heightmap[(tz1 - z) * gs->mapxp1 + x];
						const float ch2 = heightmap[(tz1 - 3) * gs->mapxp1 + x];
						const float adjust = ((ch3 * (3 - z) + ch2 * z) / 3 - ch) * terraformScale;

						readmap->AddHeight((tz1 - z) * gs->mapxp1 + x, adjust);
					}
					if (tz2 + 3 < gs->mapy) {
						const float ch3 = heightmap[(tz2    ) * gs->mapxp1 + x];
						const float ch  = heightmap[(tz2 + z) * gs->mapxp1 + x];
						const float ch2 = heightmap[(tz2 + 3) * gs->mapxp1 + x];
						const float adjust = ((ch3 * (3 - z) + ch2 * z) / 3 - ch) * terraformScale;

						readmap->AddHeight((tz2 + z) * gs->mapxp1 + x, adjust);
					}
				}
			}
		}
		else if (helpTerraform != NULL && inBuildStance) {
			if (helpTerraform->terraforming) {
				ScriptDecloak(true);

				helpTerraform->terraformHelp += terraformSpeed;
				CreateNanoParticle(helpTerraform->terraformCenter, helpTerraform->terraformRadius * 0.5f, false);
			} else {
				DeleteDeathDependence(helpTerraform, DEPENDENCE_TERRAFORM);
				helpTerraform = NULL;
				StopBuild(true);
			}
		}
		else if (curBuild != NULL && cai->IsInBuildRange(curBuild)) {
			if (fCommand.GetID() == CMD_WAIT) {
				if (curBuild->buildProgress < 1.0f) {
					// prevent buildee from decaying (we cannot call StopBuild here)
					curBuild->AddBuildPower(0.0f, this);
				} else {
					// stop repairing (FIXME: should be much cleaner to let BuilderCAI
					// call this instead when a wait command is given?)
					StopBuild();
				}
			} else {
				if (curBuild->soloBuilder != NULL && (curBuild->soloBuilder != this)) {
					StopBuild();
				} else {
					if (inBuildStance || true) {
						// NOTE:
						//     technically this block of code should be guarded by
						//     "if (inBuildStance)", but doing so can create zombie
						//     guarders because scripts might not set inBuildStance
						//     to true when guard or repair orders are executed and
						//     SetRepairTarget does not check for it
						//
						//     StartBuild *does* ensure construction will not start
						//     until inBuildStance is set to true by the builder's
						//     script, and there are no cases during construction
						//     when inBuildStance can become false yet the buildee
						//     should be kept from decaying, so this is free from
						//     serious side-effects (when repairing, a builder might
						//     start adding build-power before having fully finished
						//     its opening animation)
						//
						ScriptDecloak(true);

						// adjusted build-speed: use repair-speed on units with
						// progress >= 1 rather than raw build-speed on buildees
						// with progress < 1
						float adjBuildSpeed = 0.0f;

						if (curBuild->buildProgress >= 1.0f) {
							adjBuildSpeed = std::min(repairSpeed, unitDef->maxRepairSpeed * 0.5f - curBuild->repairAmount); // repair
						} else {
							adjBuildSpeed = buildSpeed; // build
						}

						if (adjBuildSpeed > 0.0f && curBuild->AddBuildPower(adjBuildSpeed, this)) {
							CreateNanoParticle(curBuild->midPos, curBuild->radius * 0.5f, false);
						} else {
							// check if buildee finished construction
							if (!curBuild->beingBuilt && curBuild->health >= curBuild->maxHealth) {
								StopBuild();
							}
						}
					}
				}
			}
		}
		else if (curReclaim != NULL && f3SqDist(curReclaim->pos, pos)<Square(buildDistance+curReclaim->radius) && inBuildStance) {
			if (fCommand.GetID() == CMD_WAIT) {
				StopBuild();
			} else {
				ScriptDecloak(true);

				if (curReclaim->AddBuildPower(-reclaimSpeed, this)) {
					CreateNanoParticle(curReclaim->midPos, curReclaim->radius * 0.7f, true, (reclaimingUnit && curReclaim->team != team));
				}
			}
		}
		else if (curResurrect != NULL && f3SqDist(curResurrect->pos, pos)<Square(buildDistance+curResurrect->radius) && inBuildStance) {
			const UnitDef* ud = curResurrect->udef;

			if (fCommand.GetID() == CMD_WAIT) {
				StopBuild();
			} else {
				if (ud != NULL) {
					if ((modInfo.reclaimMethod != 1) && (curResurrect->reclaimLeft < 1)) {
						// This corpse has been reclaimed a little, need to restore the resources
						// before we can let the player resurrect it.
						curResurrect->AddBuildPower(repairSpeed, this);
					} else {
						// Corpse has been restored, begin resurrection
						if (UseEnergy(ud->energy * resurrectSpeed / ud->buildTime * modInfo.resurrectEnergyCostFactor)) {
							curResurrect->resurrectProgress += (resurrectSpeed / ud->buildTime);
							CreateNanoParticle(curResurrect->midPos, curResurrect->radius * 0.7f, (gs->randInt() & 1));
						}
						if (curResurrect->resurrectProgress > 1) {
							// resurrect finished
<<<<<<< HEAD
							curResurrect->QueUnBlock();
							CUnit* u = unitLoader->LoadUnit(ud, curResurrect->pos,
														team, false, curResurrect->buildFacing, this);
=======
							curResurrect->UnBlock();

							UnitLoadParams resurrecteeParams = {ud, this, curResurrect->pos, ZeroVector, -1, team, curResurrect->buildFacing, false, false};
							CUnit* resurrectee = unitLoader->LoadUnit(resurrecteeParams);
>>>>>>> d7a4bea0

							if (!this->unitDef->canBeAssisted) {
								resurrectee->soloBuilder = this;
								resurrectee->AddDeathDependence(this, DEPENDENCE_BUILDER);
							}

							// TODO: make configurable if this should happen
							resurrectee->health *= 0.05f;

							for (CUnitSet::iterator it = cai->resurrecters.begin(); it != cai->resurrecters.end(); ++it) {
								CBuilder* bld = (CBuilder*) *it;
								CCommandAI* bldCAI = bld->commandAI;

								if (bldCAI->commandQue.empty())
									continue;

								Command& c = bldCAI->commandQue.front();

								if (c.GetID() != CMD_RESURRECT || c.params.size() != 1)
									continue;

								const int cmdFeatureId = c.params[0];

								if (cmdFeatureId - uh->MaxUnits() == curResurrect->id && teamHandler->Ally(allyteam, bld->allyteam)) {
									bld->lastResurrected = resurrectee->id; // all units that were rezzing shall assist the repair too
									c.params[0] = INT_MAX / 2; // prevent FinishCommand from removing this command when the feature is deleted, since it is needed to start the repair
								}
							}

							curResurrect->resurrectProgress = 0;
							featureHandler->DeleteFeature(curResurrect);
							StopBuild(true);
						}
					}
				} else {
					StopBuild(true);
				}
			}
		}
		else if (curCapture != NULL && f3SqDist(curCapture->pos, pos)<Square(buildDistance+curCapture->radius) && inBuildStance) {
			if (fCommand.GetID() == CMD_WAIT) {
				StopBuild();
			} else {
				if (curCapture->team != team) {
					const float captureMagicNumber = (150 + curCapture->buildTime / captureSpeed * (curCapture->health + curCapture->maxHealth) / curCapture->maxHealth * 0.4f);
					const float captureProgressTemp = std::min(curCapture->captureProgress + 1.0f / captureMagicNumber, 1.0f);

					const float captureFraction = captureProgressTemp - curCapture->captureProgress;
					const float energyUseScaled = curCapture->energyCost * captureFraction * modInfo.captureEnergyCostFactor;

					if (!UseEnergy(energyUseScaled)) {
						teamHandler->Team(team)->energyPull += energyUseScaled;
					} else {
						curCapture->captureProgress = captureProgressTemp;
						CreateNanoParticle(curCapture->midPos, curCapture->radius * 0.7f, false, true);

						if (curCapture->captureProgress >= 1.0f) {
							if (!curCapture->ChangeTeam(team, CUnit::ChangeCaptured)) {
								// capture failed
								if (team == gu->myTeam) {
									LOG_L(L_WARNING, "%s: Capture failed, unit type limit reached", unitDef->humanName.c_str());
									eventHandler.LastMessagePosition(pos);
								}
							}
							curCapture->captureProgress = 0.0f;
							StopBuild(true);
						}
					}
				} else {
					StopBuild(true);
				}
			}
		}
	}

	CUnit::Update();
}


void CBuilder::SlowUpdate()
{
	if (terraforming) {
		mapDamage->RecalcArea(tx1,tx2,tz1,tz2);
	}
	CUnit::SlowUpdate();
}


void CBuilder::SetRepairTarget(CUnit* target)
{
	if (target == curBuild)
		return;

	StopBuild(false);
	TempHoldFire();

	curBuild = target;
	AddDeathDependence(curBuild, DEPENDENCE_BUILD);

	if (!target->groundLevelled) {
		//resume levelling the ground
		tx1 = (int)max((float)0,(target->pos.x - (target->unitDef->xsize*0.5f*SQUARE_SIZE))/SQUARE_SIZE);
		tx2 = min(gs->mapx,tx1+target->unitDef->xsize);
		tz1 = (int)max((float)0,(target->pos.z - (target->unitDef->zsize*0.5f*SQUARE_SIZE))/SQUARE_SIZE);
		tz2 = min(gs->mapy,tz1+target->unitDef->zsize);
		terraformCenter = target->pos;
		terraformRadius = (tx1 - tx2) * SQUARE_SIZE;
		terraformType=Terraform_Building;
		terraforming = true;
	}

	SetBuildStanceToward(target->pos);
}


void CBuilder::SetReclaimTarget(CSolidObject* target)
{
	if (dynamic_cast<CFeature*>(target) != NULL && !static_cast<CFeature*>(target)->def->reclaimable) {
		return;
	}

	CUnit* recUnit = dynamic_cast<CUnit*>(target);

	if (recUnit != NULL && !recUnit->unitDef->reclaimable) {
		return;
	}

	if (curReclaim == target || this == target) {
		return;
	}

	StopBuild(false);
	TempHoldFire();

	reclaimingUnit = (recUnit != NULL);
	curReclaim = target;

	AddDeathDependence(curReclaim, DEPENDENCE_RECLAIM);
	SetBuildStanceToward(target->pos);
}


void CBuilder::SetResurrectTarget(CFeature* target)
{
	if (curResurrect == target || target->udef == NULL)
		return;

	StopBuild(false);
	TempHoldFire();

	curResurrect = target;
	AddDeathDependence(curResurrect, DEPENDENCE_RESURRECT);

	SetBuildStanceToward(target->pos);
}


void CBuilder::SetCaptureTarget(CUnit* target)
{
	if (target == curCapture)
		return;

	StopBuild(false);
	TempHoldFire();

	curCapture = target;
	AddDeathDependence(curCapture, DEPENDENCE_CAPTURE);

	SetBuildStanceToward(target->pos);
}


void CBuilder::StartRestore(float3 centerPos, float radius)
{
	StopBuild(false);
	TempHoldFire();

	terraforming=true;
	terraformType=Terraform_Restore;
	terraformCenter=centerPos;
	terraformRadius=radius;

	tx1 = (int)max((float)0,(centerPos.x-radius)/SQUARE_SIZE);
	tx2 = (int)min((float)gs->mapx,(centerPos.x+radius)/SQUARE_SIZE);
	tz1 = (int)max((float)0,(centerPos.z-radius)/SQUARE_SIZE);
	tz2 = (int)min((float)gs->mapy,(centerPos.z+radius)/SQUARE_SIZE);

	float tcost = 0.0f;
	const float* curHeightMap = readmap->GetCornerHeightMapSynced();
	const float* orgHeightMap = readmap->GetOriginalHeightMapSynced();

	for (int z = tz1; z <= tz2; z++) {
		for (int x = tx1; x <= tx2; x++) {
			float delta = orgHeightMap[z * gs->mapxp1 + x] - curHeightMap[z * gs->mapxp1 + x];
			tcost += math::fabs(delta);
		}
	}
	myTerraformLeft = tcost;

	SetBuildStanceToward(centerPos);
}


void CBuilder::StopBuild(bool callScript)
{
	if (curBuild)
		DeleteDeathDependence(curBuild, DEPENDENCE_BUILD);
	if (curReclaim)
		DeleteDeathDependence(curReclaim, DEPENDENCE_RECLAIM);
	if (helpTerraform)
		DeleteDeathDependence(helpTerraform, DEPENDENCE_TERRAFORM);
	if (curResurrect)
		DeleteDeathDependence(curResurrect, DEPENDENCE_RESURRECT);
	if (curCapture)
		DeleteDeathDependence(curCapture, DEPENDENCE_CAPTURE);

	curBuild = 0;
	curReclaim = 0;
	helpTerraform = 0;
	curResurrect = 0;
	curCapture = 0;
	terraforming = false;

	if (callScript)
		script->StopBuilding();

	ReleaseTempHoldFire();
}


bool CBuilder::StartBuild(BuildInfo& buildInfo, CFeature*& feature, bool& waitstance)
{
	StopBuild(false);

	buildInfo.pos = helper->Pos2BuildPos(buildInfo, true);

	// Pass -1 as allyteam to behave like we have maphack.
	// This is needed to prevent building on top of cloaked stuff.
	const BuildSquareStatus tbs = uh->TestUnitBuildSquare(buildInfo, feature, -1, true);

	switch (tbs) {
		case BUILDSQUARE_OPEN:
			break;

		case BUILDSQUARE_BLOCKED:
		case BUILDSQUARE_OCCUPIED: {
			// the ground is blocked at the position we want
			// to build at; check if the blocking object is
			// of the same type as our buildee (which means
			// another builder has already started it)
			// note: even if construction has already started,
			// the buildee is *not* guaranteed to be the unit
			// closest to us
			CSolidObject* o = groundBlockingObjectMap->GroundBlocked(buildInfo.pos);
			CUnit* u = NULL;

			if (o != NULL) {
				u = dynamic_cast<CUnit*>(o);
			} else {
				// <pos> might map to a non-blocking portion
				// of the buildee's yardmap, fallback check
				u = helper->GetClosestFriendlyUnit(NULL, buildInfo.pos, buildDistance, allyteam);
			}

			if (u != NULL && CanAssistUnit(u, buildInfo.def)) {
				curBuild = u;
				AddDeathDependence(u, DEPENDENCE_BUILD);
				SetBuildStanceToward(u->pos);
				return true;
			}

			return false;
		}

		case BUILDSQUARE_RECLAIMABLE:
			// caller should handle this
			return false;
	}

	SetBuildStanceToward(buildInfo.pos);

	if (!inBuildStance) {
		waitstance = true;
		return false;
	}

	const UnitDef* buildeeDef = buildInfo.def;
	const UnitLoadParams buildeeParams = {buildeeDef, this, buildInfo.pos, ZeroVector, -1, team, buildInfo.buildFacing, true, false};

	CUnit* buildee = unitLoader->LoadUnit(buildeeParams);

	// floating structures don't terraform the seabed
	const float groundheight = ground->GetHeightReal(buildee->pos.x, buildee->pos.z);
	const bool onWater = (buildeeDef->floatOnWater && groundheight <= 0.0f);

	if (mapDamage->disabled || !buildeeDef->levelGround || onWater ||
	    (buildeeDef->canmove && (buildeeDef->speed > 0.0f))) {
		// skip the terraforming job
		buildee->terraformLeft = 0;
		buildee->groundLevelled = true;
	} else {
		tx1 = (int)max(    0.0f, (buildee->pos.x - (buildeeDef->xsize * 0.5f * SQUARE_SIZE)) / SQUARE_SIZE);
		tx2 =      min(gs->mapx,             tx1 +  buildeeDef->xsize                                     );
		tz1 = (int)max(    0.0f, (buildee->pos.z - (buildeeDef->zsize * 0.5f * SQUARE_SIZE)) / SQUARE_SIZE);
		tz2 =      min(gs->mapy,             tz1 +  buildeeDef->zsize                                     );

		buildee->terraformLeft = CalculateBuildTerraformCost(buildInfo);
		buildee->groundLevelled = false;

		terraforming    = true;
		terraformType   = Terraform_Building;
		terraformRadius = (tx2 - tx1) * SQUARE_SIZE;
		terraformCenter = buildee->pos;
	}

	if (!this->unitDef->canBeAssisted) {
		buildee->soloBuilder = this;
		buildee->AddDeathDependence(this, DEPENDENCE_BUILDER);
	}

	AddDeathDependence(buildee, DEPENDENCE_BUILD);
	curBuild = buildee;

	/* The ground isn't going to be terraformed.
	 * When the building is completed, it'll 'pop'
	 * into the correct height for the (un-flattened)
	 * terrain it's on.
	 *
	 * To prevent this visual artifact, put the building
	 * at the 'right' height to begin with.
	 */
	curBuild->moveType->SlowUpdate();
	return true;
}


float CBuilder::CalculateBuildTerraformCost(BuildInfo& buildInfo)
{
	float3& buildPos = buildInfo.pos;

	float tcost = 0.0f;
	const float* curHeightMap = readmap->GetCornerHeightMapSynced();
	const float* orgHeightMap = readmap->GetOriginalHeightMapSynced();

	for (int z = tz1; z <= tz2; z++) {
		for (int x = tx1; x <= tx2; x++) {
			const int idx = z * gs->mapxp1 + x;
			float delta = buildPos.y - curHeightMap[idx];
			float cost;
			if (delta > 0) {
				cost = max(3.0f, curHeightMap[idx] - orgHeightMap[idx] + delta * 0.5f);
			} else {
				cost = max(3.0f, orgHeightMap[idx] - curHeightMap[idx] - delta * 0.5f);
			}
			tcost += math::fabs(delta) * cost;
		}
	}

	return tcost;
}


void CBuilder::DependentDied(CObject *o)
{
	if (o == curBuild) {
		curBuild = 0;
		StopBuild();
	}
	if (o == curReclaim) {
		curReclaim = 0;
		StopBuild();
	}
	if (o == helpTerraform) {
		helpTerraform = 0;
		StopBuild();
	}
	if (o == curResurrect) {
		curResurrect = 0;
		StopBuild();
	}
	if (o == curCapture) {
		curCapture = 0;
		StopBuild();
	}
	CUnit::DependentDied(o);
}


void CBuilder::SetBuildStanceToward(float3 pos)
{
	if (script->HasStartBuilding()) {
		const float3 wantedDir = (pos - midPos).Normalize();
		const float h = GetHeadingFromVectorF(wantedDir.x, wantedDir.z);
		const float p = math::asin(wantedDir.dot(updir));
		const float pitch = math::asin(frontdir.dot(updir));

		// clamping p - pitch not needed, range of asin is -PI/2..PI/2,
		// so max difference between two asin calls is PI.
		// FIXME: convert CSolidObject::heading to radians too.
		script->StartBuilding(ClampRad(h - heading * TAANG2RAD), p - pitch);
	}

	#if (PLAY_SOUNDS == 1)
	if (losStatus[gu->myAllyTeam] & LOS_INLOS) {
		Channels::General.PlayRandomSample(unitDef->sounds.build, pos);
	}
	#endif
}


void CBuilder::HelpTerraform(CBuilder* unit)
{
	if (helpTerraform==unit)
		return;

	StopBuild(false);

	helpTerraform=unit;
	AddDeathDependence(helpTerraform, DEPENDENCE_TERRAFORM);

	SetBuildStanceToward(unit->terraformCenter);
}


void CBuilder::CreateNanoParticle(const float3& goal, float radius, bool inverse, bool highPriority)
{
	const int nanoPiece = nanoPieceCache.GetNanoPiece(script);

#ifdef USE_GML
	if (GML::Enabled() && ((gs->frameNum - lastDrawFrame) > 20))
		return;
#endif

	const float3 relWeaponFirePos = script->GetPiecePos(nanoPiece);
	const float3 weaponPos = pos
		+ (frontdir * relWeaponFirePos.z)
		+ (updir    * relWeaponFirePos.y)
		+ (rightdir * relWeaponFirePos.x);

	// unsynced
	ph->AddNanoParticle(weaponPos, goal, unitDef, team, radius, inverse, highPriority);
}<|MERGE_RESOLUTION|>--- conflicted
+++ resolved
@@ -371,16 +371,10 @@
 						}
 						if (curResurrect->resurrectProgress > 1) {
 							// resurrect finished
-<<<<<<< HEAD
 							curResurrect->QueUnBlock();
-							CUnit* u = unitLoader->LoadUnit(ud, curResurrect->pos,
-														team, false, curResurrect->buildFacing, this);
-=======
-							curResurrect->UnBlock();
 
 							UnitLoadParams resurrecteeParams = {ud, this, curResurrect->pos, ZeroVector, -1, team, curResurrect->buildFacing, false, false};
 							CUnit* resurrectee = unitLoader->LoadUnit(resurrecteeParams);
->>>>>>> d7a4bea0
 
 							if (!this->unitDef->canBeAssisted) {
 								resurrectee->soloBuilder = this;
