/* This file is part of the Spring engine (GPL v2 or later), see LICENSE.html */

#include <cassert>

#include "PathCache.hpp"
#include "PathDefines.hpp"
#include "PathRectangle.hpp"

#include "Sim/Misc/GlobalConstants.h"
#include "Sim/Misc/CollisionHandler.h"
#include "Sim/Misc/CollisionVolume.h"
#include "Sim/Objects/SolidObject.h"

static void GetRectangleCollisionVolume(const QTPFS::PathRectangle& r, CollisionVolume& v, float3& rm) {
	float3 vScales;

	// rectangle dimensions (WS)
	vScales.x = ((r.x2 - r.x1) * SQUARE_SIZE);
	vScales.z = ((r.z2 - r.z1) * SQUARE_SIZE);
	vScales.y = 1.0f;

	// rectangle mid-point (WS)
	rm.x = ((r.x1 + r.x2) * SQUARE_SIZE) >> 1;
	rm.z = ((r.z1 + r.z2) * SQUARE_SIZE) >> 1;
	rm.y = 0.0f;

	#define CV CollisionVolume
	v.InitShape(vScales, ZeroVector, CV::COLVOL_TYPE_BOX, CV::COLVOL_HITTEST_CONT, CV::COLVOL_AXIS_Y);
	#undef CV
}



const QTPFS::IPath* QTPFS::PathCache::GetConstPath(unsigned int pathID, unsigned int pathType) const {
	static IPath path; // dummy
	const PathMap* map;

	switch (pathType) {
		case PATH_TYPE_TEMP: { map = &tempPaths; } break;
		case PATH_TYPE_LIVE: { map = &livePaths; } break;
		case PATH_TYPE_DEAD: { map = &deadPaths; } break;
		default:             { map =       NULL; } break;
	}

	if (map == NULL)
		return &path;

	const PathMap::const_iterator it = map->find(pathID);

	if (it != map->end()) {
		return it->second;
	}

	return &path;
}

QTPFS::IPath* QTPFS::PathCache::GetPath(unsigned int pathID, unsigned int pathType) {
	IPath* path = const_cast<IPath*>(GetConstPath(pathID, pathType));

	if (path->GetID() != 0) {
		numCacheHits[pathType] += 1;
	} else {
		numCacheMisses[pathType] += 1;
	}

	return path;
}



void QTPFS::PathCache::AddTempPath(IPath* path) {
	assert(path->GetID() != 0);
	assert(path->NumPoints() == 2);
	assert(tempPaths.find(path->GetID()) == tempPaths.end());
	assert(livePaths.find(path->GetID()) == livePaths.end());

<<<<<<< HEAD
	if (Threading::multiThreadedSim) {
		newTempPaths[path->GetOwner()->id].push_back(path);
		return;
	}
	tempPaths.insert(std::make_pair<unsigned int, IPath*>(path->GetID(), path));
=======
	tempPaths.insert(std::pair<unsigned int, IPath*>(path->GetID(), path));
>>>>>>> bfdc66c8
}

void QTPFS::PathCache::AddLivePath(IPath* path) {
	assert(path->GetID() != 0);
	assert(path->NumPoints() >= 2);

	assert(tempPaths.find(path->GetID()) != tempPaths.end());
	assert(livePaths.find(path->GetID()) == livePaths.end());
	assert(deadPaths.find(path->GetID()) == deadPaths.end());

	if (Threading::multiThreadedSim) {
		newLivePaths[path->GetOwner()->id].push_back(path);
		return;
	}
	// promote a path from temporary- to live-status (no deletion)
	tempPaths.erase(path->GetID());
	livePaths.insert(std::pair<unsigned int, IPath*>(path->GetID(), path));
}

void QTPFS::PathCache::Merge() {
	for (std::map<int, std::vector<IPath*> >::iterator i = newTempPaths.begin(); i != newTempPaths.end(); ++i) {
		for (std::vector<IPath*>::iterator p = i->second.begin(); p != i->second.end(); ++p) {
			AddTempPath(*p);
		}
	}
	newTempPaths.clear();
	for (std::map<int, std::vector<IPath*> >::iterator i = newLivePaths.begin(); i != newLivePaths.end(); ++i) {
		for (std::vector<IPath*>::iterator p = i->second.begin(); p != i->second.end(); ++p) {
			AddLivePath(*p);
		}
	}
	newLivePaths.clear();
	for (std::map<int, std::vector<IPath*> >::iterator i = newDeadPaths.begin(); i != newDeadPaths.end(); ++i) {
		for (std::vector<IPath*>::iterator p = i->second.begin(); p != i->second.end(); ++p) {
			livePaths.erase((*p)->GetID());
			deadPaths.insert(std::make_pair<unsigned int, IPath*>((*p)->GetID(), *p));
		}
	}
	newDeadPaths.clear();
	for (std::map<int, std::vector<IPath*> >::iterator i = newDelPaths.begin(); i != newDelPaths.end(); ++i) {
		for (std::vector<IPath*>::iterator p = i->second.begin(); p != i->second.end(); ++p) {
			DelPath((*p)->GetID());
		}
	}
	newDelPaths.clear();
}

void QTPFS::PathCache::DelPath(unsigned int pathID) {
	// if pathID is in xPaths, then yPaths and zPaths are guaranteed not
	// to contain it (*only* exception is that deadPaths briefly overlaps
	// tempPaths between QueueDeadPathSearches and KillDeadPaths)
	PathMapIt it;

	if ((it = tempPaths.find(pathID)) != tempPaths.end()) {
		assert(livePaths.find(pathID) == livePaths.end());
		assert(deadPaths.find(pathID) == deadPaths.end());
		if (Threading::multiThreadedSim) {
			newDelPaths[it->second->GetOwner()->id].push_back(it->second);
			return;
		}
		delete (it->second);
		tempPaths.erase(it);
		return;
	}
	if ((it = livePaths.find(pathID)) != livePaths.end()) {
		assert(deadPaths.find(pathID) == deadPaths.end());
		if (Threading::multiThreadedSim) {
			newDelPaths[it->second->GetOwner()->id].push_back(it->second);
			return;
		}
		delete (it->second);
		livePaths.erase(it);
		return;
	}
	if ((it = deadPaths.find(pathID)) != deadPaths.end()) {
		if (Threading::multiThreadedSim) {
			newDelPaths[it->second->GetOwner()->id].push_back(it->second);
			return;
		}
		delete (it->second);
		deadPaths.erase(it);
	}
}




bool QTPFS::PathCache::MarkDeadPaths(const QTPFS::PathRectangle& r) {
	#ifdef QTPFS_IGNORE_DEAD_PATHS
	return false;
	#endif

	if (livePaths.empty())
		return false;

	// NOTE: not static, we run in multiple threads
	CollisionVolume rv;
	float3 rm;

	GetRectangleCollisionVolume(r, rv, rm);

	// "mark" any live path crossing the area of a terrain
	// deformation, for which some or all of its waypoints
	// might now be invalid and need to be recomputed
	//
	std::list<PathMapIt> livePathIts;

	for (PathMapIt it = livePaths.begin(); it != livePaths.end(); ++it) {
		IPath* path = it->second;

		const float3& pathMins = path->GetBoundingBoxMins();
		const float3& pathMaxs = path->GetBoundingBoxMaxs();

		// if rectangle does not overlap bounding-box, skip this path
		if ((r.x2 * SQUARE_SIZE) < pathMins.x) { continue; }
		if ((r.z2 * SQUARE_SIZE) < pathMins.z) { continue; }
		if ((r.x1 * SQUARE_SIZE) > pathMaxs.x) { continue; }
		if ((r.z1 * SQUARE_SIZE) > pathMaxs.z) { continue; }

		// figure out if <path> has at least one edge crossing <r>
		// we only care about the segments we have not yet visited
		const unsigned int minIdx = std::max(path->GetNextPointIndex(), 2U) - 2;
		const unsigned int maxIdx = std::max(path->NumPoints(), 1U) - 1;

		for (unsigned int i = minIdx; i < maxIdx; i++) {
			const float3& p0 = path->GetPoint(i    );
			const float3& p1 = path->GetPoint(i + 1);

			const bool p0InRect =
				((p0.x >= (r.x1 * SQUARE_SIZE) && p0.x < (r.x2 * SQUARE_SIZE)) &&
				 (p0.z >= (r.z1 * SQUARE_SIZE) && p0.z < (r.z2 * SQUARE_SIZE)));
			const bool p1InRect =
				((p1.x >= (r.x1 * SQUARE_SIZE) && p1.x < (r.x2 * SQUARE_SIZE)) &&
				 (p1.z >= (r.z1 * SQUARE_SIZE) && p1.z < (r.z2 * SQUARE_SIZE)));
			const bool havePointInRect = (p0InRect || p1InRect);

			// NOTE:
			//     box-volume tests in its own space, but points are
			//     in world-space so we must inv-transform them first
			//     (p0 --> p0 - rm, p1 --> p1 - rm)
			const bool
				xRangeInRect = (p0.x >= (r.x1 * SQUARE_SIZE) && p1.x <  (r.x2 * SQUARE_SIZE)),
				xRangeExRect = (p0.x <  (r.x1 * SQUARE_SIZE) && p1.x >= (r.x2 * SQUARE_SIZE)),
				zRangeInRect = (p0.z >= (r.z1 * SQUARE_SIZE) && p1.z <  (r.z2 * SQUARE_SIZE)),
				zRangeExRect = (p0.z <  (r.z1 * SQUARE_SIZE) && p1.z >= (r.z2 * SQUARE_SIZE));
			const bool edgeCrossesRect =
				(xRangeExRect && zRangeInRect) ||
				(xRangeInRect && zRangeExRect) ||
				CCollisionHandler::IntersectBox(&rv, p0 - rm, p1 - rm, NULL);

			// remember the ID of each path affected by the deformation
			if (havePointInRect || edgeCrossesRect) {
				assert(tempPaths.find(path->GetID()) == tempPaths.end());
<<<<<<< HEAD
				if (Threading::multiThreadedSim) {
					newDeadPaths[it->second->GetOwner()->id].push_back(it->second);
				} else {
					deadPaths.insert(std::make_pair<unsigned int, IPath*>(path->GetID(), path));
					livePathIts.push_back(it);
				}
=======
				deadPaths.insert(std::pair<unsigned int, IPath*>(path->GetID(), path));
				livePathIts.push_back(it);
>>>>>>> bfdc66c8
				break;
			}
		}
	}

	for (std::list<PathMapIt>::const_iterator it = livePathIts.begin(); it != livePathIts.end(); ++it) {
		livePaths.erase(*it);
	}

	return true;
}

void QTPFS::PathCache::KillDeadPaths() {
	for (PathMap::const_iterator deadPathsIt = deadPaths.begin(); deadPathsIt != deadPaths.end(); ++deadPathsIt) {
		// NOTE: "!=" because re-requested dead paths go onto the temp-pile
		assert(tempPaths.find(deadPathsIt->first) != tempPaths.end());
		assert(livePaths.find(deadPathsIt->first) == livePaths.end());
		delete (deadPathsIt->second);
	}

	deadPaths.clear();
}<|MERGE_RESOLUTION|>--- conflicted
+++ resolved
@@ -74,15 +74,11 @@
 	assert(tempPaths.find(path->GetID()) == tempPaths.end());
 	assert(livePaths.find(path->GetID()) == livePaths.end());
 
-<<<<<<< HEAD
 	if (Threading::multiThreadedSim) {
 		newTempPaths[path->GetOwner()->id].push_back(path);
 		return;
 	}
-	tempPaths.insert(std::make_pair<unsigned int, IPath*>(path->GetID(), path));
-=======
 	tempPaths.insert(std::pair<unsigned int, IPath*>(path->GetID(), path));
->>>>>>> bfdc66c8
 }
 
 void QTPFS::PathCache::AddLivePath(IPath* path) {
@@ -236,17 +232,12 @@
 			// remember the ID of each path affected by the deformation
 			if (havePointInRect || edgeCrossesRect) {
 				assert(tempPaths.find(path->GetID()) == tempPaths.end());
-<<<<<<< HEAD
 				if (Threading::multiThreadedSim) {
 					newDeadPaths[it->second->GetOwner()->id].push_back(it->second);
 				} else {
-					deadPaths.insert(std::make_pair<unsigned int, IPath*>(path->GetID(), path));
+					deadPaths.insert(std::pair<unsigned int, IPath*>(path->GetID(), path));
 					livePathIts.push_back(it);
 				}
-=======
-				deadPaths.insert(std::pair<unsigned int, IPath*>(path->GetID(), path));
-				livePathIts.push_back(it);
->>>>>>> bfdc66c8
 				break;
 			}
 		}
