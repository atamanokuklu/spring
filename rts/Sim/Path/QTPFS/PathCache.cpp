--- conflicted
+++ resolved
@@ -1,4 +1,3 @@
-<<<<<<< HEAD
 /* This file is part of the Spring engine (GPL v2 or later), see LICENSE.html */
 
 #include <cassert>
@@ -260,216 +259,4 @@
 	}
 
 	deadPaths.clear();
-}
-
-=======
-/* This file is part of the Spring engine (GPL v2 or later), see LICENSE.html */
-
-#include <cassert>
-
-#include "PathCache.hpp"
-#include "PathDefines.hpp"
-#include "PathRectangle.hpp"
-
-#include "Sim/Misc/GlobalConstants.h"
-#include "Sim/Misc/CollisionHandler.h"
-#include "Sim/Misc/CollisionVolume.h"
-
-static void GetRectangleCollisionVolume(const QTPFS::PathRectangle& r, CollisionVolume& v, float3& rm) {
-	float3 vScales;
-
-	// rectangle dimensions (WS)
-	vScales.x = ((r.x2 - r.x1) * SQUARE_SIZE);
-	vScales.z = ((r.z2 - r.z1) * SQUARE_SIZE);
-	vScales.y = 1.0f;
-
-	// rectangle mid-point (WS)
-	rm.x = ((r.x1 + r.x2) * SQUARE_SIZE) >> 1;
-	rm.z = ((r.z1 + r.z2) * SQUARE_SIZE) >> 1;
-	rm.y = 0.0f;
-
-	#define CV CollisionVolume
-	v.InitShape(vScales, ZeroVector, CV::COLVOL_TYPE_BOX, CV::COLVOL_HITTEST_CONT, CV::COLVOL_AXIS_Y);
-	#undef CV
-}
-
-
-
-const QTPFS::IPath* QTPFS::PathCache::GetConstPath(unsigned int pathID, unsigned int pathType) const {
-	static IPath path; // dummy
-	const PathMap* map;
-
-	switch (pathType) {
-		case PATH_TYPE_TEMP: { map = &tempPaths; } break;
-		case PATH_TYPE_LIVE: { map = &livePaths; } break;
-		case PATH_TYPE_DEAD: { map = &deadPaths; } break;
-		default:             { map =       NULL; } break;
-	}
-
-	if (map == NULL)
-		return &path;
-
-	const PathMap::const_iterator it = map->find(pathID);
-
-	if (it != map->end()) {
-		return it->second;
-	}
-
-	return &path;
-}
-
-QTPFS::IPath* QTPFS::PathCache::GetPath(unsigned int pathID, unsigned int pathType) {
-	IPath* path = const_cast<IPath*>(GetConstPath(pathID, pathType));
-
-	if (path->GetID() != 0) {
-		numCacheHits[pathType] += 1;
-	} else {
-		numCacheMisses[pathType] += 1;
-	}
-
-	return path;
-}
-
-
-
-void QTPFS::PathCache::AddTempPath(IPath* path) {
-	assert(path->GetID() != 0);
-	assert(path->NumPoints() == 2);
-	assert(tempPaths.find(path->GetID()) == tempPaths.end());
-	assert(livePaths.find(path->GetID()) == livePaths.end());
-
-	tempPaths.insert(std::make_pair<unsigned int, IPath*>(path->GetID(), path));
-}
-
-void QTPFS::PathCache::AddLivePath(IPath* path) {
-	assert(path->GetID() != 0);
-	assert(path->NumPoints() >= 2);
-
-	assert(tempPaths.find(path->GetID()) != tempPaths.end());
-	assert(livePaths.find(path->GetID()) == livePaths.end());
-	assert(deadPaths.find(path->GetID()) == deadPaths.end());
-
-	// promote a path from temporary- to live-status (no deletion)
-	tempPaths.erase(path->GetID());
-	livePaths.insert(std::make_pair<unsigned int, IPath*>(path->GetID(), path));
-}
-
-void QTPFS::PathCache::DelPath(unsigned int pathID) {
-	// if pathID is in xPaths, then yPaths and zPaths are guaranteed not
-	// to contain it (*only* exception is that deadPaths briefly overlaps
-	// tempPaths between QueueDeadPathSearches and KillDeadPaths)
-	PathMapIt it;
-
-	if ((it = tempPaths.find(pathID)) != tempPaths.end()) {
-		assert(livePaths.find(pathID) == livePaths.end());
-		assert(deadPaths.find(pathID) == deadPaths.end());
-		delete (it->second);
-		tempPaths.erase(it);
-		return;
-	}
-	if ((it = livePaths.find(pathID)) != livePaths.end()) {
-		assert(deadPaths.find(pathID) == deadPaths.end());
-		delete (it->second);
-		livePaths.erase(it);
-		return;
-	}
-	if ((it = deadPaths.find(pathID)) != deadPaths.end()) {
-		delete (it->second);
-		deadPaths.erase(it);
-	}
-}
-
-
-
-
-bool QTPFS::PathCache::MarkDeadPaths(const QTPFS::PathRectangle& r) {
-	#ifdef QTPFS_IGNORE_DEAD_PATHS
-	return false;
-	#endif
-
-	if (livePaths.empty())
-		return false;
-
-	// NOTE: not static, we run in multiple threads
-	CollisionVolume rv;
-	float3 rm;
-
-	GetRectangleCollisionVolume(r, rv, rm);
-
-	// "mark" any live path crossing the area of a terrain
-	// deformation, for which some or all of its waypoints
-	// might now be invalid and need to be recomputed
-	//
-	std::list<PathMapIt> livePathIts;
-
-	for (PathMapIt it = livePaths.begin(); it != livePaths.end(); ++it) {
-		IPath* path = it->second;
-
-		const float3& pathMins = path->GetBoundingBoxMins();
-		const float3& pathMaxs = path->GetBoundingBoxMaxs();
-
-		// if rectangle does not overlap bounding-box, skip this path
-		if ((r.x2 * SQUARE_SIZE) < pathMins.x) { continue; }
-		if ((r.z2 * SQUARE_SIZE) < pathMins.z) { continue; }
-		if ((r.x1 * SQUARE_SIZE) > pathMaxs.x) { continue; }
-		if ((r.z1 * SQUARE_SIZE) > pathMaxs.z) { continue; }
-
-		// figure out if <path> has at least one edge crossing <r>
-		// we only care about the segments we have not yet visited
-		const unsigned int minIdx = std::max(path->GetNextPointIndex(), 2U) - 2;
-		const unsigned int maxIdx = std::max(path->NumPoints(), 1U) - 1;
-
-		for (unsigned int i = minIdx; i < maxIdx; i++) {
-			const float3& p0 = path->GetPoint(i    );
-			const float3& p1 = path->GetPoint(i + 1);
-
-			const bool p0InRect =
-				((p0.x >= (r.x1 * SQUARE_SIZE) && p0.x < (r.x2 * SQUARE_SIZE)) &&
-				 (p0.z >= (r.z1 * SQUARE_SIZE) && p0.z < (r.z2 * SQUARE_SIZE)));
-			const bool p1InRect =
-				((p1.x >= (r.x1 * SQUARE_SIZE) && p1.x < (r.x2 * SQUARE_SIZE)) &&
-				 (p1.z >= (r.z1 * SQUARE_SIZE) && p1.z < (r.z2 * SQUARE_SIZE)));
-			const bool havePointInRect = (p0InRect || p1InRect);
-
-			// NOTE:
-			//     box-volume tests in its own space, but points are
-			//     in world-space so we must inv-transform them first
-			//     (p0 --> p0 - rm, p1 --> p1 - rm)
-			const bool
-				xRangeInRect = (p0.x >= (r.x1 * SQUARE_SIZE) && p1.x <  (r.x2 * SQUARE_SIZE)),
-				xRangeExRect = (p0.x <  (r.x1 * SQUARE_SIZE) && p1.x >= (r.x2 * SQUARE_SIZE)),
-				zRangeInRect = (p0.z >= (r.z1 * SQUARE_SIZE) && p1.z <  (r.z2 * SQUARE_SIZE)),
-				zRangeExRect = (p0.z <  (r.z1 * SQUARE_SIZE) && p1.z >= (r.z2 * SQUARE_SIZE));
-			const bool edgeCrossesRect =
-				(xRangeExRect && zRangeInRect) ||
-				(xRangeInRect && zRangeExRect) ||
-				CCollisionHandler::IntersectBox(&rv, p0 - rm, p1 - rm, NULL);
-
-			// remember the ID of each path affected by the deformation
-			if (havePointInRect || edgeCrossesRect) {
-				assert(tempPaths.find(path->GetID()) == tempPaths.end());
-				deadPaths.insert(std::make_pair<unsigned int, IPath*>(path->GetID(), path));
-				livePathIts.push_back(it);
-				break;
-			}
-		}
-	}
-
-	for (std::list<PathMapIt>::const_iterator it = livePathIts.begin(); it != livePathIts.end(); ++it) {
-		livePaths.erase(*it);
-	}
-
-	return true;
-}
-
-void QTPFS::PathCache::KillDeadPaths() {
-	for (PathMap::const_iterator deadPathsIt = deadPaths.begin(); deadPathsIt != deadPaths.end(); ++deadPathsIt) {
-		// NOTE: "!=" because re-requested dead paths go onto the temp-pile
-		assert(tempPaths.find(deadPathsIt->first) != tempPaths.end());
-		assert(livePaths.find(deadPathsIt->first) == livePaths.end());
-		delete (deadPathsIt->second);
-	}
-
-	deadPaths.clear();
-}
->>>>>>> bbad1d59
+}