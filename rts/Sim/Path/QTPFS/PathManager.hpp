--- conflicted
+++ resolved
@@ -38,9 +38,9 @@
 
 		bool PathUpdated(ST_FUNC unsigned int pathID);
 
-<<<<<<< HEAD
 		void TerrainChange(ST_FUNC unsigned int x1, unsigned int z1,  unsigned int x2, unsigned int z2, unsigned int type);
 		void Update(ST_FUNC int unused = 0);
+		void UpdateFull(ST_FUNC int unused = 0);
 		void UpdatePath(ST_FUNC const CSolidObject* owner, unsigned int pathID);
 		void DeletePath(ST_FUNC unsigned int pathID);
 
@@ -48,16 +48,7 @@
 
 		unsigned int RequestPath(
 			ST_FUNC
-=======
-		void TerrainChange(unsigned int x1, unsigned int z1,  unsigned int x2, unsigned int z2, unsigned int type);
-		void Update();
-		void UpdateFull();
-		void UpdatePath(const CSolidObject* owner, unsigned int pathID);
-		void DeletePath(unsigned int pathID);
-
-		unsigned int RequestPath(
 			CSolidObject* object,
->>>>>>> 04853e5f
 			const MoveDef* moveDef,
 			const float3& sourcePos,
 			const float3& targetPos,
@@ -66,11 +57,8 @@
 		);
 
 		float3 NextWayPoint(
-<<<<<<< HEAD
 			ST_FUNC
-=======
 			const CSolidObject*, // owner
->>>>>>> 04853e5f
 			unsigned int pathID,
 			unsigned int, // numRetries
 			float3 point,
