/* This file is part of the Spring engine (GPL v2 or later), see LICENSE.html */

#include <boost/bind.hpp>
#include <boost/thread.hpp>
#include <boost/thread/condition.hpp>
#include <boost/cstdint.hpp>

#include "System/OpenMP_cond.h"

#include "PathDefines.hpp"
#include "PathManager.hpp"
#include "PathRectangle.hpp"

#include "Game/GameSetup.h"
#include "Game/LoadScreen.h"
#include "Sim/Misc/GlobalSynced.h"
#include "Sim/Misc/TeamHandler.h"
#include "Sim/MoveTypes/MoveDefHandler.h"
#include "Sim/MoveTypes/MoveMath/MoveMath.h"
#include "Sim/Objects/SolidObject.h"
#include "System/Config/ConfigHandler.h"
#include "System/FileSystem/ArchiveScanner.h"
#include "System/FileSystem/FileSystem.h"
#include "System/Log/ILog.h"
#include "System/TimeProfiler.h"
#include "System/Util.h"

#define NUL_RECTANGLE PathRectangle(0, 0,         0,        0, false)
#define MAP_RECTANGLE PathRectangle(0, 0,  gs->mapx, gs->mapy, false)

namespace QTPFS {
	const float PathManager::MIN_SPEEDMOD_VALUE = 0.0f;
	const float PathManager::MAX_SPEEDMOD_VALUE = 2.0f;

	struct PMLoadScreen {
		PMLoadScreen(): loading(true) {}
		~PMLoadScreen() { assert(loadMessages.empty()); }

		void SetLoading(bool b) { loading = b; }
		void AddLoadMessage(const std::string& msg) {
			boost::mutex::scoped_lock loadMessageLock(loadMessageMutex);
			loadMessages.push_back(msg);
		}
		void SetLoadMessage(const std::string& msg) {
			#ifdef QTPFS_NO_LOADSCREEN
			LOG("%s", msg.c_str());
			#else
			loadscreen->SetLoadMessage(msg);
			#endif
		}
		void SetLoadMessages() {
			boost::mutex::scoped_lock loadMessageLock(loadMessageMutex);

			while (!loadMessages.empty()) {
				SetLoadMessage(loadMessages.front());
				loadMessages.pop_front();
			}
		}
		void Loop() {
			while (loading) {
				boost::this_thread::sleep(boost::posix_time::millisec(50));

				// need this to be always executed after waking up
				SetLoadMessages();
			}

			// handle any leftovers
			SetLoadMessages();
		}

	private:
		std::list<std::string> loadMessages;
		boost::mutex loadMessageMutex;

		volatile bool loading;
	};

	static PMLoadScreen pmLoadScreen;
	static boost::thread pmLoadThread;

	static size_t GetNumThreads() {
		const size_t numThreads = std::max(0, configHandler->GetInt("PathingThreadCount"));
		const size_t numCores = Threading::GetAvailableCores();
		return ((numThreads == 0)? numCores: numThreads);
	}

	NodeLayer* PathManager::serializingNodeLayer = NULL;
}



QTPFS::PathManager::PathManager() {
	pmLoadThread = boost::thread(boost::bind(&PathManager::Load, this));
	pmLoadScreen.Loop();
	pmLoadThread.join();

	#ifdef QTPFS_ENABLE_THREADED_UPDATE
	mutexThreadUpdate = new boost::mutex();
	condThreadUpdate = new boost::condition_variable();
	condThreadUpdated = new boost::condition_variable();
	updateThread = new boost::thread(boost::bind(&PathManager::ThreadUpdate, this));
	#endif
}

QTPFS::PathManager::~PathManager() {
	std::list<IPathSearch*>::const_iterator searchesIt;
	std::map<unsigned int, PathSearchTrace::Execution*>::const_iterator tracesIt;

	for (unsigned int layerNum = 0; layerNum < nodeLayers.size(); layerNum++) {
		nodeTrees[layerNum]->Delete();
		nodeLayers[layerNum].Clear();

		for (searchesIt = pathSearches[layerNum].begin(); searchesIt != pathSearches[layerNum].end(); ++searchesIt) {
			delete (*searchesIt);
		}

		pathSearches[layerNum].clear();
	}
	for (tracesIt = pathTraces.begin(); tracesIt != pathTraces.end(); ++tracesIt) {
		delete (tracesIt->second);
	}

	nodeTrees.clear();
	nodeLayers.clear();
	pathCaches.clear();
	pathSearches.clear();
	pathTypes.clear();
	pathTraces.clear();

	numCurrExecutedSearches.clear();
	numPrevExecutedSearches.clear();

	PathSearch::FreeGlobalQueue();

	#ifdef QTPFS_ENABLE_THREADED_UPDATE
	// at this point the thread is waiting, so notify it
	// nodeLayers has been cleared already, guaranteeing
	// that no "final" iteration shall execute
	condThreadUpdate->notify_one();
	updateThread->join();

	delete updateThread;
	delete mutexThreadUpdate;
	delete condThreadUpdate;
	delete condThreadUpdated;
	#endif
}

void QTPFS::PathManager::Load() {
	pmLoadScreen.SetLoading(true);

	// NOTE: offset *must* start at a non-zero value
	searchStateOffset = NODE_STATE_OFFSET;
	numTerrainChanges = 0;
	numPathRequests   = 0;
	maxNumLeafNodes   = 0;

	nodeTrees.resize(moveDefHandler->moveDefs.size(), NULL);
	nodeLayers.resize(moveDefHandler->moveDefs.size());
	pathCaches.resize(moveDefHandler->moveDefs.size());
	pathSearches.resize(moveDefHandler->moveDefs.size());

	// add one extra element for object-less requests
	numCurrExecutedSearches.resize(teamHandler->ActiveTeams() + 1, 0);
	numPrevExecutedSearches.resize(teamHandler->ActiveTeams() + 1, 0);

	{
		const boost::uint32_t mapCheckSum = archiveScanner->GetArchiveCompleteChecksum(gameSetup->mapName);
		const boost::uint32_t modCheckSum = archiveScanner->GetArchiveCompleteChecksum(gameSetup->modName);
		const std::string& cacheDirName = GetCacheDirName(mapCheckSum, modCheckSum);

		{
			layersInited = false;
			haveCacheDir = FileSystem::DirExists(cacheDirName);

			InitNodeLayersThreaded(MAP_RECTANGLE);
			Serialize(cacheDirName);

			layersInited = true;
		}

		// NOTE:
		//     should be sufficient in theory, because if either
		//     the map or the mod changes then the checksum does
		//     (should!) as well and we get a cache-miss
		//     this value is also combined with the tree-sums to
		//     make it depend on the tesselation code specifics
		pfsCheckSum = mapCheckSum ^ modCheckSum;

		for (unsigned int layerNum = 0; layerNum < nodeLayers.size(); layerNum++) {
			pfsCheckSum ^= nodeTrees[layerNum]->GetCheckSum();
			maxNumLeafNodes = std::max(nodeLayers[layerNum].GetNumLeafNodes(), maxNumLeafNodes);
		}

		#ifdef SYNCDEBUG
		{ SyncedUint tmp(pfsCheckSum); }
		#endif

		PathSearch::InitGlobalQueue(maxNumLeafNodes);
	}

	{
		const std::string sumStr = "pfs-checksum: " + IntToString(pfsCheckSum, "%08x") + ", ";
		const std::string memStr = "mem-footprint: " + IntToString(GetMemFootPrint()) + "MB";
		pmLoadScreen.AddLoadMessage("[PathManager] " + sumStr + memStr);
		pmLoadScreen.SetLoading(false);
	}
}

boost::uint64_t QTPFS::PathManager::GetMemFootPrint() const {
	boost::uint64_t memFootPrint = sizeof(PathManager);

	for (unsigned int i = 0; i < nodeLayers.size(); i++) {
		memFootPrint += nodeLayers[i].GetMemFootPrint();
		memFootPrint += nodeTrees[i]->GetMemFootPrint();
	}

	// convert to megabytes
	return (memFootPrint / (1024 * 1024));
}



void QTPFS::PathManager::SpawnBoostThreads(MemberFunc f, const PathRectangle& r) {
	static std::vector<boost::thread*> threads(std::min(GetNumThreads(), nodeLayers.size()), NULL);

	for (unsigned int threadNum = 0; threadNum < threads.size(); threadNum++) {
		threads[threadNum] = new boost::thread(boost::bind(f, this, threadNum, threads.size(), r));
	}

	for (unsigned int threadNum = 0; threadNum < threads.size(); threadNum++) {
		threads[threadNum]->join(); delete threads[threadNum];
	}
}


void QTPFS::PathManager::MergePathCaches() {
	for(std::vector<PathCache>::iterator i = pathCaches.begin(); i != pathCaches.end(); ++i)
		i->Merge();
}


void QTPFS::PathManager::InitNodeLayersThreaded(const PathRectangle& rect) {
	streflop::streflop_init<streflop::Simple>();

	char loadMsg[512] = {'\0'};
	const char* fmtString = "[PathManager::%s] using %u threads for %u node-layers (cached? %s)";

	#ifdef QTPFS_OPENMP_ENABLED
	{
		#pragma omp parallel
		if (omp_get_thread_num() == 0) {
			// "trust" OpenMP implementation to set a pool-size that
			// matches the CPU threading capacity (eg. the number of
			// active physical cores * number of threads per core);
			// too many and esp. too few threads would be wasteful
			//
			// TODO: OpenMP needs project-global linking changes
			sprintf(loadMsg, fmtString, __FUNCTION__, omp_get_num_threads(), nodeLayers.size(), (haveCacheDir? "true": "false"));
			pmLoadScreen.AddLoadMessage(loadMsg);
		}

		#ifndef NDEBUG
		const char* preFmtStr = "  initializing node-layer %u (thread %u)";
		const char* pstFmtStr = "  initialized node-layer %u (%u MB, %u leafs, ratio %f)";
		#endif

		#pragma omp parallel for private(loadMsg)
		for (unsigned int layerNum = 0; layerNum < nodeLayers.size(); layerNum++) {
			#ifndef NDEBUG
			sprintf(loadMsg, preFmtStr, layerNum, omp_get_thread_num());
			pmLoadScreen.AddLoadMessage(loadMsg);
			#endif

			// construct each tree from scratch IFF no cache-dir exists
			// (if it does, we only need to initialize speed{Mods, Bins}
			// since Serialize will fill in the branches)
			// NOTE:
			//     silently assumes trees either ALL exist or ALL do not
			//     (if >= 1 are missing for some player in MP, we desync)
			InitNodeLayer(layerNum, rect);
			UpdateNodeLayer(layerNum, rect);

			const QTNode* tree = nodeTrees[layerNum];
			const NodeLayer& layer = nodeLayers[layerNum];
			const unsigned int mem = (tree->GetMemFootPrint() + layer.GetMemFootPrint()) / (1024 * 1024);

			#ifndef NDEBUG
			sprintf(loadMsg, pstFmtStr, layerNum, mem, layer.GetNumLeafNodes(), layer.GetNodeRatio());
			pmLoadScreen.AddLoadMessage(loadMsg);
			#endif
		}
	}
	#else
	{
		sprintf(loadMsg, fmtString, __FUNCTION__, GetNumThreads(), nodeLayers.size(), (haveCacheDir? "true": "false"));
		pmLoadScreen.AddLoadMessage(loadMsg);

		SpawnBoostThreads(&PathManager::InitNodeLayersThread, rect);
	}
	#endif

	streflop::streflop_init<streflop::Simple>();
}

void QTPFS::PathManager::InitNodeLayersThread(
	unsigned int threadNum,
	unsigned int numThreads,
	const PathRectangle& rect
) {
	const unsigned int layersPerThread = (nodeLayers.size() / numThreads);
	const unsigned int numExcessLayers = (threadNum == (numThreads - 1))?
		(nodeLayers.size() % numThreads): 0;

	const unsigned int minLayer = threadNum * layersPerThread;
	const unsigned int maxLayer = minLayer + layersPerThread + numExcessLayers;

	#ifndef NDEBUG
	char loadMsg[512] = {'\0'};
	const char* preFmtStr = "  initializing node-layer %u (thread %u)";
	const char* pstFmtStr = "  initialized node-layer %u (%u MB, %u leafs, ratio %f)";
	#endif

	for (unsigned int layerNum = minLayer; layerNum < maxLayer; layerNum++) {
		#ifndef NDEBUG
		sprintf(loadMsg, preFmtStr, layerNum, threadNum);
		pmLoadScreen.AddLoadMessage(loadMsg);
		#endif

		InitNodeLayer(layerNum, rect);
		UpdateNodeLayer(layerNum, rect);

		const QTNode* tree = nodeTrees[layerNum];
		const NodeLayer& layer = nodeLayers[layerNum];
		const unsigned int mem = (tree->GetMemFootPrint() + layer.GetMemFootPrint()) / (1024 * 1024);

		#ifndef NDEBUG
		sprintf(loadMsg, pstFmtStr, layerNum, mem, layer.GetNumLeafNodes(), layer.GetNodeRatio());
		pmLoadScreen.AddLoadMessage(loadMsg);
		#endif
	}
}

void QTPFS::PathManager::InitNodeLayer(unsigned int layerNum, const PathRectangle& r) {
	nodeTrees[layerNum] = new QTPFS::QTNode(NULL,  0,  r.x1, r.z1,  r.x2, r.z2);
	nodeLayers[layerNum].Init(layerNum);
	nodeLayers[layerNum].RegisterNode(nodeTrees[layerNum]);
}



void QTPFS::PathManager::UpdateNodeLayersThreaded(const PathRectangle& rect) {
	streflop::streflop_init<streflop::Simple>();

	#ifdef QTPFS_OPENMP_ENABLED
	{
		#pragma omp parallel for
		for (unsigned int layerNum = 0; layerNum < nodeLayers.size(); layerNum++) {
			UpdateNodeLayer(layerNum, rect);
		}
	}
	#else
	{
		SpawnBoostThreads(&PathManager::UpdateNodeLayersThread, rect);
	}
	#endif

	streflop::streflop_init<streflop::Simple>();
}

void QTPFS::PathManager::UpdateNodeLayersThread(
	unsigned int threadNum,
	unsigned int numThreads,
	const PathRectangle& rect
) {
	const unsigned int layersPerThread = (nodeLayers.size() / numThreads);
	const unsigned int numExcessLayers = (threadNum == (numThreads - 1))?
		(nodeLayers.size() % numThreads): 0;

	const unsigned int minLayer = threadNum * layersPerThread;
	const unsigned int maxLayer = minLayer + layersPerThread + numExcessLayers;

	for (unsigned int layerNum = minLayer; layerNum < maxLayer; layerNum++) {
		UpdateNodeLayer(layerNum, rect);
	}
}

// called in the non-staggered (#ifndef QTPFS_STAGGERED_LAYER_UPDATES)
// layer update scheme and during initialization; see ::TerrainChange
void QTPFS::PathManager::UpdateNodeLayer(unsigned int layerNum, const PathRectangle& r) {
	const MoveDef* md = moveDefHandler->moveDefs[layerNum];

	if (md->unitDefRefCount == 0)
		return;

	// NOTE:
	//     this is needed for IsBlocked* --> SquareIsBlocked --> IsNonBlocking
	//     but no point doing it in ExecuteSearch because the IsBlocked* calls
	//     are only made from NodeLayer::Update and also no point doing it here
	//     since we are independent of a specific path --> requires redesign
	//
	// md->tempOwner = const_cast<CSolidObject*>(path->GetOwner());

	// adjust the borders so we are not left with "rims" of
	// impassable squares when eg. a structure is reclaimed
	PathRectangle mr; mr.ForceTesselation(r.ForceTesselation());
	PathRectangle ur; ur.ForceTesselation(r.ForceTesselation());

	mr.x1 = std::max(r.x1 - md->xsizeh,        0);
	mr.z1 = std::max(r.z1 - md->zsizeh,        0);
	mr.x2 = std::min(r.x2 + md->xsizeh, gs->mapx);
	mr.z2 = std::min(r.z2 + md->zsizeh, gs->mapy);
	ur.x1 = mr.x1;
	ur.z1 = mr.z1;
	ur.x2 = mr.x2;
	ur.z2 = mr.z2;

	const bool wantTesselation = (layersInited || !haveCacheDir);
	const bool needTesselation = nodeLayers[layerNum].Update(mr, md);

	if (needTesselation && wantTesselation) {
		nodeTrees[layerNum]->PreTesselate(nodeLayers[layerNum], mr, ur);
		pathCaches[layerNum].MarkDeadPaths(mr);

		#ifndef QTPFS_CONSERVATIVE_NEIGHBOR_CACHE_UPDATES
		nodeLayers[layerNum].ExecNodeNeighborCacheUpdates(ur, numTerrainChanges);
		#endif
	}
}



#ifdef QTPFS_STAGGERED_LAYER_UPDATES
void QTPFS::PathManager::QueueNodeLayerUpdates(const PathRectangle& r) {
	for (unsigned int layerNum = 0; layerNum < nodeLayers.size(); layerNum++) {
		const MoveDef* md = moveDefHandler->moveDefs[layerNum];

		if (md->unitDefRefCount == 0)
			continue;

		PathRectangle mr; mr.ForceTesselation(r.ForceTesselation());
		// PathRectangle ur; ur.ForceTesselation(r.ForceTesselation());

		mr.x1 = std::max(r.x1 - md->xsizeh,        0);
		mr.z1 = std::max(r.z1 - md->zsizeh,        0);
		mr.x2 = std::min(r.x2 + md->xsizeh, gs->mapx);
		mr.z2 = std::min(r.z2 + md->zsizeh, gs->mapy);

		nodeLayers[layerNum].QueueUpdate(mr, md);
	}
}

void QTPFS::PathManager::ExecQueuedNodeLayerUpdates(unsigned int layerNum) {
	// flush this layer's entire update-queue if necessary
	//
	// called at run-time only, not load-time so we always
	// *want* (as opposed to need) a tesselation pass here
	//
	while (nodeLayers[layerNum].HaveQueuedUpdate()) {
		const LayerUpdate& lu = nodeLayers[layerNum].GetQueuedUpdate();
		const PathRectangle& mr = lu.rectangle;

		PathRectangle ur = mr;

		if (nodeLayers[layerNum].ExecQueuedUpdate()) {
			nodeTrees[layerNum]->PreTesselate(nodeLayers[layerNum], mr, ur);
			pathCaches[layerNum].MarkDeadPaths(mr);

			#ifndef QTPFS_CONSERVATIVE_NEIGHBOR_CACHE_UPDATES
			// NOTE:
			//   since any terrain changes have already happened when we start eating
			//   through the queue for this layer, <numTerrainChanges> would have the
			//   same value for each queued update we consume and is not useful here:
			//   in case queue-item j referenced some or all of the same nodes as item
			//   i (j > i), it could cause nodes updated during processing of i to not
			//   be updated again when j gets processed --> dangling neighbor pointers
			//
			nodeLayers[layerNum].ExecNodeNeighborCacheUpdates(ur, lu.counter);
			#endif
		}

		nodeLayers[layerNum].PopQueuedUpdate();

		if (pathSearches[layerNum].empty()) {
			// no pending searches this frame, stop flushing
			break;
		}
	}
}
#endif



std::string QTPFS::PathManager::GetCacheDirName(boost::uint32_t mapCheckSum, boost::uint32_t modCheckSum) const {
	static const std::string ver = IntToString(QTPFS_CACHE_VERSION, "%04x");
	static const std::string dir = QTPFS_CACHE_BASEDIR + ver + "/" +
		IntToString(mapCheckSum, "%08x") + "-" +
		IntToString(modCheckSum, "%08x") + "/";

	char loadMsg[512] = {'\0'};
	const char* fmtString = "[PathManager::%s] using cache-dir %s (map-checksum %08x, mod-checksum %08x)";

	sprintf(loadMsg, fmtString, __FUNCTION__, dir.c_str(), mapCheckSum, modCheckSum);
	pmLoadScreen.AddLoadMessage(loadMsg);

	return dir;
}

void QTPFS::PathManager::Serialize(const std::string& cacheFileDir) {
	std::vector<std::string> fileNames(nodeTrees.size());
	std::vector<std::fstream*> fileStreams(nodeTrees.size());

	if (!FileSystem::DirExists(cacheFileDir)) {
		FileSystem::CreateDirectory(cacheFileDir);
		assert(FileSystem::DirExists(cacheFileDir));
	}

	bool readMode = false;

	#ifndef NDEBUG
	char loadMsg[512] = {'\0'};
	const char* fmtString = "[PathManager::%s] serializing node-tree %u (%s)";
	#endif

	// TODO: compress the tree cache-files?
	for (unsigned int i = 0; i < nodeTrees.size(); i++) {
		fileNames[i] = cacheFileDir + "tree" + IntToString(i, "%02x") + "-" + moveDefHandler->moveDefs[i]->name;
		fileStreams[i] = new std::fstream();

		if ((readMode = FileSystem::FileExists(fileNames[i]))) {
			// read fileNames[i] into nodeTrees[i]
			fileStreams[i]->open(fileNames[i].c_str(), std::ios::in | std::ios::binary);
			assert(nodeTrees[i]->IsLeaf());
		} else {
			// write nodeTrees[i] into fileNames[i]
			fileStreams[i]->open(fileNames[i].c_str(), std::ios::out | std::ios::binary);
		}

		#ifndef NDEBUG
		sprintf(loadMsg, fmtString, __FUNCTION__, i, moveDefHandler->moveDefs[i]->name.c_str());
		pmLoadScreen.AddLoadMessage(loadMsg);
		#endif

		serializingNodeLayer = &nodeLayers[i];
		nodeTrees[i]->Serialize(*fileStreams[i], readMode);
		serializingNodeLayer = NULL;

		fileStreams[i]->flush();
		fileStreams[i]->close();

		delete fileStreams[i];
	}
}






<<<<<<< HEAD
// NOTE:
//     map-features added during loading do NOT trigger
//     this event (because map and features are already
//     present when PathManager gets instantiated)
//
void QTPFS::PathManager::TerrainChange(ST_FUNC unsigned int x1, unsigned int z1,  unsigned int x2, unsigned int z2) {
	ASSERT_SINGLETHREADED_SIM();
=======
// note that this is called twice per object:
// height-map changes, then blocking-map does
void QTPFS::PathManager::TerrainChange(unsigned int x1, unsigned int z1,  unsigned int x2, unsigned int z2, unsigned int type) {
>>>>>>> e6ba4320
	SCOPED_TIMER("PathManager::TerrainChange");

	#ifdef QTPFS_FORCE_TESSELATE_OBJECT_YARDMAPS
	const bool forceTesselation = (type == TERRAINCHANGE_OBJECT_INSERTED || type == TERRAINCHANGE_OBJECT_INSERTED_YM);
	#else
	const bool forceTesselation = false;
	#endif

	numTerrainChanges += 1;

	#ifdef QTPFS_STAGGERED_LAYER_UPDATES
	// defer layer-updates to ::Update so we can stagger them
	// this may or may not be more efficient than updating all
	// layers right away, depends on many factors
	QueueNodeLayerUpdates(PathRectangle(x1, z1,  x2, z2, forceTesselation));
	#else
	// update all layers right now for this change-event
	UpdateNodeLayersThreaded(PathRectangle(x1, z1,  x2, z2, forceTesselation));
	#endif
}






void QTPFS::PathManager::Update(ST_FUNC int unused) {
	SCOPED_TIMER("PathManager::Update");

	#ifdef QTPFS_ENABLE_THREADED_UPDATE
	streflop::streflop_init<streflop::Simple>();

	boost::mutex::scoped_lock lock(*mutexThreadUpdate);

	// allow ThreadUpdate to run one iteration
	condThreadUpdate->notify_one();

	// wait for the ThreadUpdate iteration to finish
	condThreadUpdated->wait(lock);

	streflop::streflop_init<streflop::Simple>();
	#else
	ThreadUpdate();
	#endif
}

void QTPFS::PathManager::ThreadUpdate() {
	#ifdef QTPFS_ENABLE_THREADED_UPDATE
	while (!nodeLayers.empty()) {
		boost::mutex::scoped_lock lock(*mutexThreadUpdate);

		// wait for green light from Update
		condThreadUpdate->wait(lock);

		// if we were notified from the destructor, then structures
		// are no longer valid and there is no point to finish this
		// iteration --> break early to avoid crashing
		if (nodeLayers.empty()) {
			break;
		}
	#endif

		// NOTE:
		//     for a mod with N move-types, any unit will be waiting
		//     (N / LAYERS_PER_UPDATE) sim-frames before its request
		//     executes at a minimum
		const unsigned int layersPerUpdateTmp = LAYERS_PER_UPDATE;
		const unsigned int numPathTypeUpdates = std::min(static_cast<unsigned int>(nodeLayers.size()), layersPerUpdateTmp);

		// NOTE: thread-safe (only ONE thread ever accesses these)
		static unsigned int minPathTypeUpdate = 0;
		static unsigned int maxPathTypeUpdate = numPathTypeUpdates;

		sharedPaths.clear();

		for (unsigned int pathTypeUpdate = minPathTypeUpdate; pathTypeUpdate < maxPathTypeUpdate; pathTypeUpdate++) {
			#ifndef QTPFS_IGNORE_DEAD_PATHS
			QueueDeadPathSearches(pathTypeUpdate);
			#endif

			#ifdef QTPFS_STAGGERED_LAYER_UPDATES
			// NOTE: *must* be called between QueueDeadPathSearches and ExecuteQueuedSearches
			ExecQueuedNodeLayerUpdates(pathTypeUpdate);
			#endif

			ExecuteQueuedSearches(pathTypeUpdate);
		}

		std::copy(numCurrExecutedSearches.begin(), numCurrExecutedSearches.end(), numPrevExecutedSearches.begin());

		minPathTypeUpdate = (minPathTypeUpdate + numPathTypeUpdates);
		maxPathTypeUpdate = (minPathTypeUpdate + numPathTypeUpdates);

		if (minPathTypeUpdate >= nodeLayers.size()) {
			minPathTypeUpdate = 0;
			maxPathTypeUpdate = numPathTypeUpdates;
		}
		if (maxPathTypeUpdate >= nodeLayers.size()) {
			maxPathTypeUpdate = nodeLayers.size();
		}

	#ifdef QTPFS_ENABLE_THREADED_UPDATE
		// tell Update we are finished with this iteration
		condThreadUpdated->notify_one();
	}
	#endif
}



void QTPFS::PathManager::ExecuteQueuedSearches(unsigned int pathType) {
	NodeLayer& nodeLayer = nodeLayers[pathType];
	PathCache& pathCache = pathCaches[pathType];

	std::list<IPathSearch*>& searches = pathSearches[pathType];
	std::list<IPathSearch*>::iterator searchesIt = searches.begin();

	if (!searches.empty()) {
		// execute pending searches collected via
		// RequestPath and QueueDeadPathSearches
		while (searchesIt != searches.end()) {
			ExecuteSearch(searches, searchesIt, nodeLayer, pathCache, pathType);
		}
	}
}

void QTPFS::PathManager::ExecuteSearch(
	PathSearchList& searches,
	PathSearchListIt& searchesIt,
	NodeLayer& nodeLayer,
	PathCache& pathCache,
	unsigned int pathType
) {
	IPathSearch* search = *searchesIt;
	IPath* path = pathCache.GetTempPath(search->GetID());

	assert(search != NULL);
	assert(path != NULL);

	#define DeleteSearch(s, it) { \
		*it = NULL;               \
		it = searches.erase(it);  \
		delete s;                 \
	}

	// temp-path might have been removed already via
	// DeletePath before we got a chance to process it
	if (path->GetID() == 0) {
		DeleteSearch(search, searchesIt);
		return;
	}

	assert(search->GetID() != 0);
	assert(path->GetID() == search->GetID());

	search->Initialize(&nodeLayer, &pathCache, path->GetSourcePoint(), path->GetTargetPoint(), MAP_RECTANGLE);
	path->SetHash(search->GetHash(gs->mapx * gs->mapy, pathType));

	{
		#ifdef QTPFS_SEARCH_SHARED_PATHS
		SharedPathMap::const_iterator sharedPathsIt = sharedPaths.find(path->GetHash());

		if (sharedPathsIt != sharedPaths.end()) {
			if (search->SharedFinalize(sharedPathsIt->second, path)) {
				DeleteSearch(search, searchesIt);
				return;
			}
		}
		#endif

		#ifdef QTPFS_LIMIT_TEAM_SEARCHES
		const unsigned int numCurrSearches = numCurrExecutedSearches[search->GetTeam()];
		const unsigned int numPrevSearches = numPrevExecutedSearches[search->GetTeam()];

		if ((numCurrSearches - numPrevSearches) >= MAX_TEAM_SEARCHES) {
			++searchesIt; return;
		}

		numCurrExecutedSearches[search->GetTeam()] += 1;
		#endif
	}

	// removes path from temp-paths, adds it to live-paths
	if (search->Execute(searchStateOffset, numTerrainChanges)) {
		search->Finalize(path);

		#ifdef QTPFS_SEARCH_SHARED_PATHS
		sharedPaths[path->GetHash()] = path;
		#endif

		#ifdef QTPFS_TRACE_PATH_SEARCHES
		pathTraces[path->GetID()] = search->GetExecutionTrace();
		#endif
	} else {
		DeletePath(ST_CALL path->GetID());
	}

	DeleteSearch(search, searchesIt);

	searchStateOffset += NODE_STATE_OFFSET;
}

void QTPFS::PathManager::QueueDeadPathSearches(unsigned int pathType) {
	PathCache& pathCache = pathCaches[pathType];
	PathCache::PathMap::const_iterator deadPathsIt;

	const PathCache::PathMap& deadPaths = pathCache.GetDeadPaths();
	const MoveDef* moveDef = moveDefHandler->moveDefs[pathType];

	if (!deadPaths.empty()) {
		// re-request LIVE paths that were marked as DEAD by a TerrainChange
		// for each of these now-dead paths, reset the active point-idx to 0
		for (deadPathsIt = deadPaths.begin(); deadPathsIt != deadPaths.end(); ++deadPathsIt) {
			QueueSearch(deadPathsIt->second, NULL, moveDef, ZeroVector, ZeroVector, -1.0f, false);
		}

		pathCache.KillDeadPaths();
	}
}

unsigned int QTPFS::PathManager::QueueSearch(
	const IPath* oldPath,
	const CSolidObject* object,
	const MoveDef* moveDef,
	const float3& sourcePoint,
	const float3& targetPoint,
	const float radius,
	const bool synced
) {
	// NOTE:
	//     all paths get deleted by the cache they are in;
	//     all searches get deleted by subsequent Update's
	// NOTE:
	//     the path-owner object handed to us can never become
	//     dangling (even with delayed execution) because ~GMT
	//     calls DeletePath, which ensures any path is removed
	//     from its cache before we get to ExecuteSearch
	IPath* newPath = new IPath();
	IPathSearch* newSearch = new PathSearch(PATH_SEARCH_ASTAR);

	assert(newPath != NULL);
	assert(newSearch != NULL);

	if (oldPath != NULL) {
		assert(oldPath->GetID() != 0);
		// argument values are unused in this case
		assert(object == NULL);
		assert(sourcePoint == ZeroVector);
		assert(targetPoint == ZeroVector);
		assert(radius == -1.0f);
		assert(!synced);

		const CSolidObject* obj = oldPath->GetOwner();
		const float3& pos = (obj != NULL)? obj->pos: oldPath->GetSourcePoint();

		newPath->SetID(oldPath->GetID());
		newPath->SetNextPointIndex(0);
		newPath->SetNumPathUpdates(oldPath->GetNumPathUpdates() + 1);
		newPath->SetRadius(oldPath->GetRadius());
		newPath->SetSynced(oldPath->GetSynced());

		// start re-request from the current point
		// along the path, not the original source
		// (oldPath->GetSourcePoint())
		newPath->AllocPoints(2);
		newPath->SetOwner(oldPath->GetOwner());
		newPath->SetSourcePoint(pos);
		newPath->SetTargetPoint(oldPath->GetTargetPoint());
		newSearch->SetID(oldPath->GetID());
		newSearch->SetTeam(teamHandler->ActiveTeams());
	} else {
		// NOTE:
		//     the unclamped end-points are temporary
		//     zero is a reserved ID, so pre-increment
		newPath->SetID(++numPathRequests);
		newPath->SetRadius(radius);
		newPath->SetSynced(synced);
		newPath->AllocPoints(2);
		newPath->SetOwner(object);
		newPath->SetSourcePoint(sourcePoint);
		newPath->SetTargetPoint(targetPoint);
		newSearch->SetID(newPath->GetID());
		newSearch->SetTeam((object != NULL)? object->team: teamHandler->ActiveTeams());
	}

	assert((pathCaches[moveDef->pathType].GetTempPath(newPath->GetID()))->GetID() == 0);

	// TODO:
	//     introduce synced and unsynced path-caches;
	//     somehow support extra-cost overlays again
	//
	// map the path-ID to the index of the cache that stores it
	pathTypes[newPath->GetID()] = moveDef->pathType;
	pathSearches[moveDef->pathType].push_back(newSearch);
	pathCaches[moveDef->pathType].AddTempPath(newPath);

	return (newPath->GetID());
}



void QTPFS::PathManager::UpdatePath(ST_FUNC const CSolidObject* owner, unsigned int pathID) {
	const PathTypeMapIt pathTypeIt = pathTypes.find(pathID);

	if (pathTypeIt != pathTypes.end()) {
		PathCache& pathCache = pathCaches[pathTypeIt->second];
		IPath* livePath = pathCache.GetLivePath(pathID);

		if (livePath->GetID() != 0) {
			assert(owner == livePath->GetOwner());
		}
	}
}

void QTPFS::PathManager::DeletePath(ST_FUNC unsigned int pathID) {
	const PathTypeMapIt pathTypeIt = pathTypes.find(pathID);
	const PathTraceMapIt pathTraceIt = pathTraces.find(pathID);

	if (pathTypeIt != pathTypes.end()) {
		PathCache& pathCache = pathCaches[pathTypeIt->second];
		pathCache.DelPath(pathID);

		pathTypes.erase(pathTypeIt);
	}

	if (pathTraceIt != pathTraces.end()) {
		delete (pathTraceIt->second);
		pathTraces.erase(pathTraceIt);
	}
}

unsigned int QTPFS::PathManager::RequestPath(
	ST_FUNC
	const MoveDef* moveDef,
	const float3& sourcePoint,
	const float3& targetPoint,
	float radius,
	CSolidObject* object,
	bool synced)
{
	SCOPED_TIMER("PathManager::RequestPath");
	return (QueueSearch(NULL, object, moveDef, sourcePoint, targetPoint, radius, synced));
}



bool QTPFS::PathManager::PathUpdated(ST_FUNC unsigned int pathID) {
	const PathTypeMapIt pathTypeIt = pathTypes.find(pathID);

	if (pathTypeIt == pathTypes.end())
		return false;

	PathCache& pathCache = pathCaches[pathTypeIt->second];
	IPath* livePath = pathCache.GetLivePath(pathID);

	if (livePath->GetID() == 0)
		return false;

	if (livePath->GetNumPathUpdates() == 0)
		return false;

	livePath->SetNumPathUpdates(livePath->GetNumPathUpdates() - 1);
	return true;
}



float3 QTPFS::PathManager::NextWayPoint(
	ST_FUNC
	unsigned int pathID,
	float3 point,
	float, // radius,
	int, // numRetries
	const CSolidObject*, // owner
	bool // synced
) {
	SCOPED_TIMER("PathManager::NextWayPoint");

	const PathTypeMap::const_iterator pathTypeIt = pathTypes.find(pathID);
	const float3 noPathPoint = float3(-1.0f, 0.0f, -1.0f);

	// dangling ID after a re-request failure or regular deletion
	// return an error-vector so GMT knows it should stop the unit
	if (pathTypeIt == pathTypes.end())
		return noPathPoint;

	IPath* tempPath = pathCaches[pathTypeIt->second].GetTempPath(pathID);
	IPath* livePath = pathCaches[pathTypeIt->second].GetLivePath(pathID);

	if (tempPath->GetID() != 0) {
		// path-request has not yet been processed (so ID still maps to
		// a temporary path); just set the unit off toward its target to
		// hide latency
		//
		// <curPoint> is initially the position of the unit requesting a
		// path, but later changes to the subsequent values returned here
		//
		// NOTE:
		//     if the returned point P is too far away, then a unit U will
		//     never switch to its live-path even after it becomes available
		//     (because NextWayPoint is not called again until U gets close
		//     to P), so always keep it a fixed small distance in front
		//
		//     make the y-coordinate -1 to indicate these are temporary
		//     waypoints to GMT and should not be followed religiously
		const float3& sourcePoint = point;
		const float3& targetPoint = tempPath->GetTargetPoint();
		const float3  targetDirec = (targetPoint - sourcePoint).SafeNormalize() * SQUARE_SIZE;
		return float3(sourcePoint.x + targetDirec.x, -1.0f, sourcePoint.z + targetDirec.z);
	}
	if (livePath->GetID() == 0) {
		// the request WAS processed but then immediately undone by a
		// TerrainChange --> MarkDeadPaths event in the same frame as
		// NextWayPoint (so pathID is only in deadPaths)
		return point;
	}

	float minRadiusSq = QTPFS_POSITIVE_INFINITY;

	unsigned int minPointIdx = livePath->GetNextPointIndex();
	unsigned int nxtPointIdx = 1;

	for (unsigned int i = (livePath->GetNextPointIndex() * 1); i < (livePath->NumPoints() - 1); i++) {
		const float radiusSq = (point - livePath->GetPoint(i)).SqLength2D();

		// find waypoints <p0> and <p1> such that <point> is
		// "in front" of p0 and "behind" p1 (ie. in between)
		//
		// we do this rather than the radius-based search
		// since depending on the value of <radius> we may
		// or may not find a "next" node (even though one
		// always exists)
		const float3& p0 = livePath->GetPoint(i    ), v0 = float3(p0.x - point.x, 0.0f, p0.z - point.z);
		const float3& p1 = livePath->GetPoint(i + 1), v1 = float3(p1.x - point.x, 0.0f, p1.z - point.z);

		// NOTE:
		//     either v0 or v1 can be a zero-vector (p0 == point or p1 == point)
		//     in those two cases the dot-product is meaningless so we skip them
		//     vectors are NOT normalized, so it can happen that NO case matches
		//     and we must fall back to the radius-based closest point
		if (v0.SqLength() < 0.1f) { nxtPointIdx = i + 1; break; }
		if (v1.SqLength() < 0.1f) { nxtPointIdx = i + 2; break; }
		if (v0.dot(v1) <= -0.01f) { nxtPointIdx = i + 1;        }

		if (radiusSq < minRadiusSq) {
			minRadiusSq = radiusSq;
			minPointIdx = i + 0;
		}
	}

	// handle a corner-case in which a unit is at the start of its path
	// and the goal is in front of it, but on the other side of a cliff
	if ((livePath->GetNextPointIndex() == 0) && (nxtPointIdx == (livePath->NumPoints() - 1)))
		nxtPointIdx = 1;

	if (minPointIdx < nxtPointIdx) {
		// if close enough to at least one waypoint <i>,
		// switch to the point immediately following it
		livePath->SetNextPointIndex(nxtPointIdx);
	} else {
		// otherwise just pick the closest point
		livePath->SetNextPointIndex(minPointIdx);
	}

	return (livePath->GetPoint(livePath->GetNextPointIndex()));
}



void QTPFS::PathManager::GetPathWayPoints(
	ST_FUNC
	unsigned int pathID,
	std::vector<float3>& points,
	std::vector<int>& starts
) const {
	ASSERT_SINGLETHREADED_SIM();
	const PathTypeMap::const_iterator pathTypeIt = pathTypes.find(pathID);

	if (pathTypeIt == pathTypes.end())
		return;

	const PathCache& cache = pathCaches[pathTypeIt->second];
	const IPath* path = cache.GetLivePath(pathID);

	if (path->GetID() == 0)
		return;

	// maintain compatibility with the tri-layer legacy PFS
	points.resize(path->NumPoints());
	starts.resize(3, 0);

	for (unsigned int n = 0; n < path->NumPoints(); n++) {
		points[n] = path->GetPoint(n);
	}
}
<|MERGE_RESOLUTION|>--- conflicted
+++ resolved
@@ -553,23 +553,10 @@
 }
 
 
-
-
-
-
-<<<<<<< HEAD
-// NOTE:
-//     map-features added during loading do NOT trigger
-//     this event (because map and features are already
-//     present when PathManager gets instantiated)
-//
-void QTPFS::PathManager::TerrainChange(ST_FUNC unsigned int x1, unsigned int z1,  unsigned int x2, unsigned int z2) {
-	ASSERT_SINGLETHREADED_SIM();
-=======
 // note that this is called twice per object:
 // height-map changes, then blocking-map does
-void QTPFS::PathManager::TerrainChange(unsigned int x1, unsigned int z1,  unsigned int x2, unsigned int z2, unsigned int type) {
->>>>>>> e6ba4320
+void QTPFS::PathManager::TerrainChange(ST_FUNC unsigned int x1, unsigned int z1,  unsigned int x2, unsigned int z2, unsigned int type) {
+	ASSERT_SINGLETHREADED_SIM();
 	SCOPED_TIMER("PathManager::TerrainChange");
 
 	#ifdef QTPFS_FORCE_TESSELATE_OBJECT_YARDMAPS
