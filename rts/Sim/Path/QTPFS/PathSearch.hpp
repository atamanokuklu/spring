/* This file is part of the Spring engine (GPL v2 or later), see LICENSE.html */

#ifndef QTPFS_PATHSEARCH_HDR
#define QTPFS_PATHSEARCH_HDR

#include <map>
#include <vector>

#include "PathDefines.hpp"
#include "PathRectangle.hpp"
#include "Node.hpp"
#include "NodeHeap.hpp"
#include "System/float3.h"

namespace QTPFS {
	struct PathCache;
	struct NodeLayer;
	struct IPath;

	namespace PathSearchTrace {
		struct Iteration {
			Iteration() { nodeIndices.push_back(-1U); }
			~Iteration() { nodeIndices.clear(); }

			void Clear() {
				nodeIndices.clear();
				nodeIndices.push_back(-1U);
			}
			void SetPoppedNodeIdx(unsigned int i) { (nodeIndices.front()) = i; }
			void AddPushedNodeIdx(unsigned int i) { (nodeIndices.push_back(i)); }

			const std::list<unsigned int>& GetNodeIndices() const { return nodeIndices; }

		private:
			// NOTE: indices are only valid so long as tree is not re-tesselated
			std::list<unsigned int> nodeIndices;
		};

		struct Execution {
			Execution(unsigned int f): searchFrame(f) {}
			~Execution() { iterations.clear(); }

			void AddIteration(const Iteration& iter) { iterations.push_back(iter); }
			const std::list<Iteration>& GetIterations() const { return iterations; }

			unsigned int GetFrame() const { return searchFrame; }
		private:
			std::list<Iteration> iterations;

			// sim-frame at which the search was executed
			unsigned int searchFrame;
		};
	};


	// NOTE:
	//     we could support "time-sliced" execution, but we would have
	//     to isolate each query from modifying another's INode members
	//     (*Cost, nodeState, etc.) --> memory-intensive
	//     also, terrain changes could invalidate partial paths without
	//     buffering the *entire* heightmap each frame --> not efficient
	// NOTE:
	//     with time-sliced execution, {src,tgt,cur,nxt}Node can become
	//     dangling
	struct IPathSearch {
		IPathSearch(unsigned int pathSearchType)
			: searchID(0)
			, searchTeam(0)
			, searchType(pathSearchType)
			, searchState(0)
			, searchMagic(0)
			{}
		virtual ~IPathSearch() {}

		virtual void Initialize(
			NodeLayer* layer,
			PathCache* cache,
			const float3& sourcePoint,
			const float3& targetPoint,
			const PathRectangle& searchArea
		) = 0;
		virtual bool Execute(
			unsigned int searchStateOffset = 0,
			unsigned int searchMagicNumber = 0
		) = 0;
		virtual void Finalize(IPath* path) = 0;
<<<<<<< HEAD
		virtual bool SharedFinalize(const IPath* srcPath, IPath* dstPath) = 0;
=======
		virtual bool SharedFinalize(const IPath* srcPath, IPath* dstPath) { return false; }
>>>>>>> cd444088
		virtual PathSearchTrace::Execution* GetExecutionTrace() { return NULL; }

		virtual const boost::uint64_t GetHash(unsigned int N, unsigned int k) const = 0;

		void SetID(unsigned int n) { searchID = n; }
		void SetTeam(unsigned int n) { searchTeam = n; }
		unsigned int GetID() const { return searchID; }
		unsigned int GetTeam() const { return searchTeam; }

	protected:
		unsigned int searchID;     // links us to the temp-path that this search will finalize
		unsigned int searchTeam;   // which team queued this search

		unsigned int searchType;   // indicates if Dijkstra (h==0) or A* (h!=0) search is employed
		unsigned int searchState;  // offset that identifies nodes as part of current search
		unsigned int searchMagic;  // used to signal nodes they should update their neighbor-set
	};


	struct PathSearch: public IPathSearch {
	public:
		PathSearch(unsigned int pathSearchType)
			: IPathSearch(pathSearchType)
			, nodeLayer(NULL)
			, pathCache(NULL)
			, srcNode(NULL)
			, tgtNode(NULL)
			, curNode(NULL)
			, nxtNode(NULL)
			, minNode(NULL)
			, searchExec(NULL)
			, haveFullPath(false)
			, havePartPath(false)
			, hCostMult(0.0f)
			{}
		~PathSearch() { openNodes.reset(); }

		void Initialize(
			NodeLayer* layer,
			PathCache* cache,
			const float3& sourcePoint,
			const float3& targetPoint,
			const PathRectangle& searchArea
		);
		bool Execute(
			unsigned int searchStateOffset = 0,
			unsigned int searchMagicNumber = 0
		);
		void Finalize(IPath* path);
		bool SharedFinalize(const IPath* srcPath, IPath* dstPath);
		PathSearchTrace::Execution* GetExecutionTrace() { return searchExec; }

		const boost::uint64_t GetHash(unsigned int N, unsigned int k) const;

		static void InitGlobalQueue(unsigned int n) { openNodes.reserve(n); }
		static void FreeGlobalQueue() { openNodes.clear(); }

	private:
		void Iterate(
			const std::vector<INode*>& allNodes,
			      std::vector<INode*>& ngbNodes
		);
		void TracePath(IPath* path);
		void SmoothPath(IPath* path);
		void UpdateNode(
			INode* nxtNode,
			INode* curNode,
			float gCost,
			float hCost,
			float mCost
		);
		void UpdateQueue();

		NodeLayer* nodeLayer;
		PathCache* pathCache;

		float3 srcPoint, tgtPoint;
		float3 curPoint, nxtPoint;

		INode *srcNode, *tgtNode;
		INode *curNode, *nxtNode;
		INode *minNode;

		// not used unless QTPFS_TRACE_PATH_SEARCHES is defined
		PathSearchTrace::Execution* searchExec;
		PathSearchTrace::Iteration searchIter;

		PathRectangle searchRect;

		// global queue: allocated once, re-used by all searches without clear()'s
		// this relies on INode::operator< to sort the INode*'s by increasing f-cost
		static binary_heap<INode*> openNodes;

		bool haveFullPath;
		bool havePartPath;

		float hCostMult;
	};
};

#endif
<|MERGE_RESOLUTION|>--- conflicted
+++ resolved
@@ -84,11 +84,7 @@
 			unsigned int searchMagicNumber = 0
 		) = 0;
 		virtual void Finalize(IPath* path) = 0;
-<<<<<<< HEAD
-		virtual bool SharedFinalize(const IPath* srcPath, IPath* dstPath) = 0;
-=======
 		virtual bool SharedFinalize(const IPath* srcPath, IPath* dstPath) { return false; }
->>>>>>> cd444088
 		virtual PathSearchTrace::Execution* GetExecutionTrace() { return NULL; }
 
 		virtual const boost::uint64_t GetHash(unsigned int N, unsigned int k) const = 0;
