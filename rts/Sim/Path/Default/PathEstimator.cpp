--- conflicted
+++ resolved
@@ -234,16 +234,10 @@
 		nextCostMessageIdx = blockIdx + blockStates.GetSize() / 16;
 
 		char calcMsg[128];
-<<<<<<< HEAD
 		sprintf(calcMsg, "PathCosts: precached %d of %d blocks", blockIdx, blockStates.GetSize());
 
 		net->Send(CBaseNetProtocol::Get().SendCPUUsage(0x1 | BLOCK_SIZE | (blockIdx << 8)));
 		loadscreen->SetLoadMessage(calcMsg, (blockIdx != 0));
-=======
-		sprintf(calcMsg, "PathCosts: precached %d of %d", idx, blockStates.GetSize());
-		net->Send(CBaseNetProtocol::Get().SendCPUUsage(0x1 | BLOCK_SIZE | (idx << 8)));
-		loadscreen->SetLoadMessage(calcMsg, (idx != 0));
->>>>>>> 2c117f49
 	}
 
 	for (vector<MoveData*>::iterator mi = moveinfo->moveData.begin(); mi != moveinfo->moveData.end(); ++mi) {
