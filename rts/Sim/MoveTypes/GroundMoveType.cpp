--- conflicted
+++ resolved
@@ -1045,16 +1045,11 @@
 		if (avoidee == owner)
 			continue;
 		// ignore aircraft (or flying ground units)
-		if (avoidee->physicalState == CSolidObject::Hovering || avoidee->physicalState == CSolidObject::Flying)
+		if (avoidee->StablePhysicalState() == CSolidObject::Hovering || avoidee->StablePhysicalState() == CSolidObject::Flying)
 			continue;
 		if (CMoveMath::IsNonBlocking(*avoiderMD, avoidee, avoider))
 			continue;
-<<<<<<< HEAD
-		// ignore objects that are slightly behind us
-		if (desiredDir.dot(avoidee->StablePos() - avoider->pos) <= 0.0f)
-=======
 		if (!CMoveMath::CrushResistant(*avoiderMD, avoidee))
->>>>>>> e6ba4320
 			continue;
 
 		const bool avoideeMobile = (avoideeMD != NULL);
@@ -1076,7 +1071,7 @@
 		// do not bother steering around idling MOBILE objects
 		// (since collision handling will just push them aside)
 		// TODO: also check if !avoiderUD->pushResistant
-		if (avoideeMobile && (!avoidMobiles || (!avoidee->isMoving && avoidee->allyteam == avoider->allyteam)))
+		if (avoideeMobile && (!avoidMobiles || (!avoidee->StableIsMoving() && avoidee->StableAllyTeam() == avoider->allyteam)))
 			continue;
 		// ignore objects that are more than this many degrees off-center from us
 		if (avoider->frontdir.dot(-(avoideeVector / avoideeDist)) < MAX_AVOIDEE_COSINE)
@@ -1087,20 +1082,6 @@
 		if (avoideeDistSq >= avoider->pos.SqDistance2D(goalPos))
 			continue;
 
-<<<<<<< HEAD
-		if (avoideeVector.dot(avoidanceDir) >= avoidanceRadiusSum)
-			continue;
-		if (math::fabs(avoideeVector.dot(rightOfPath)) >= avoidanceRadiusSum)
-			continue;
-
-		// do not bother steering around idling objects
-		// (collision handling will push them aside, or
-		// us in case of "allied" features)
-		if (!avoidee->StableIsMoving() && avoidee->allyteam == avoider->allyteam) // MT STABLE?
-			continue;
-
-=======
->>>>>>> e6ba4320
 		// if object and unit in relative motion are closing in on one another
 		// (or not yet fully apart), then the object is on the path of the unit
 		// and they are not collided
@@ -1112,21 +1093,15 @@
 			}
 		}
 
-<<<<<<< HEAD
-		const float avoidanceTurnSign = ((avoidee->StablePos().dot(avoider->rightdir) - avoider->pos.dot(avoider->rightdir)) <= 0.0f) * 2.0f - 1.0f;
-		const float avoidanceClampDot = (1.0f - Clamp(avoider->frontdir.dot(avoidee->StableFrontDir()), -1.0f, 1.0f)) * 0.5f + 0.1f;
-		const float avoidanceFallOff  = (1.0f - std::min(1.0f, fastmath::sqrt2(avoideeDistSq) / (4.0f * avoidanceRadiusSum)));
-=======
-		float avoiderTurnSign = ((avoidee->pos.dot(avoider->rightdir) - avoider->pos.dot(avoider->rightdir)) <= 0.0f) * 2.0f - 1.0f;
-		float avoideeTurnSign = ((avoider->pos.dot(avoidee->rightdir) - avoidee->pos.dot(avoidee->rightdir)) <= 0.0f) * 2.0f - 1.0f;
+		float avoiderTurnSign = ((avoidee->StablePos().dot(avoider->rightdir) - avoider->pos.dot(avoider->rightdir)) <= 0.0f) * 2.0f - 1.0f;
+		float avoideeTurnSign = ((avoider->pos.dot(avoidee->StableRightDir()) - avoidee->StablePos().dot(avoidee->StableRightDir())) <= 0.0f) * 2.0f - 1.0f;
 
 		// for mobile units, avoidance-response is modulated by angle
 		// between avoidee's and avoider's frontdir such that maximal
 		// avoidance occurs when they are anti-parallel
-		const float avoidanceCosAngle = Clamp(avoider->frontdir.dot(avoidee->frontdir), -1.0f, 1.0f);
+		const float avoidanceCosAngle = Clamp(avoider->frontdir.dot(avoidee->StableFrontDir()), -1.0f, 1.0f);
 		const float avoidanceResponse = (1.0f - avoidanceCosAngle * int(avoideeMobile)) + 0.1f;
 		const float avoidanceFallOff  = (1.0f - std::min(1.0f, avoideeDist / (5.0f * avoidanceRadiusSum)));
->>>>>>> e6ba4320
 
 		// if parties are anti-parallel, it is always more efficient for
 		// both to turn in the same local-space direction (either R/R or
@@ -1446,11 +1421,7 @@
 
 void CGroundMoveType::HandleStaticObjectCollision(
 	CUnit* collider,
-<<<<<<< HEAD
-	CSolidObject* /*access restrictions due to MT*/,
-=======
 	CSolidObject* collidee,
->>>>>>> e6ba4320
 	const MoveDef* colliderMD,
 	const float colliderRadius,
 	const float collideeRadius,
@@ -1462,16 +1433,16 @@
 	// NOTE: allow units to move _through_ idle open factories? (pathfinder and coldet disagree now)
 	const bool exitingYardMap = (collider->frontdir.dot(separationVector) > 0.0f);
 	const bool insideYardMap =
-		(collider->pos.x >= (collidee->pos.x - ((collidee->xsize >> 1) - 0) * SQUARE_SIZE)) &&
-		(collider->pos.x <= (collidee->pos.x + ((collidee->xsize >> 1) - 0) * SQUARE_SIZE)) &&
-		(collider->pos.z >= (collidee->pos.z - ((collidee->zsize >> 1) - 0) * SQUARE_SIZE)) &&
-		(collider->pos.z <= (collidee->pos.z + ((collidee->zsize >> 1) - 0) * SQUARE_SIZE));
+		(collider->pos.x >= (collidee->StablePos().x - ((collidee->StableXSize() >> 1) - 0) * SQUARE_SIZE)) &&
+		(collider->pos.x <= (collidee->StablePos().x + ((collidee->StableXSize() >> 1) - 0) * SQUARE_SIZE)) &&
+		(collider->pos.z >= (collidee->StablePos().z - ((collidee->StableZSize() >> 1) - 0) * SQUARE_SIZE)) &&
+		(collider->pos.z <= (collidee->StablePos().z + ((collidee->StableZSize() >> 1) - 0) * SQUARE_SIZE));
 	const bool objectOnPath = ((CMoveMath::IsBlocked(colliderMD, collider->pos + collider->speed, collider) & CMoveMath::BLOCK_STRUCTURE) != 0);
 
 	const float  colRadiusSum = colliderRadius + collideeRadius;
 	const float   sepDistance = separationVector.Length() + 0.1f;
 	const float   penDistance = std::min(sepDistance - colRadiusSum, 0.0f);
-	const float  colSlideSign = ((collidee->pos.dot(collider->rightdir) - collider->pos.dot(collider->rightdir)) <= 0.0f) * 2.0f - 1.0f;
+	const float  colSlideSign = ((collidee->StablePos().dot(collider->rightdir) - collider->pos.dot(collider->rightdir)) <= 0.0f) * 2.0f - 1.0f;
 	const float3 colSlideVec  = collider->rightdir * colSlideSign * std::min(currentSpeed, -penDistance * 0.5f);
 
 	bool wantRequestPath = false;
@@ -1508,30 +1479,11 @@
 
 			wantRequestPath = true;
 		}
-<<<<<<< HEAD
-	}
-}
-
-void CGroundMoveType::HandleStaticObjectCollision(
-	CUnit* collider,
-	CSolidObject* /*access restrictions due to MT*/,
-	const MoveDef* colliderMD,
-	const CMoveMath* colliderMM,
-	const float3& collisionImpulse,
-	bool repath
-) {
-	const CMoveMath::BlockType posBits = colliderMM->IsBlocked(*colliderMD, collider->pos + collider->speed, collider);
-
-	if ((posBits & CMoveMath::BLOCK_STRUCTURE) != 0) {
-		collider->AddImpulse(-collider->speed);
-		collider->AddImpulse(collisionImpulse);
-=======
 	} else {
 		// when exiting a lab, insideYardMap goes from true to false
 		// before we stop colliding and we get a slight unneeded push
 		collider->Move3D(colSlideVec, true);
 		collider->Move3D((separationVector / sepDistance) * std::max(0.0f, -penDistance) * (1.0f - checkYardMap * exitingYardMap), true);
->>>>>>> e6ba4320
 
 		wantRequestPath = (penDistance < 0.0f);
 	}
@@ -1611,8 +1563,8 @@
 		// push-resistant (then both are stopped) --> technically correct but produces deadlocked units, so
 		// this is NOT enforced
 		const bool alliedCollision =
-			teamHandler->Ally(collider->allyteam, collidee->allyteam) &&
-			teamHandler->Ally(collidee->allyteam, collider->allyteam); // MT STABLE?
+			teamHandler->Ally(collider->allyteam, collidee->StableAllyTeam()) &&
+			teamHandler->Ally(collidee->StableAllyTeam(), collider->allyteam);
 		const bool collideeYields = (collider->isMoving && !collidee->StableIsMoving());
 		const bool ignoreCollidee = ((collideeYields && alliedCollision) || colliderUD->pushResistant);
 
@@ -1631,7 +1583,6 @@
 			continue;
 
 		if (crushCollidee && !CMoveMath::CrushResistant(*colliderMD, collidee))
-			collidee->Kill(crushImpulse, true);
 			owner->QueKill(collidee, crushImpulse, true);
 
 		if (pathController->IgnoreCollision(collider, collidee))
@@ -1721,10 +1672,6 @@
 		}
 
 		if (pushCollidee) {
-<<<<<<< HEAD
-=======
-			const bool collideePushPosLegal = !POS_IMPASSABLE(collideeMD, collideePushPos, collidee);
->>>>>>> e6ba4320
 			const bool collideePushAllowed = (!collideeUD->pushResistant || colliderUD->pushResistant);
 
 			if (collideePushAllowed) {
@@ -1740,14 +1687,8 @@
 			const int colliderSign = SIGN( separationVector.dot(collider->rightdir));
 			const int collideeSign = SIGN(-separationVector.dot(collidee->StableRightDir()));
 			const float3 colliderSlideVec = collider->rightdir * colliderSign * (1.0f / penDistance);
-<<<<<<< HEAD
 			const float3 collideeSlideVec = collidee->StableRightDir() * collideeSign * (1.0f / penDistance);
-			const bool colliderSlidePosLegal = !IMPASSABLE(colliderMD, colliderMM, collider->pos + colliderSlideVec * r2, collider);
-=======
-			const float3 collideeSlideVec = collidee->rightdir * collideeSign * (1.0f / penDistance);
 			const bool colliderSlidePosLegal = !POS_IMPASSABLE(colliderMD, collider->pos + colliderSlideVec * r2, collider);
-			const bool collideeSlidePosLegal = !POS_IMPASSABLE(colliderMD, collidee->pos + collideeSlideVec * r1, collider);
->>>>>>> e6ba4320
 
 			if (pushCollider && colliderSlidePosLegal) { collider->Move3D(colliderSlideVec * r2, true); }
 			if (pushCollidee) {
@@ -1779,44 +1720,26 @@
 
 		// use the collidee's Feature (not FeatureDef) footprint as radius
 		// const float collideeRadius = FOOTPRINT_RADIUS(collideeFD->xsize, collideeFD->zsize, 0.75f);
-<<<<<<< HEAD
 		const float collideeRadius = FOOTPRINT_RADIUS(collidee->StableXSize(), collidee->StableZSize(), 0.75f);
+		const float collisionRadiusSum = colliderRadius + collideeRadius;
 
 		const float3 separationVector   = collider->pos - collidee->StablePos();
-		const float separationMinDistSq = (colliderRadius + collideeRadius) * (colliderRadius + collideeRadius);
-=======
-		const float collideeRadius = FOOTPRINT_RADIUS(collidee->xsize, collidee->zsize, 0.75f);
-		const float collisionRadiusSum = colliderRadius + collideeRadius;
-
-		const float3 separationVector   = collider->pos - collidee->pos;
 		const float separationMinDistSq = collisionRadiusSum * collisionRadiusSum;
->>>>>>> e6ba4320
 
 		if ((separationVector.SqLength() - separationMinDistSq) > 0.01f)
 			continue;
 
 		if (CMoveMath::IsNonBlocking(*colliderMD, collidee, collider))
 			continue;
-<<<<<<< HEAD
-		if (!colliderMM->CrushResistant(*colliderMD, collidee))
+		if (!CMoveMath::CrushResistant(*colliderMD, collidee))
 			collider->QueKill(collidee, crushImpulse, true);
-=======
-		if (!CMoveMath::CrushResistant(*colliderMD, collidee))
-			collidee->Kill(crushImpulse, true);
->>>>>>> e6ba4320
 
 		if (pathController->IgnoreCollision(collider, collidee))
 			continue;
 
 		owner->QueUnitFeatureCollision(collidee);
 
-<<<<<<< HEAD
 		if (collidee->StableReachedFinalPos()) {
-			#define IMPULSE ((separationVector / (separationVector.Length() + 0.1f)) * sepDirMask)
-			HandleStaticObjectCollision(collider, collidee, colliderMD, colliderMM, IMPULSE, (gs->frameNum > pathRequestDelay));
-			#undef IMPULSE
-=======
-		if (collidee->reachedFinalPos) {
 			HandleStaticObjectCollision(
 				collider,
 				collidee,
@@ -1825,8 +1748,6 @@
 				collideeRadius,
 				separationVector,
 				(gs->frameNum > pathRequestDelay));
-
->>>>>>> e6ba4320
 			continue;
 		}
 
