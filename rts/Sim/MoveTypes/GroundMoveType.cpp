/* This file is part of the Spring engine (GPL v2 or later), see LICENSE.html */

#include "System/mmgr.h"

#include "GroundMoveType.h"
#include "ExternalAI/EngineOutHandler.h"
#include "Game/Camera.h"
#include "Game/GameHelper.h"
#include "Game/GlobalUnsynced.h"
#include "Game/Player.h"
#include "Game/SelectedUnits.h"
#include "Map/Ground.h"
#include "Map/MapInfo.h"
#include "Map/ReadMap.h"
#include "MoveMath/MoveMath.h"
#include "Sim/Features/Feature.h"
#include "Sim/Features/FeatureHandler.h"
#include "Sim/Misc/GeometricObjects.h"
#include "Sim/Misc/GroundBlockingObjectMap.h"
#include "Sim/Misc/ModInfo.h"
#include "Sim/Misc/QuadField.h"
#include "Sim/Misc/TeamHandler.h"
#include "Sim/Path/IPathController.hpp"
#include "Sim/Path/IPathManager.h"
#include "Sim/Units/Scripts/CobInstance.h"
#include "Sim/Units/CommandAI/CommandAI.h"
#include "Sim/Units/UnitDef.h"
#include "Sim/Units/UnitHandler.h"
#include "Sim/Weapons/WeaponDefHandler.h"
#include "Sim/Weapons/Weapon.h"
#include "System/EventHandler.h"
#include "System/Log/ILog.h"
#include "System/FastMath.h"
#include "System/myMath.h"
#include "System/Vec2.h"
#include "System/Sound/SoundChannels.h"
#include "System/Sync/SyncTracer.h"

#if 1
#include "Rendering/GlobalRendering.h"
#define DEBUG_DRAWING_ENABLED globalRendering->drawdebug && !Threading::multiThreadedSim
#else
#define DEBUG_DRAWING_ENABLED false
#endif

#define LOG_SECTION_GMT "GroundMoveType"
LOG_REGISTER_SECTION_GLOBAL(LOG_SECTION_GMT)

// use the specific section for all LOG*() calls in this source file
#ifdef LOG_SECTION_CURRENT
	#undef LOG_SECTION_CURRENT
#endif
#define LOG_SECTION_CURRENT LOG_SECTION_GMT

// speeds near (MAX_UNIT_SPEED * 1e1) elmos / frame can be caused by explosion impulses
// CUnitHandler removes units with speeds > MAX_UNIT_SPEED as soon as they exit the map,
// so the assertion can be less strict
#define ASSERT_SANE_OWNER_SPEED(v) assert(v.SqLength() < (MAX_UNIT_SPEED * MAX_UNIT_SPEED * 1e2));

#define MIN_WAYPOINT_DISTANCE SQUARE_SIZE
#define MAX_IDLING_SLOWUPDATES 16
#define WAIT_FOR_PATH 1
#define IGNORE_OBSTACLES 0
#define PLAY_SOUNDS 1

#define OWNER_CMD_QUE owner->commandAI->commandQue
#define OWNER_MOVE_CMD() (OWNER_CMD_QUE.empty() || OWNER_CMD_QUE[0].GetID() == CMD_MOVE)

#define FOOTPRINT_RADIUS(xs, zs, s) ((math::sqrt((xs * xs + zs * zs)) * 0.5f * SQUARE_SIZE) * s)
#define POS_IMPASSABLE(md, pos, u)                                               \
	(((CMoveMath::IsBlocked(*md, pos, u) & CMoveMath::BLOCK_STRUCTURE) != 0) ||  \
	 ((CMoveMath::GetPosSpeedMod(*md, pos) <= 0.01f)))


CR_BIND_DERIVED(CGroundMoveType, AMoveType, (NULL));

CR_REG_METADATA(CGroundMoveType, (
	CR_MEMBER(turnRate),
	CR_MEMBER(accRate),
	CR_MEMBER(decRate),

	CR_MEMBER(maxReverseSpeed),
	CR_MEMBER(wantedSpeed),
	CR_MEMBER(currentSpeed),
	CR_MEMBER(deltaSpeed),

	CR_MEMBER(pathId),
	CR_MEMBER(goalRadius),

	CR_MEMBER(currWayPoint),
	CR_MEMBER(nextWayPoint),
	CR_MEMBER(atGoal),
	CR_MEMBER(atEndOfPath),

	CR_MEMBER(currWayPointDist),
	CR_MEMBER(prevWayPointDist),

	CR_MEMBER(pathRequestDelay),

	CR_MEMBER(numIdlingUpdates),
	CR_MEMBER(numIdlingSlowUpdates),
	CR_MEMBER(wantedHeading),

	CR_MEMBER(moveSquareX),
	CR_MEMBER(moveSquareY),

	CR_MEMBER(nextObstacleAvoidanceUpdate),

	CR_MEMBER(skidding),
	CR_MEMBER(flying),
	CR_MEMBER(reversing),
	CR_MEMBER(idling),
	CR_MEMBER(canReverse),
	CR_MEMBER(useMainHeading),

	CR_MEMBER(waypointDir),
	CR_MEMBER(flatFrontDir),
	CR_MEMBER(lastAvoidanceDir),
	CR_MEMBER(mainHeadingPos),

	CR_MEMBER(skidRotVector),
	CR_MEMBER(skidRotSpeed),
	CR_MEMBER(skidRotAccel),
	CR_ENUM_MEMBER(oldPhysState),

	CR_RESERVED(64),
	CR_POSTLOAD(PostLoad)
));



std::vector<int2> CGroundMoveType::lineTable[LINETABLE_SIZE][LINETABLE_SIZE];

CGroundMoveType::CGroundMoveType(CUnit* owner):
	AMoveType(owner),
	pathController(IPathController::GetInstance(owner)),

	turnRate(0.1f),
	accRate(0.01f),
	decRate(0.01f),
	maxReverseSpeed(0.0f),
	wantedSpeed(0.0f),
	currentSpeed(0.0f),
	deltaSpeed(0.0f),

	pathId(0),
	goalRadius(0),

	currWayPoint(ZeroVector),
	nextWayPoint(ZeroVector),
	atGoal(false),
	atEndOfPath(false),

	currWayPointDist(0.0f),
	prevWayPointDist(0.0f),

	skidding(false),
	flying(false),
	reversing(false),
	idling(false),
	canReverse(owner->unitDef->rSpeed > 0.0f),
	useMainHeading(false),

	skidRotVector(UpVector),
	skidRotSpeed(0.0f),
	skidRotAccel(0.0f),

	oldPhysState(CSolidObject::OnGround),

	flatFrontDir(0.0f, 0.0, 1.0f),
	lastAvoidanceDir(ZeroVector),
	mainHeadingPos(ZeroVector),

	nextObstacleAvoidanceUpdate(0),
	pathRequestDelay(0),

	numIdlingUpdates(0),
	numIdlingSlowUpdates(0),

	wantedHeading(0)
{
	assert(owner != NULL);
	assert(owner->unitDef != NULL);

	moveSquareX = owner->pos.x / MIN_WAYPOINT_DISTANCE;
	moveSquareY = owner->pos.z / MIN_WAYPOINT_DISTANCE;

	// maxSpeed is set in AMoveType's ctor
	maxReverseSpeed = owner->unitDef->rSpeed / GAME_SPEED;

	turnRate = owner->unitDef->turnRate;
	accRate = std::max(0.01f, owner->unitDef->maxAcc);
	decRate = std::max(0.01f, owner->unitDef->maxDec);
}

CGroundMoveType::~CGroundMoveType()
{
	ASSERT_SINGLETHREADED_SIM();
	if (pathId != 0) {
		pathManager->DeletePath(pathId);
	}

	IPathController::FreeInstance(pathController);
}

void CGroundMoveType::PostLoad()
{
	// HACK: re-initialize path after load
	if (pathId != 0) {
		pathId = pathManager->RequestPath(owner->moveDef, owner->pos, goalPos, goalRadius, owner);
	}
}

bool CGroundMoveType::Update()
{
	ASSERT_SYNCED(owner->pos);

	if (owner->GetTransporter() != NULL) {
		return false;
	}

	if (OnSlope(1.0f)) {
		skidding = true;
	}
	if (skidding) {
		UpdateSkid();
		return false;
	}

	ASSERT_SYNCED(owner->pos);

	// set drop height when we start to drop
	if (owner->falling) {
		UpdateControlledDrop();
		return false;
	}

	ASSERT_SYNCED(owner->pos);

	bool hasMoved = false;
	bool wantReverse = false;

	const short heading = owner->heading;

	if (owner->IsStunned() || owner->beingBuilt) {
		owner->QueScriptStopMoving();
		ChangeSpeed(0.0f, false);
	} else {
		if (owner->fpsControlPlayer != NULL) {
			wantReverse = UpdateDirectControl();
		} else {
			wantReverse = FollowPath();
		}
	}

	// these must be executed even when stunned (so
	// units do not get buried by restoring terrain)
	UpdateOwnerPos(wantReverse);
	AdjustPosToWaterLine();
	HandleObjectCollisions();

	ASSERT_SANE_OWNER_SPEED(owner->speed);

	// <dif> is normally equal to owner->speed (if no collisions)
	// we need more precision (less tolerance) in the y-dimension
	// for all-terrain units that are slowed down a lot on cliffs
	const float3 posDif = owner->pos - oldPos;
	const float3 cmpEps = float3(float3::CMP_EPS, float3::CMP_EPS * 1e-2f, float3::CMP_EPS);

	if (posDif.equals(ZeroVector, cmpEps)) {
		// note: the float3::== test is not exact, so even if this
		// evaluates to true the unit might still have an epsilon
		// speed vector --> nullify it to prevent apparent visual
		// micro-stuttering (speed is used to extrapolate drawPos)
		owner->speed = ZeroVector;

		// negative y-coordinates indicate temporary waypoints that
		// only exist while we are still waiting for the pathfinder
		// (so we want to avoid being considered "idle", since that
		// will cause our path to be re-requested and again give us
		// a temporary waypoint, etc.)
		// NOTE: this is only relevant for QTPFS (at present)
		// if the unit is just turning in-place over several frames
		// (eg. to maneuver around an obstacle), do not consider it
		// as "idling"
		idling = true;
		idling &= (currWayPoint.y != -1.0f && nextWayPoint.y != -1.0f);
		idling &= (std::abs(owner->heading - heading) < turnRate);
		hasMoved = false;
	} else {
		// the terrain-test is done (differently) in UpdateOwnerPos instead
		// TestNewTerrainSquare();

		// note: HandleObjectCollisions() may have negated the position set
		// by UpdateOwnerPos() (so that owner->pos is again equal to oldPos)
		// note: the idling-check can only succeed if we are oriented in the
		// direction of our waypoint, which compensates for the fact distance
		// decreases much less quickly when moving orthogonal to <waypointDir>
		oldPos = owner->pos;

		const float3 ffd = flatFrontDir * posDif.SqLength() * 0.5f;
		const float3 wpd = waypointDir * ((int(!reversing) * 2) - 1);

		// too many false negatives: speed is unreliable if stuck behind an obstacle
		//   idling = (owner->speed.SqLength() < (accRate * accRate));
		//   idling &= (Square(currWayPointDist - prevWayPointDist) <= (accRate * accRate));
		// too many false positives: waypoint-distance delta and speed vary too much
		//   idling = (Square(currWayPointDist - prevWayPointDist) < owner->speed.SqLength());
		// too many false positives: many slow units cannot even manage 1 elmo/frame
		//   idling = (Square(currWayPointDist - prevWayPointDist) < 1.0f);
		idling = true;
		idling &= (math::fabs(posDif.y) < math::fabs(cmpEps.y * owner->pos.y));
		idling &= (Square(currWayPointDist - prevWayPointDist) < ffd.dot(wpd));
		hasMoved = true;
	}

	return hasMoved;
}

void CGroundMoveType::SlowUpdate()
{
	if (pathId > 0 && pathManager->IsFailPath(pathId)) {
		pathManager->DeletePath(pathId);
		pathId = 0;
	}
	if (owner->GetTransporter() != NULL) {
		if (progressState == Active)
			StopEngine();
		return;
	}

	if (progressState == Active) {
		if (pathId != 0) {
			if (idling) {
				numIdlingSlowUpdates = std::min(MAX_IDLING_SLOWUPDATES, int(numIdlingSlowUpdates + 1));
			} else {
				numIdlingSlowUpdates = std::max(0, int(numIdlingSlowUpdates - 1));
			}

			if (numIdlingUpdates > (SHORTINT_MAXVALUE / turnRate)) {
				// case A: we have a path but are not moving
				LOG_L(L_DEBUG,
						"SlowUpdate: unit %i has pathID %i but %i ETA failures",
						owner->id, pathId, numIdlingUpdates);

				if (numIdlingSlowUpdates < MAX_IDLING_SLOWUPDATES) {
					StopEngine();
					StartEngine();
				} else {
					// unit probably ended up on a non-traversable
					// square, or got stuck in a non-moving crowd
					Fail();
				}
			}
		} else {
			if (gs->frameNum > pathRequestDelay) {
				// case B: we want to be moving but don't have a path
				LOG_L(L_DEBUG, "SlowUpdate: unit %i has no path", owner->id);

				StopEngine();
				StartEngine();
			}
		}
	}

	if (!flying) {
		// move us into the map, and update <oldPos>
		// to prevent any extreme changes in <speed>
		if (!owner->pos.IsInBounds()) {
			owner->pos.ClampInBounds();
			oldPos = owner->pos;
		}
	}

	AMoveType::SlowUpdate();
}


/*
Sets unit to start moving against given position with max speed.
*/
void CGroundMoveType::StartMoving(float3 pos, float goalRadius) {
	StartMoving(pos, goalRadius, (reversing? maxReverseSpeed: maxSpeed));
}


/*
Sets owner unit to start moving against given position with requested speed.
*/
void CGroundMoveType::StartMoving(float3 moveGoalPos, float _goalRadius, float speed)
{
#ifdef TRACE_SYNC
	tracefile << "[" << __FUNCTION__ << "] ";
	tracefile << owner->pos.x << " " << owner->pos.y << " " << owner->pos.z << " " << owner->id << "\n";
#endif

	if (progressState == Active) {
		StopEngine();
	}

	// set the new goal
	goalPos.x = moveGoalPos.x;
	goalPos.z = moveGoalPos.z;
	goalPos.y = 0.0f;
	goalRadius = _goalRadius;
	atGoal = false;

	useMainHeading = false;
	progressState = Active;

	numIdlingUpdates = 0;
	numIdlingSlowUpdates = 0;

	currWayPointDist = 0.0f;
	prevWayPointDist = 0.0f;

	LOG_L(L_DEBUG, "StartMoving: starting engine for unit %i", owner->id);

	StartEngine();

	#if (PLAY_SOUNDS == 1)
	if (owner->team == gu->myTeam) {
		Channels::General.PlayRandomSample(owner->unitDef->sounds.activate, owner);
	}
	#endif
}

void CGroundMoveType::StopMoving() {
#ifdef TRACE_SYNC
	tracefile << "[" << __FUNCTION__ << "] ";
	tracefile << owner->pos.x << " " << owner->pos.y << " " << owner->pos.z << " " << owner->id << "\n";
#endif

	LOG_L(L_DEBUG, "StopMoving: stopping engine for unit %i", owner->id);

	StopEngine();

	useMainHeading = false;
	progressState = Done;
}



bool CGroundMoveType::FollowPath()
{
	bool wantReverse = false;

	if (pathId == 0) {
		ChangeSpeed(0.0f, false);
		SetMainHeading();
	} else {
		ASSERT_SYNCED(currWayPoint);
		ASSERT_SYNCED(nextWayPoint);
		ASSERT_SYNCED(owner->pos);

		prevWayPointDist = currWayPointDist;
		currWayPointDist = owner->pos.distance2D(currWayPoint);

		{
			// NOTE:
			//     uses owner->pos instead of currWayPoint (ie. not the same as atEndOfPath)
			//
			//     if our first command is a build-order, then goalRadius is set to our build-range
			//     and we cannot increase tolerance safely (otherwise the unit might stop when still
			//     outside its range and fail to start construction)
			const float curGoalDistSq = (owner->pos - goalPos).SqLength2D();
			const float minGoalDistSq = (OWNER_MOVE_CMD())?
				Square(goalRadius * (numIdlingSlowUpdates + 1)):
				Square(goalRadius                             );

			atGoal |= (curGoalDistSq < minGoalDistSq);
		}

		if (!atGoal) {
			if (!idling) {
				numIdlingUpdates = std::max(0, int(numIdlingUpdates - 1));
			} else {
				numIdlingUpdates = std::min(SHORTINT_MAXVALUE, int(numIdlingUpdates + 1));
			}
		}

		if (!atEndOfPath) {
			GetNextWayPoint();
		} else {
			if (atGoal) {
				Arrived();
			}
		}

		// set direction to waypoint AFTER requesting it
		waypointDir.x = currWayPoint.x - owner->pos.x;
		waypointDir.z = currWayPoint.z - owner->pos.z;
		waypointDir.y = 0.0f;
		waypointDir.SafeNormalize();

		ASSERT_SYNCED(waypointDir);

		if (waypointDir.dot(flatFrontDir) < 0.0f) {
			wantReverse = WantReverse(waypointDir);
		}

		// apply obstacle avoidance (steering)
		const float3 rawWantedDir = waypointDir * (int(!wantReverse) * 2 - 1);
		const float3& modWantedDir = GetObstacleAvoidanceDir(rawWantedDir);

		// ASSERT_SYNCED(modWantedDir);

		ChangeHeading(GetHeadingFromVector(modWantedDir.x, modWantedDir.z));
		ChangeSpeed(maxWantedSpeed, wantReverse);
	}

	pathManager->UpdatePath(owner, pathId);
	return wantReverse;
}

void CGroundMoveType::ChangeSpeed(float newWantedSpeed, bool wantReverse, bool fpsMode)
{
	wantedSpeed = newWantedSpeed;

	// round low speeds to zero
	if (wantedSpeed <= 0.0f && currentSpeed < 0.01f) {
		currentSpeed = 0.0f;
		deltaSpeed = 0.0f;
		return;
	}

	// first calculate the "unrestricted" speed and acceleration
	float targetSpeed = wantReverse? maxReverseSpeed: maxSpeed;

	#if (WAIT_FOR_PATH == 1)
	// don't move until we have an actual path, trying to hide queuing
	// lag is too dangerous since units can blindly drive into objects,
	// cliffs, etc. (requires the QTPFS idle-check in Update)
	if (currWayPoint.y == -1.0f && nextWayPoint.y == -1.0f) {
		targetSpeed = 0.0f;
	} else
	#endif
	{
		if (wantedSpeed > 0.0f) {
			const UnitDef* ud = owner->unitDef;
			const MoveDef* md = ud->moveDef;

			const float groundMod = CMoveMath::GetPosSpeedMod(*md, owner->pos, flatFrontDir);
			const float curGoalDistSq = (owner->pos - goalPos).SqLength2D();
			const float minGoalDistSq = Square(BrakingDistance(currentSpeed));

			const float3& waypointDifFwd = waypointDir;
			const float3  waypointDifRev = -waypointDifFwd;

			const float3& waypointDif = reversing? waypointDifRev: waypointDifFwd;
			const short turnDeltaHeading = owner->heading - GetHeadingFromVector(waypointDif.x, waypointDif.z);

			// NOTE: <= 2 because every CMD_MOVE has a trailing CMD_SET_WANTED_MAX_SPEED
			const bool startBraking = (OWNER_CMD_QUE.size() <= 2 && curGoalDistSq <= minGoalDistSq);

			if (!fpsMode && turnDeltaHeading != 0) {
				// only auto-adjust speed for turns when not in FPS mode
				const float reqTurnAngle = math::fabs(180.0f * (owner->heading - wantedHeading) / SHORTINT_MAXVALUE);
				const float maxTurnAngle = (turnRate / SPRING_CIRCLE_DIVS) * 360.0f;

				float turnSpeed = (reversing)? maxReverseSpeed: maxSpeed;

				if (reqTurnAngle != 0.0f) {
					turnSpeed *= std::min(maxTurnAngle / reqTurnAngle, 1.0f);
				}

				if (waypointDir.SqLength() > 0.1f) {
					if (!ud->turnInPlace) {
						targetSpeed = std::max(ud->turnInPlaceSpeedLimit, turnSpeed);
					} else {
						if (reqTurnAngle > ud->turnInPlaceAngleLimit) {
							targetSpeed = turnSpeed;
						}
					}
				}

				if (atEndOfPath) {
					// at this point, Update() will no longer call GetNextWayPoint()
					// and we must slow down to prevent entering an infinite circle
					targetSpeed = std::min(targetSpeed, (currWayPointDist * PI) / (SPRING_CIRCLE_DIVS / turnRate));
				}
			}

			// now apply the terrain and command restrictions
			// NOTE:
			//     if wantedSpeed > targetSpeed, the unit will
			//     not accelerate to speed > targetSpeed unless
			//     its actual max{Reverse}Speed is also changed
			//
			//     raise wantedSpeed iff the terrain-modifier is
			//     larger than 1 (so units still get their speed
			//     bonus correctly), otherwise leave it untouched
			wantedSpeed *= std::max(groundMod, 1.0f);
			targetSpeed *= groundMod;
			targetSpeed *= ((startBraking)? 0.0f: 1.0f);
			targetSpeed = std::min(targetSpeed, wantedSpeed);
		} else {
			targetSpeed = 0.0f;
		}
	}

	deltaSpeed = pathController->GetDeltaSpeed(
		pathId,
		targetSpeed,
		currentSpeed,
		accRate,
		decRate,
		wantReverse,
		reversing
	);
}

/*
 * Changes the heading of the owner.
 * FIXME near-duplicate of HoverAirMoveType::UpdateHeading
 */
void CGroundMoveType::ChangeHeading(short newHeading) {
	if (flying) return;
	if (owner->GetTransporter() != NULL) return;

	owner->heading += pathController->GetDeltaHeading(pathId, (wantedHeading = newHeading), owner->heading, turnRate);

	owner->UpdateDirVectors(!owner->upright && maxSpeed > 0.0f);
	owner->UpdateMidAndAimPos();

	flatFrontDir = owner->frontdir;
	flatFrontDir.y = 0.0f;
	flatFrontDir.Normalize();
}




void CGroundMoveType::ImpulseAdded(const float3&)
{
	// NOTE: ships must be able to receive impulse too (for collision handling)
	if (owner->beingBuilt)
		return;

	float3& impulse = owner->residualImpulse;
	float3& speed = owner->speed;

	if (skidding) {
		speed += impulse;
		impulse = ZeroVector;
	}

	const float3& groundNormal = ground->GetNormal(owner->pos.x, owner->pos.z);
	const float groundImpulseScale = impulse.dot(groundNormal);

	if (groundImpulseScale < 0.0f)
		impulse -= (groundNormal * groundImpulseScale);

	if (impulse.SqLength() <= 9.0f && groundImpulseScale <= 0.3f)
		return;

	skidding = true;
	useHeading = false;

	speed += impulse;
	impulse = ZeroVector;

	skidRotSpeed = 0.0f;
	skidRotAccel = 0.0f;

	float3 skidDir = owner->frontdir;

	if (speed.SqLength2D() >= 0.01f) {
		skidDir = speed;
		skidDir.y = 0.0f;
		skidDir.Normalize();
	}

	skidRotVector = skidDir.cross(UpVector);

	oldPhysState = owner->physicalState;
	owner->physicalState = CSolidObject::Flying;

	if (speed.dot(groundNormal) > 0.2f) {
		skidRotAccel = (gs->randFloat(owner) - 0.5f) * 0.04f;
		flying = true;
	}

	ASSERT_SANE_OWNER_SPEED(speed);
}

void CGroundMoveType::UpdateSkid()
{
	ASSERT_SYNCED(owner->midPos);

	const float3& pos = owner->pos;
	      float3& speed  = owner->speed;

	const UnitDef* ud = owner->unitDef;
	const float groundHeight = GetGroundHeight(pos);

	if (flying) {
		// water drag
		if (pos.y < 0.0f)
			speed *= 0.95f;

		const float impactSpeed = pos.IsInBounds()?
			-speed.dot(ground->GetNormal(pos.x, pos.z)):
			-speed.dot(UpVector);
		const float impactDamageMult = impactSpeed * owner->mass * 0.02f;
		const bool doColliderDamage = (modInfo.allowUnitCollisionDamage && impactSpeed > ud->minCollisionSpeed && ud->minCollisionSpeed >= 0.0f);

		if (groundHeight > pos.y) {
			// ground impact, stop flying
			flying = false;

			owner->Move1D(groundHeight, 1, false);

			// deal ground impact damage
			// TODO:
			//     bouncing behaves too much like a rubber-ball,
			//     most impact energy needs to go into the ground
			if (doColliderDamage) {
				owner->QueDoDamage(owner, impactDamageMult, ZeroVector, -CSolidObject::DAMAGE_COLLISION_GROUND);
			}

			skidRotSpeed = 0.0f;
			// skidRotAccel = 0.0f;
		} else {
			speed.y += mapInfo->map.gravity;
		}
	} else {
		// *assume* this means the unit is still on the ground
		// (Lua gadgetry can interfere with our "physics" logic)
		float speedf = speed.Length();
		float skidRotSpd = 0.0f;

		const bool onSlope = OnSlope(-1.0f);
		const float speedReduction = 0.35f;

		if (speedf < speedReduction && !onSlope) {
			// stop skidding
			speed = ZeroVector;

			skidding = false;
			useHeading = true;

			owner->physicalState = oldPhysState;

			skidRotSpd = math::floor(skidRotSpeed + skidRotAccel + 0.5f);
			skidRotAccel = (skidRotSpd - skidRotSpeed) * 0.5f;
			skidRotAccel *= (PI / 180.0f);

			ChangeHeading(owner->heading);
		} else {
			if (onSlope) {
				const float3 normal = ground->GetNormal(pos.x, pos.z);
				const float3 normalForce = normal * normal.dot(UpVector * mapInfo->map.gravity);
				const float3 newForce = UpVector * mapInfo->map.gravity - normalForce;

				speed += newForce;
				speedf = speed.Length();
				speed *= (1.0f - (0.1f * normal.y));
			} else {
				speed *= (1.0f - std::min(1.0f, speedReduction / speedf)); // clamped 0..1
			}

			// number of frames until rotational speed would drop to 0
			const float remTime = std::max(1.0f, speedf / speedReduction);

			skidRotSpd = math::floor(skidRotSpeed + skidRotAccel * (remTime - 1.0f) + 0.5f);
			skidRotAccel = (skidRotSpd - skidRotSpeed) / remTime;
			skidRotAccel *= (PI / 180.0f);

			if (math::floor(skidRotSpeed) != math::floor(skidRotSpeed + skidRotAccel)) {
				skidRotSpeed = 0.0f;
				skidRotAccel = 0.0f;
			}
		}

		if ((groundHeight - pos.y) < (speed.y + mapInfo->map.gravity)) {
			speed.y += mapInfo->map.gravity;

			flying = true;
			skidding = true; // flying requires skidding
			useHeading = false; // and relies on CalcSkidRot
		} else if ((groundHeight - pos.y) > speed.y) {
			const float3& normal = (pos.IsInBounds())? ground->GetNormal(pos.x, pos.z): UpVector;
			const float dot = speed.dot(normal);

			if (dot > 0.0f) {
				speed *= 0.95f;
			} else {
				speed += (normal * (math::fabs(speed.dot(normal)) + 0.1f)) * 1.9f;
				speed *= 0.8f;
			}
		}
	}

	// translate before rotate
	owner->Move3D(speed, true);

	// NOTE: only needed to match terrain normal
	if ((pos.y - groundHeight) <= SQUARE_SIZE)
		owner->UpdateDirVectors(true);

	if (skidding) {
		CalcSkidRot();
		CheckCollisionSkid();
	} else {
		// do this here since ::Update returns early if it calls us
		HandleObjectCollisions();
	}

	// always update <oldPos> here so that <speed> does not make
	// extreme jumps when the unit transitions from skidding back
	// to non-skidding
	oldPos = owner->pos;

	ASSERT_SANE_OWNER_SPEED(speed);
	ASSERT_SYNCED(owner->midPos);
}

void CGroundMoveType::UpdateControlledDrop()
{
	if (!owner->falling)
		return;

	const float3& pos = owner->pos;
	      float3& speed = owner->speed;

	speed.y += (mapInfo->map.gravity * owner->fallSpeed);
	speed.y = std::min(speed.y, 0.0f);

	owner->Move3D(speed, true);

	// water drag
	if (pos.y < 0.0f)
		speed *= 0.90;

	const float wh = GetGroundHeight(pos);

	if (wh > pos.y) {
		// ground impact
		owner->Move1D(wh, 1, (owner->falling = false));
		owner->QueScriptLanded(); //stop parachute animation
	}
}

void CGroundMoveType::CheckCollisionSkid()
{
	CUnit* collider = owner;

	// NOTE:
	//     the QuadField::Get* functions check o->midPos,
	//     but the quad(s) that objects are stored in are
	//     derived from o->pos (!)
	const float3& pos = collider->pos;
	const UnitDef* colliderUD = collider->unitDef;
	const std::vector<CUnit*>& nearUnits = qf->StableGetUnitsExact(pos, collider->radius);
	const std::vector<CFeature*>& nearFeatures = qf->StableGetFeaturesExact(pos, collider->radius);

	// magic number to reduce damage taken from collisions
	// between a very heavy and a very light CSolidObject
	static const float MASS_MULT = 0.02f;

	for (std::vector<CUnit*>::const_iterator ui = nearUnits.begin(); ui != nearUnits.end(); ++ui) {
		CUnit* collidee = *ui;
		const UnitDef* collideeUD = collider->unitDef;

		const float sqDist = (pos - collidee->StablePos()).SqLength();
		const float totRad = collider->radius + collidee->StableRadius();

		if ((sqDist >= totRad * totRad) || (sqDist <= 0.01f)) {
			continue;
		}

		// stop units from reaching escape velocity
		const float3 dif = (pos - collidee->StablePos()).SafeNormalize();

		if (collidee->moveDef == NULL) {
			const float impactSpeed = -collider->speed.dot(dif);
			const float impactDamageMult = std::min(impactSpeed * collider->mass * MASS_MULT, MAX_UNIT_SPEED);

			const bool doColliderDamage = (modInfo.allowUnitCollisionDamage && impactSpeed > colliderUD->minCollisionSpeed && colliderUD->minCollisionSpeed >= 0.0f);
			const bool doCollideeDamage = (modInfo.allowUnitCollisionDamage && impactSpeed > collideeUD->minCollisionSpeed && collideeUD->minCollisionSpeed >= 0.0f);

			if (impactSpeed <= 0.0f)
				continue;

			collider->Move3D(dif * impactSpeed, true);
			collider->speed += ((dif * impactSpeed) * 1.8f);

			// damage the collider, no added impulse
			if (doColliderDamage) {
				collider->QueDoDamage(collider, impactDamageMult, ZeroVector, -CSolidObject::DAMAGE_COLLISION_OBJECT);
			}
			// damage the (static) collidee based on collider's mass, no added impulse
			if (doCollideeDamage) {
				collider->QueDoDamage(collidee, impactDamageMult, ZeroVector, -CSolidObject::DAMAGE_COLLISION_OBJECT);
			}
		} else {
			assert(collider->mass > 0.0f && collidee->StableMass() > 0.0f);

			// don't conserve momentum (impact speed is halved, so impulses are too)
			// --> collisions are neither truly elastic nor truly inelastic to prevent
			// the simulation from blowing up from impulses applied to tight groups of
			// units
			const float impactSpeed = (collidee->StableSpeed() - collider->speed).dot(dif) * 0.5f;
			const float colliderRelMass = (collider->mass / (collider->mass + collidee->StableMass()));
			const float colliderRelImpactSpeed = impactSpeed * (1.0f - colliderRelMass);
			const float collideeRelImpactSpeed = impactSpeed * (       colliderRelMass); 

			const float  colliderImpactDmgMult = std::min(colliderRelImpactSpeed * collider->mass * MASS_MULT, MAX_UNIT_SPEED);
			const float  collideeImpactDmgMult = std::min(collideeRelImpactSpeed * collider->mass * MASS_MULT, MAX_UNIT_SPEED);
			const float3 colliderImpactImpulse = dif * colliderRelImpactSpeed;
			const float3 collideeImpactImpulse = dif * collideeRelImpactSpeed;

			const bool doColliderDamage = (modInfo.allowUnitCollisionDamage && impactSpeed > colliderUD->minCollisionSpeed && colliderUD->minCollisionSpeed >= 0.0f);
			const bool doCollideeDamage = (modInfo.allowUnitCollisionDamage && impactSpeed > collideeUD->minCollisionSpeed && collideeUD->minCollisionSpeed >= 0.0f);

			if (impactSpeed <= 0.0f)
				continue;

			collider->Move3D( colliderImpactImpulse, true);
			collider->QueMoveUnit(collidee, -collideeImpactImpulse, true, false);

			// damage the collider
			if (doColliderDamage) {
				collider->QueDoDamage(collider, colliderImpactDmgMult, dif * colliderImpactDmgMult, -CSolidObject::DAMAGE_COLLISION_OBJECT);
			}
			// damage the collidee
			if (doCollideeDamage) {
				collider->QueDoDamage(collidee, collideeImpactDmgMult, dif * -collideeImpactDmgMult, -CSolidObject::DAMAGE_COLLISION_OBJECT);
			}

			collider->speed += colliderImpactImpulse;
			collider->QueChangeSpeed(collidee, -collideeImpactImpulse, 1.0f);
		}
	}

	for (std::vector<CFeature*>::const_iterator fi = nearFeatures.begin(); fi != nearFeatures.end(); ++fi) {
		CFeature* f = *fi;

		if (!f->StableBlocking())
			continue;

		const float sqDist = (pos - f->StablePos()).SqLength();
		const float totRad = collider->radius + f->StableRadius();

		if ((sqDist >= totRad * totRad) || (sqDist <= 0.01f))
			continue;

		const float3 dif = (pos - f->StablePos()).SafeNormalize();
		const float impactSpeed = -collider->speed.dot(dif);
		const float impactDamageMult = std::min(impactSpeed * collider->mass * MASS_MULT, MAX_UNIT_SPEED);
		const float3 impactImpulse = dif * impactSpeed;
		const bool doColliderDamage = (modInfo.allowUnitCollisionDamage && impactSpeed > colliderUD->minCollisionSpeed && colliderUD->minCollisionSpeed >= 0.0f);

		if (impactSpeed <= 0.0f)
			continue;

		collider->Move3D(impactImpulse, true);
		collider->speed += (impactImpulse * 1.8f);

		// damage the collider, no added impulse (!) 
		if (doColliderDamage) {
			collider->QueDoDamage(collider, impactDamageMult, ZeroVector, -CSolidObject::DAMAGE_COLLISION_OBJECT);
		}

		// damage the collidee feature based on collider's mass
		collider->QueDoDamage(f, impactDamageMult, -impactImpulse, -CSolidObject::DAMAGE_COLLISION_OBJECT);
	}

	ASSERT_SANE_OWNER_SPEED(collider->speed);
}

void CGroundMoveType::CalcSkidRot()
{
	skidRotSpeed += skidRotAccel;
	skidRotSpeed *= 0.999f;
	skidRotAccel *= 0.95f;

	const float angle = (skidRotSpeed / GAME_SPEED) * (PI * 2.0f);
	const float cosp = math::cos(angle);
	const float sinp = math::sin(angle);

	float3 f1 = skidRotVector * skidRotVector.dot(owner->frontdir);
	float3 f2 = owner->frontdir - f1;

	float3 r1 = skidRotVector * skidRotVector.dot(owner->rightdir);
	float3 r2 = owner->rightdir - r1;

	float3 u1 = skidRotVector * skidRotVector.dot(owner->updir);
	float3 u2 = owner->updir - u1;

	f2 = f2 * cosp + f2.cross(skidRotVector) * sinp;
	r2 = r2 * cosp + r2.cross(skidRotVector) * sinp;
	u2 = u2 * cosp + u2.cross(skidRotVector) * sinp;

	owner->frontdir = f1 + f2;
	owner->rightdir = r1 + r2;
	owner->updir    = u1 + u2;

	owner->UpdateMidAndAimPos();
}




/*
 * Dynamic obstacle avoidance, helps the unit to
 * follow the path even when it's not perfect.
 */
float3 CGroundMoveType::GetObstacleAvoidanceDir(const float3& desiredDir) {
	#if (IGNORE_OBSTACLES == 1)
	return desiredDir;
	#endif

	// Obstacle-avoidance-system only needs to be run if the unit wants to move
	if (pathId == 0)
		return ZeroVector;

	// Speed-optimizer. Reduces the times this system is run.
	if (gs->frameNum < nextObstacleAvoidanceUpdate)
		return lastAvoidanceDir;

	float3 avoidanceVec = ZeroVector;
	float3 avoidanceDir = desiredDir;

	lastAvoidanceDir = desiredDir;
	nextObstacleAvoidanceUpdate = gs->frameNum + 1;

	CUnit* avoider = owner;
	MoveDef* avoiderMD = avoider->moveDef;

	static const float AVOIDER_DIR_WEIGHT = 1.0f;
	static const float DESIRED_DIR_WEIGHT = 0.5f;
	static const float MAX_AVOIDEE_COSINE = math::cosf(105.0f * (PI / 180.0f));
	static const float LAST_DIR_MIX_ALPHA = 0.7f;

	// now we do the obstacle avoidance proper
	// avoider always uses its never-rotated MoveDef footprint
	const float avoidanceRadius = std::max(currentSpeed, 1.0f) * (avoider->radius * 2.0f);
	const float avoiderRadius = FOOTPRINT_RADIUS(avoiderMD->xsize, avoiderMD->zsize, 1.0f);

	std::vector<CSolidObject*> nearbyObjects = qf->StableGetSolidsExact(avoider->pos, avoidanceRadius);

	for (std::vector<CSolidObject*>::const_iterator oi = nearbyObjects.begin(); oi != nearbyObjects.end(); ++oi) {
		CSolidObject* avoidee = *oi;
		MoveDef* avoideeMD = avoidee->moveDef;

		// cases in which there is no need to avoid this obstacle
		if (avoidee == owner)
			continue;
		// ignore aircraft (or flying ground units)
		if (avoidee->StablePhysicalState() == CSolidObject::Hovering || avoidee->StablePhysicalState() == CSolidObject::Flying)
			continue;
		if (CMoveMath::IsNonBlocking(*avoiderMD, avoidee, avoider))
			continue;
		if (!CMoveMath::CrushResistant(*avoiderMD, avoidee))
			continue;

		const bool avoideeMobile = (avoideeMD != NULL);
		const bool avoidMobiles = avoiderMD->avoidMobilesOnPath;

		const float3 avoideeVector = (avoider->pos + avoider->speed) - (avoidee->StablePos() + avoidee->StableSpeed());

		// use the avoidee's MoveDef footprint as radius if it is mobile
		// use the avoidee's Unit (not UnitDef) footprint as radius otherwise
		const float avoideeRadius = avoideeMobile?
			FOOTPRINT_RADIUS(avoideeMD->xsize, avoideeMD->zsize, 1.0f):
			FOOTPRINT_RADIUS(avoidee->StableXSize(), avoidee->StableZSize(), 1.0f);
		const float avoidanceRadiusSum = avoiderRadius + avoideeRadius;
		const float avoidanceMassSum = avoider->mass + avoidee->StableMass();
		const float avoideeMassScale = (avoideeMobile)? (avoidee->StableMass() / avoidanceMassSum): 1.0f;
		const float avoideeDistSq = avoideeVector.SqLength();
		const float avoideeDist   = fastmath::sqrt2(avoideeDistSq) + 0.01f;

		// do not bother steering around idling MOBILE objects
		// (since collision handling will just push them aside)
		// TODO: also check if !avoiderUD->pushResistant
		if (avoideeMobile && (!avoidMobiles || (!avoidee->StableIsMoving() && avoidee->StableAllyTeam() == avoider->allyteam)))
			continue;
		// ignore objects that are more than this many degrees off-center from us
		if (avoider->frontdir.dot(-(avoideeVector / avoideeDist)) < MAX_AVOIDEE_COSINE)
			continue;

		if (avoideeDistSq >= Square(std::max(currentSpeed, 1.0f) * GAME_SPEED + avoidanceRadiusSum))
			continue;
		if (avoideeDistSq >= avoider->pos.SqDistance2D(goalPos))
			continue;

		// if object and unit in relative motion are closing in on one another
		// (or not yet fully apart), then the object is on the path of the unit
		// and they are not collided
		if (DEBUG_DRAWING_ENABLED) {
			GML_RECMUTEX_LOCK(sel); // GetObstacleAvoidanceDir

			if (selectedUnits.selectedUnits.find(owner) != selectedUnits.selectedUnits.end()) {
				geometricObjects->AddLine(avoider->pos + (UpVector * 20.0f), avoidee->StablePos() + (UpVector * 20.0f), 3, 1, 4);
			}
		}

		float avoiderTurnSign = ((avoidee->StablePos().dot(avoider->rightdir) - avoider->pos.dot(avoider->rightdir)) <= 0.0f) * 2.0f - 1.0f;
		float avoideeTurnSign = ((avoider->pos.dot(avoidee->StableRightDir()) - avoidee->StablePos().dot(avoidee->StableRightDir())) <= 0.0f) * 2.0f - 1.0f;

		// for mobile units, avoidance-response is modulated by angle
		// between avoidee's and avoider's frontdir such that maximal
		// avoidance occurs when they are anti-parallel
		const float avoidanceCosAngle = Clamp(avoider->frontdir.dot(avoidee->StableFrontDir()), -1.0f, 1.0f);
		const float avoidanceResponse = (1.0f - avoidanceCosAngle * int(avoideeMobile)) + 0.1f;
		const float avoidanceFallOff  = (1.0f - std::min(1.0f, avoideeDist / (5.0f * avoidanceRadiusSum)));

		// if parties are anti-parallel, it is always more efficient for
		// both to turn in the same local-space direction (either R/R or
		// L/L depending on relative object positions) but there exists
		// a range of orientations for which the signs are not equal
		//
		// (this is also true for the parallel situation, but there the
		// degeneracy only occurs when one of the parties is behind the
		// other and can be ignored)
		if (avoidanceCosAngle < 0.0f)
			avoiderTurnSign = std::max(avoiderTurnSign, avoideeTurnSign);

		avoidanceDir = avoider->rightdir * AVOIDER_DIR_WEIGHT * avoiderTurnSign;
		avoidanceVec += (avoidanceDir * avoidanceResponse * avoidanceFallOff * avoideeMassScale);
	}


	// use a weighted combination of the desired- and the avoidance-directions
	// also linearly smooth it using the vector calculated the previous frame
	avoidanceDir = (desiredDir * DESIRED_DIR_WEIGHT + avoidanceVec).SafeNormalize();
	avoidanceDir = lastAvoidanceDir * LAST_DIR_MIX_ALPHA + avoidanceDir * (1.0f - LAST_DIR_MIX_ALPHA);

	if (DEBUG_DRAWING_ENABLED) {
		GML_RECMUTEX_LOCK(sel); // GetObstacleAvoidanceDir

		if (selectedUnits.selectedUnits.find(owner) != selectedUnits.selectedUnits.end()) {
			const float3 p0 = owner->pos + (    UpVector * 20.0f);
			const float3 p1 =         p0 + (avoidanceVec * 40.0f);
			const float3 p2 =         p0 + (avoidanceDir * 40.0f);

			const int avFigGroupID = geometricObjects->AddLine(p0, p1, 8.0f, 1, 4);
			const int adFigGroupID = geometricObjects->AddLine(p0, p2, 8.0f, 1, 4);

			geometricObjects->SetColor(avFigGroupID, 1, 0.3f, 0.3f, 0.6f);
			geometricObjects->SetColor(adFigGroupID, 1, 0.3f, 0.3f, 0.6f);
		}
	}

	return (lastAvoidanceDir = avoidanceDir);
}


// Creates a path to the goal.
void CGroundMoveType::GetNewPath()
{
	assert(pathId == 0);
	pathId = pathManager->RequestPath(owner->moveDef, owner->pos, goalPos, goalRadius, owner);

	// if new path received, can't be at waypoint
	if (pathId != 0) {
		atGoal = false;
		atEndOfPath = false;

		currWayPoint = pathManager->NextWayPoint(pathId,   owner->pos, 1.25f * SQUARE_SIZE, 0, owner);
		nextWayPoint = pathManager->NextWayPoint(pathId, currWayPoint, 1.25f * SQUARE_SIZE, 0, owner);

		pathController->SetRealGoalPosition(pathId, goalPos); // Note: has no effect, is not MT safe
		pathController->SetTempGoalPosition(pathId, currWayPoint); // Note: has no effect, is not MT safe
	} else {
		Fail();
	}

	// limit frequency of (case B) path-requests from SlowUpdate's
	pathRequestDelay = gs->frameNum + (UNIT_SLOWUPDATE_RATE << 1);
}



bool CGroundMoveType::CanGetNextWayPoint() {
	if (pathId == 0)
		return false;
	if (!pathController->AllowSetTempGoalPosition(pathId, nextWayPoint))
		return false;


	if (currWayPoint.y != -1.0f && nextWayPoint.y != -1.0f) {
		const float3& pos = owner->pos;
		      float3& cwp = (float3&) currWayPoint;
		      float3& nwp = (float3&) nextWayPoint;

		if (pathManager->PathUpdated(pathId)) {
			// path changed while we were following it (eg. due
			// to terrain deformation) in between two waypoints
			// but still has the same ID; in this case (which is
			// specific to QTPFS) we don't go through GetNewPath
			//
			cwp = pathManager->NextWayPoint(pathId, pos, 1.25f * SQUARE_SIZE, 0, owner);
			nwp = pathManager->NextWayPoint(pathId, cwp, 1.25f * SQUARE_SIZE, 0, owner);
		}

		if (DEBUG_DRAWING_ENABLED) {
			GML_RECMUTEX_LOCK(sel); // CanGetNextWayPoint

			if (selectedUnits.selectedUnits.find(owner) != selectedUnits.selectedUnits.end()) {
				// plot the vectors to {curr, next}WayPoint
				const int cwpFigGroupID = geometricObjects->AddLine(pos + (UpVector * 20.0f), cwp + (UpVector * (pos.y + 20.0f)), 8.0f, 1, 4);
				const int nwpFigGroupID = geometricObjects->AddLine(pos + (UpVector * 20.0f), nwp + (UpVector * (pos.y + 20.0f)), 8.0f, 1, 4);

				geometricObjects->SetColor(cwpFigGroupID, 1, 0.3f, 0.3f, 0.6f);
				geometricObjects->SetColor(nwpFigGroupID, 1, 0.3f, 0.3f, 0.6f);
			}
		}

		// perform a turn-radius check: if the waypoint
		// lies outside our turning circle, don't skip
		// it (since we can steer toward this waypoint
		// and pass it without slowing down)
		// note that we take the DIAMETER of the circle
		// to prevent sine-like "snaking" trajectories
		const int dirSign = int(!reversing) * 2 - 1;
		const float turnFrames = SPRING_CIRCLE_DIVS / turnRate;
		const float turnRadius = (owner->speed.Length() * turnFrames) / (PI + PI);
		const float waypointDot = Clamp(waypointDir.dot(flatFrontDir * dirSign), -1.0f, 1.0f);

		#if 1
		if (currWayPointDist > (turnRadius * 2.0f)) {
			return false;
		}
		if (currWayPointDist > MIN_WAYPOINT_DISTANCE && waypointDot >= 0.995f) {
			return false;
		}
		#else
		if ((currWayPointDist > std::max(turnRadius * 2.0f, 1.0f * SQUARE_SIZE)) && (waypointDot >= 0.0f)) {
			return false;
		}
		if ((currWayPointDist > std::max(turnRadius * 1.0f, 1.0f * SQUARE_SIZE)) && (waypointDot <  0.0f)) {
			return false;
		}
		if (math::acosf(waypointDot) < ((turnRate / SPRING_CIRCLE_DIVS) * (PI + PI))) {
			return false;
		}
		#endif

		{
			// check the rectangle between pos and cwp for obstacles
			// TODO: use the line-table? (faster but less accurate)
			const int xmin = std::min(cwp.x / SQUARE_SIZE, pos.x / SQUARE_SIZE) - 1, xmax = std::max(cwp.x / SQUARE_SIZE, pos.x / SQUARE_SIZE) + 1;
			const int zmin = std::min(cwp.z / SQUARE_SIZE, pos.z / SQUARE_SIZE) - 1, zmax = std::max(cwp.z / SQUARE_SIZE, pos.z / SQUARE_SIZE) + 1;

			for (int x = xmin; x < xmax; x++) {
				for (int z = zmin; z < zmax; z++) {
					const bool noStructBlock = ((CMoveMath::SquareIsBlocked(*owner->moveDef, x, z, owner) & CMoveMath::BLOCK_STRUCTURE) == 0);
					const bool noGroundBlock = (CMoveMath::GetPosSpeedMod(*owner->moveDef, pos) >= 0.01f);

					if (noStructBlock && noGroundBlock) {
						continue;
					}
					if ((pos - cwp).SqLength() > (SQUARE_SIZE * SQUARE_SIZE)) {
						return false;
					}
				}
			}
		}

		{
			const float curGoalDistSq = (currWayPoint - goalPos).SqLength2D();
			const float minGoalDistSq = (OWNER_MOVE_CMD())?
				Square(goalRadius * (numIdlingSlowUpdates + 1)):
				Square(goalRadius                             );

			// trigger Arrived on the next Update (but
			// only if we have non-temporary waypoints)
			// atEndOfPath |= (currWayPoint == nextWayPoint);
			atEndOfPath |= (curGoalDistSq < minGoalDistSq);
		}

		if (atEndOfPath) {
			currWayPoint = goalPos;
			nextWayPoint = goalPos;
			return false;
		}
	}

	return true;
}

void CGroundMoveType::GetNextWayPoint()
{
	if (CanGetNextWayPoint()) {
		pathController->SetTempGoalPosition(pathId, nextWayPoint); // Note: has no effect, is not MT safe

		// NOTE: pathfinder implementation should ensure waypoints are not equal
		currWayPoint = nextWayPoint;
		nextWayPoint = pathManager->NextWayPoint(pathId, currWayPoint, 1.25f * SQUARE_SIZE, 0, owner);
	}

	if (nextWayPoint.x == -1.0f && nextWayPoint.z == -1.0f) {
		Fail();
	}
}




/*
The distance the unit will move before stopping,
starting from given speed and applying maximum
brake rate.
*/
float CGroundMoveType::BrakingDistance(float speed) const
{
	const float rate = reversing? accRate: decRate;
	const float time = speed / std::max(rate, 0.001f);
	const float dist = 0.5f * rate * time * time;
	return dist;
}

/*
Gives the position this unit will end up at with full braking
from current velocity.
*/
float3 CGroundMoveType::Here()
{
	const float dist = BrakingDistance(currentSpeed);
	const int   sign = int(!reversing) * 2 - 1;

	const float3 pos2D = float3(owner->pos.x, 0.0f, owner->pos.z);
	const float3 dir2D = flatFrontDir * dist * sign;

	return (pos2D + dir2D);
}






void CGroundMoveType::StartEngine() {
	// ran only if the unit has no path and is not already at goal
	if (pathId == 0 && !atGoal) {
		GetNewPath();

		// activate "engine" only if a path was found
		if (pathId != 0) {
			pathManager->UpdatePath(owner, pathId);

			owner->isMoving = true;
			owner->QueScriptStartMoving();
		}
	}

	nextObstacleAvoidanceUpdate = gs->frameNum;
}

void CGroundMoveType::StopEngine() {
	if (pathId != 0) {
		pathManager->DeletePath(pathId);
		pathId = 0;

		if (!atGoal) {
			currWayPoint = Here();
		}

		// Stop animation.
		owner->QueScriptStopMoving();

		LOG_L(L_DEBUG, "StopEngine: engine stopped for unit %i", owner->id);
	}

	owner->isMoving = false;
	wantedSpeed = 0.0f;
}



/* Called when the unit arrives at its goal. */
void CGroundMoveType::Arrived()
{
	// can only "arrive" if the engine is active
	if (progressState == Active) {
		// we have reached our goal
		StopEngine();

		#if (PLAY_SOUNDS == 1)
		if (owner->team == gu->myTeam) {
			Channels::General.PlayRandomSample(owner->unitDef->sounds.arrived, owner);
		}
		#endif

		// and the action is done
		progressState = Done;

		// FIXME:
		//   CAI sometimes does not update its queue correctly
		//   (probably whenever we are called "before" the CAI
		//   is ready to accept that a unit is at its goal-pos)
		// owner->commandAI->SlowUpdate();
		owner->QueCAIGiveCommand(CMD_WAIT);
		owner->QueCAIGiveCommand(CMD_WAIT);

		LOG_L(L_DEBUG, "Arrived: unit %i arrived", owner->id);
	}
}

/*
Makes the unit fail this action.
No more trials will be done before a new goal is given.
*/
void CGroundMoveType::Fail()
{
	LOG_L(L_DEBUG, "Fail: unit %i failed", owner->id);

	StopEngine();

	// failure of finding a path means that
	// this action has failed to reach its goal.
	progressState = Failed;

	owner->QueFail();
}




void CGroundMoveType::HandleObjectCollisions()
{
	static const float3 sepDirMask = float3(1.0f, 0.0f, 1.0f);

	CUnit* collider = owner;

	// handle collisions for even-numbered objects on even-numbered frames and vv.
	// (temporal resolution is still high enough to not compromise accuracy much?)
	// if ((collider->id & 1) == (gs->frameNum & 1)) {
	{
		const UnitDef*   colliderUD = collider->unitDef;
		const MoveDef*   colliderMD = collider->moveDef;

		// NOTE:
		//   use the collider's MoveDef footprint as radius since it is
		//   always mobile (its UnitDef footprint size may be different)
		//
		//   0.75 * math::sqrt(2) ~= 1, so radius is always that of a circle
		//   _maximally bounded_ by the footprint rather than a circle
		//   _minimally bounding_ the footprint (assuming square shape)
		//
		const float colliderSpeed = collider->speed.Length();
		const float colliderRadius = FOOTPRINT_RADIUS(colliderMD->xsize, colliderMD->zsize, 0.75f);

		HandleUnitCollisions(collider, colliderSpeed, colliderRadius, sepDirMask, colliderUD, colliderMD);
		HandleFeatureCollisions(collider, colliderSpeed, colliderRadius, sepDirMask, colliderUD, colliderMD);
	}

	collider->QueBlock();
}

void CGroundMoveType::HandleStaticObjectCollision(
	CUnit* collider,
	CSolidObject* collidee,
	const MoveDef* colliderMD,
	const float colliderRadius,
	const float collideeRadius,
	const float3& separationVector,
	bool canRequestPath,
	bool checkYardMap
) {
	// for factories, check if collidee's position is behind us (which means we are likely exiting)
	// NOTE: allow units to move _through_ idle open factories? (pathfinder and coldet disagree now)
	const bool exitingYardMap = (collider->frontdir.dot(separationVector) > 0.0f);
	const bool insideYardMap =
		(collider->pos.x >= (collidee->StablePos().x - ((collidee->StableXSize() >> 1) - 0) * SQUARE_SIZE)) &&
		(collider->pos.x <= (collidee->StablePos().x + ((collidee->StableXSize() >> 1) - 0) * SQUARE_SIZE)) &&
		(collider->pos.z >= (collidee->StablePos().z - ((collidee->StableZSize() >> 1) - 0) * SQUARE_SIZE)) &&
		(collider->pos.z <= (collidee->StablePos().z + ((collidee->StableZSize() >> 1) - 0) * SQUARE_SIZE));

	bool wantRequestPath = false;

	if (checkYardMap && insideYardMap) {
		const int xmid = (collider->pos.x + collider->speed.x) / SQUARE_SIZE;
		const int zmid = (collider->pos.z + collider->speed.z) / SQUARE_SIZE;

		float3 strafeVec;
		float3 bounceVec;

		// check for blocked squares inside collider's MoveDef footprint zone
		// interpret each square as a "collidee" with a radius of SQUARE_SIZE
		// NOTE: assumes the collider's footprint is still always axis-aligned
		for (int z = -colliderMD->zsizeh; z <= colliderMD->zsizeh; z++) {
			for (int x = -colliderMD->xsizeh; x <= colliderMD->xsizeh; x++) {
				const int xabs = xmid + x;
				const int zabs = zmid + z;

				if ((CMoveMath::SquareIsBlocked(*colliderMD, xabs, zabs, collider) & CMoveMath::BLOCK_STRUCTURE) == 0)
					continue;

				const float3 squarePos = float3(xabs * SQUARE_SIZE + (SQUARE_SIZE >> 1), 0.0f, zabs * SQUARE_SIZE + (SQUARE_SIZE >> 1));
				const float3 squareVec = collider->pos - squarePos;

				const float squareDist = std::min((squareVec.Length() - (colliderRadius + SQUARE_SIZE * 2.0f)), 0.0f);
				const float squareSign = ((squarePos.dot(collider->rightdir) - (collider->pos).dot(collider->rightdir)) < 0.0f) * 2.0f - 1.0f;

				strafeVec += (collider->rightdir * squareSign * std::min(currentSpeed, std::max(0.0f, -squareDist * 0.5f)));
				bounceVec += ((squareVec / (squareVec.Length() + 0.01f)) * std::min(currentSpeed, std::max(0.0f, -squareDist)));
			}
		}

		collider->Move3D(strafeVec, true);
		collider->Move3D(bounceVec, true);

		wantRequestPath = ((strafeVec + bounceVec) != ZeroVector);
	} else {
		const float  colRadiusSum = colliderRadius + collideeRadius;
		const float   sepDistance = separationVector.Length() + 0.1f;
		const float   penDistance = std::min(sepDistance - colRadiusSum, 0.0f);
		const float  colSlideSign = ((collidee->StablePos().dot(collider->rightdir) - collider->pos.dot(collider->rightdir)) <= 0.0f) * 2.0f - 1.0f;

		// when exiting a lab, insideYardMap goes from true to false
		// before we stop colliding and we get a slight unneeded push
		// --> compensate for this
		collider->Move3D(collider->rightdir * colSlideSign * std::min(currentSpeed, std::max(0.0f, -penDistance * 0.5f)), true);
		collider->Move3D((separationVector / sepDistance) * std::max(0.0f, -penDistance) * (1.0f - checkYardMap * exitingYardMap), true);

		wantRequestPath = (penDistance < 0.0f);
	}

	// NOTE:
	//   we want an initial speed of 0 to avoid ramming into the
	//   obstacle again right after the push, but if our leading
	//   command is not a CMD_MOVE then SetMaxSpeed will not get
	//   called later and 0 will immobilize us
	//
	if (canRequestPath && wantRequestPath) {
		if (OWNER_MOVE_CMD()) {
			StartMoving(goalPos, goalRadius, 0.0f);
		} else {
			StartMoving(goalPos, goalRadius);
		}
	}
}



void CGroundMoveType::HandleUnitCollisions(
	CUnit* collider,
	const float colliderSpeed,
	const float colliderRadius,
	const float3& sepDirMask,
	const UnitDef* colliderUD,
	const MoveDef* colliderMD
) {
	const float searchRadius = std::max(colliderSpeed, 1.0f) * (colliderRadius * 1.0f);

	const std::vector<CUnit*>& nearUnits = qf->StableGetUnitsExact(collider->pos, searchRadius);

	// NOTE: probably too large for most units (eg. causes tree falling animations to be skipped)
	const int dirSign = int(!reversing) * 2 - 1;
	const float3 crushImpulse = collider->speed * collider->mass * dirSign;

	for (std::vector<CUnit*>::const_iterator uit = nearUnits.begin(); uit != nearUnits.end(); ++uit) {
		CUnit* collidee = *uit;

<<<<<<< HEAD
		if (collidee == collider) { continue; }
		if (collidee->moveType->StableIsSkidding()) { continue; }
		if (collidee->moveType->StableIsFlying()) { continue; }
=======
		if (collidee == collider) continue;
		if (collidee->moveType->IsSkidding()) continue;
		if (collidee->moveType->IsFlying()) continue;
		if (collidee->GetTransporter() != NULL) continue;
>>>>>>> 5290ca0c

		const bool colliderMobile = (collider->moveDef != NULL); // always true
		const bool collideeMobile = (collidee->moveDef != NULL); // maybe true

		const UnitDef* collideeUD = collidee->unitDef;
		const MoveDef* collideeMD = collidee->moveDef;

		// use the collidee's MoveDef footprint as radius if it is mobile
		// use the collidee's Unit (not UnitDef) footprint as radius otherwise
		const float collideeSpeed = collidee->StableSpeed().Length();
		const float collideeRadius = collideeMobile?
			FOOTPRINT_RADIUS(collideeMD->xsize, collideeMD->zsize, 0.75f):
			FOOTPRINT_RADIUS(collidee->StableXSize(), collidee->StableZSize(), 0.75f);

		const float3 separationVector   = collider->pos - collidee->StablePos();
		const float separationMinDistSq = (colliderRadius + collideeRadius) * (colliderRadius + collideeRadius);

		if ((separationVector.SqLength() - separationMinDistSq) > 0.01f)
			continue;

		// NOTE:
		//    we exclude aircraft (which have NULL moveDef's) landed
		//    on the ground, since they would just stack when pushed
		bool pushCollider = colliderMobile;
		bool pushCollidee = collideeMobile;
		bool crushCollidee = false;

		// if not an allied collision, neither party is allowed to be pushed (bi-directional) and both stop
		// if an allied collision, only the collidee is allowed to be crushed (uni-directional) and neither stop
		//
		// first rule can be ignored at will by either party (only through Lua) such that it is not stopped
		// however neither party can override its pushResistant gene: the party that has it set will ignore
		// pushing contributions from the other WITHOUT being forcibly stopped, unless *both* happen to be
		// push-resistant (then both are stopped) --> technically correct but produces deadlocked units, so
		// this is NOT enforced
		const bool alliedCollision =
			teamHandler->Ally(collider->allyteam, collidee->StableAllyTeam()) &&
			teamHandler->Ally(collidee->StableAllyTeam(), collider->allyteam);
		const bool collideeYields = (collider->isMoving && !collidee->StableIsMoving());
		const bool ignoreCollidee = ((collideeYields && alliedCollision) || colliderUD->pushResistant);

		pushCollider &= (alliedCollision || modInfo.allowPushingEnemyUnits || !collider->blockEnemyPushing);
		pushCollidee &= (alliedCollision || modInfo.allowPushingEnemyUnits || !collidee->StableBlockEnemyPushing());
		pushCollider &= (!collider->beingBuilt && !collidee->StableUsingScriptMoveType());
		pushCollidee &= (!collidee->StableBeingBuilt() && !collider->usingScriptMoveType);

		crushCollidee |= (!alliedCollision || modInfo.allowCrushingAlliedUnits);
		crushCollidee &= (collider->speed != ZeroVector);

		// don't push/crush either party if the collidee does not block the collider (or vv.)
		if (colliderMobile && CMoveMath::IsNonBlocking(*colliderMD, collidee, collider))
			continue;
		if (collideeMobile && CMoveMath::IsNonBlocking(*collideeMD, collider, collidee))
			continue;

		if (crushCollidee && !CMoveMath::CrushResistant(*colliderMD, collidee))
			owner->QueKill(collidee, crushImpulse, true);

		if (pathController->IgnoreCollision(collider, collidee))
			continue;

		owner->QueUnitUnitCollision(collidee);

		if (!collideeMobile && !collideeUD->IsAirUnit()) {
			// building (always axis-aligned, but possibly has a yardmap)
			HandleStaticObjectCollision(
				collider,
				collidee,
				colliderMD,
				colliderRadius,
				collideeRadius,
				separationVector,
				(gs->frameNum > pathRequestDelay),
				collideeUD->IsFactoryUnit());

			continue;
		}

		if (collider->moveType->goalPos == collidee->moveType->StableGoalPos()) {
			// NOTE: works, but should collision detection be doing this?
			const float colliderGoalDistSq = (collider->moveType->goalPos - collider->pos).SqLength2D();
			const float collideeGoalDistSq = (collidee->moveType->StableGoalPos() - collidee->StablePos()).SqLength2D();

			// if both parties are nearing their shared goal, trigger
			// Arrived if we are closest to kill long pushing contests
			if (colliderGoalDistSq <= Square(collider->radius * 2.0f) && collideeGoalDistSq <= Square(collidee->StableRadius() * 2.0f)) {
				if (colliderGoalDistSq < collideeGoalDistSq) {
					atEndOfPath = true; atGoal = true;
				}
			}
		}

		const float colliderRelRadius = colliderRadius / (colliderRadius + collideeRadius);
		const float collideeRelRadius = collideeRadius / (colliderRadius + collideeRadius);
		const float collisionRadiusSum = modInfo.allowUnitCollisionOverlap?
			(colliderRadius * colliderRelRadius + collideeRadius * collideeRelRadius):
			(colliderRadius                     + collideeRadius                    );

		const float  sepDistance = separationVector.Length() + 0.1f;
		const float  penDistance = std::max(collisionRadiusSum - sepDistance, 1.0f);
		const float  sepResponse = std::min(SQUARE_SIZE * 2.0f, penDistance * 0.5f);

		const float3 sepDirection   = (separationVector / sepDistance);
		const float3 colResponseVec = sepDirection * sepDirMask * sepResponse;

		const float
			m1 = collider->mass,
			m2 = collidee->StableMass(),
			v1 = std::max(1.0f, colliderSpeed),
			v2 = std::max(1.0f, collideeSpeed),
			c1 = 1.0f + (1.0f - math::fabs(collider->frontdir.dot(-sepDirection))) * 5.0f,
			c2 = 1.0f + (1.0f - math::fabs(collidee->StableFrontDir().dot( sepDirection))) * 5.0f,
			s1 = m1 * v1 * c1,
			s2 = m2 * v2 * c2,
 			r1 = s1 / (s1 + s2 + 1.0f),
 			r2 = s2 / (s1 + s2 + 1.0f);

		// far from a realistic treatment, but works
		const float colliderMassScale = Clamp(1.0f - r1, 0.01f, 0.99f) * (modInfo.allowUnitCollisionOverlap? (1.0f / colliderRelRadius): 1.0f) * int(!ignoreCollidee);
		const float collideeMassScale = Clamp(1.0f - r2, 0.01f, 0.99f) * (modInfo.allowUnitCollisionOverlap? (1.0f / collideeRelRadius): 1.0f);

		const float3 colliderPushPos = collider->pos + (colResponseVec * colliderMassScale);

		// try to prevent both parties from being pushed onto non-traversable
		// squares (without resetting their position which stops them dead in
		// their tracks and undoes previous legitimate pushes made this frame)
		//
		// ignore pushing contributions from idling friendly collidee's
		// (or if we are resistant to them) without stopping; this will
		// ONLY take effect if pushCollider is still true
		//
		// either both parties are pushed, or only one party is
		// pushed and the other is stopped, or both are stopped
		if (pushCollider) {
			const bool colliderPushPosFree = !POS_IMPASSABLE(colliderMD, colliderPushPos, collider);
			const bool colliderPushAllowed = (!colliderUD->pushResistant || collideeUD->pushResistant);

			if (colliderPushPosFree && colliderPushAllowed) {
				collider->Move3D(colliderPushPos, false);
			}
		} else {
			collider->Move3D(collider->moveType->oldPos, false);
		}

		if (pushCollidee) {
			const bool collideePushAllowed = (!collideeUD->pushResistant || colliderUD->pushResistant);

			if (collideePushAllowed) {
				collider->QueMoveUnit(collidee, -(colResponseVec * collideeMassScale), true, true); // performs impassable test
			}
		} else {
			collider->QueMoveUnitOldPos(collidee);
		}

		if (collider->isMoving && collidee->StableIsMoving()) {
			#define SIGN(v) ((int(v >= 0.0f) * 2) - 1)
			// also push collider and collidee laterally in opposite directions
			const int colliderSign = SIGN( separationVector.dot(collider->rightdir));
			const int collideeSign = SIGN(-separationVector.dot(collidee->StableRightDir()));
			const float3 colliderSlideVec = collider->rightdir * colliderSign * (1.0f / penDistance);
			const float3 collideeSlideVec = collidee->StableRightDir() * collideeSign * (1.0f / penDistance);
			const bool colliderSlidePosFree = !POS_IMPASSABLE(colliderMD, collider->pos + colliderSlideVec * r2, collider);

			if (pushCollider && colliderSlidePosFree) { collider->Move3D(colliderSlideVec * r2, true); }
			if (pushCollidee) {
				collider->QueMoveUnit(collidee, collideeSlideVec * r1, true, true); // performs impassable test
			}
			#undef SIGN
		}
	}
}

void CGroundMoveType::HandleFeatureCollisions(
	CUnit* collider,
	const float colliderSpeed,
	const float colliderRadius,
	const float3& sepDirMask,
	const UnitDef* colliderUD,
	const MoveDef* colliderMD
) {
	const float searchRadius = std::max(colliderSpeed, 1.0f) * (colliderRadius * 1.0f);

	const std::vector<CFeature*>& nearFeatures = qf->StableGetFeaturesExact(collider->pos, searchRadius);

	const int dirSign = int(!reversing) * 2 - 1;
	const float3 crushImpulse = collider->speed * collider->mass * dirSign;

	for (std::vector<CFeature*>::const_iterator fit = nearFeatures.begin(); fit != nearFeatures.end(); ++fit) {
		CFeature* collidee = *fit;
		// const FeatureDef* collideeFD = collidee->def;

		// use the collidee's Feature (not FeatureDef) footprint as radius
		// const float collideeRadius = FOOTPRINT_RADIUS(collideeFD->xsize, collideeFD->zsize, 0.75f);
		const float collideeRadius = FOOTPRINT_RADIUS(collidee->StableXSize(), collidee->StableZSize(), 0.75f);
		const float collisionRadiusSum = colliderRadius + collideeRadius;

		const float3 separationVector   = collider->pos - collidee->StablePos();
		const float separationMinDistSq = collisionRadiusSum * collisionRadiusSum;

		if ((separationVector.SqLength() - separationMinDistSq) > 0.01f)
			continue;

		if (CMoveMath::IsNonBlocking(*colliderMD, collidee, collider))
			continue;
		if (!CMoveMath::CrushResistant(*colliderMD, collidee))
			collider->QueKill(collidee, crushImpulse, true);

		if (pathController->IgnoreCollision(collider, collidee))
			continue;

		owner->QueUnitFeatureCollision(collidee);

		if (collidee->StableReachedFinalPos()) {
			HandleStaticObjectCollision(
				collider,
				collidee,
				colliderMD,
				colliderRadius,
				collideeRadius,
				separationVector,
				(gs->frameNum > pathRequestDelay));
			continue;
		}

		const float  sepDistance    = separationVector.Length() + 0.1f;
		const float  penDistance    = std::max(collisionRadiusSum - sepDistance, 1.0f);
		const float  sepResponse    = std::min(SQUARE_SIZE * 2.0f, penDistance * 0.5f);

		const float3 sepDirection   = (separationVector / sepDistance);
		const float3 colResponseVec = sepDirection * sepDirMask * sepResponse;

		// multiply the collider's mass by a large constant (so that heavy
		// features do not bounce light units away like jittering pinballs;
		// collideeMassScale ~= 0.01 suppresses large responses)
		const float
			m1 = collider->mass,
			m2 = collidee->StableMass() * 10000.0f,
			v1 = std::max(1.0f, colliderSpeed),
			v2 = 1.0f,
			c1 = (1.0f - math::fabs( collider->frontdir.dot(-sepDirection))) * 5.0f,
			c2 = (1.0f - math::fabs(-collider->frontdir.dot( sepDirection))) * 5.0f,
			s1 = m1 * v1 * c1,
			s2 = m2 * v2 * c2,
 			r1 = s1 / (s1 + s2 + 1.0f),
 			r2 = s2 / (s1 + s2 + 1.0f);

		const float colliderMassScale = Clamp(1.0f - r1, 0.01f, 0.99f);
		const float collideeMassScale = Clamp(1.0f - r2, 0.01f, 0.99f);

		collider->Move3D( colResponseVec * colliderMassScale, true);
		collider->QueMoveFeature(collidee, -colResponseVec * collideeMassScale);
	}
}




void CGroundMoveType::CreateLineTable()
{
	// for every <xt, zt> pair, computes a set of regularly spaced
	// grid sample-points (int2 offsets) along the line from <start>
	// to <to>; <to> ranges from [x=-4.5, z=-4.5] to [x=+5.5, z=+5.5]
	//
	// TestNewTerrainSquare() and CanGetNextWayPoint() check whether
	// squares are blocked at these offsets to get a fast estimate of
	// terrain passability
	for (int yt = 0; yt < LINETABLE_SIZE; ++yt) {
		for (int xt = 0; xt < LINETABLE_SIZE; ++xt) {
			// center-point of grid-center cell
			const float3 start(0.5f, 0.0f, 0.5f);
			// center-point of target cell
			const float3 to((xt - (LINETABLE_SIZE / 2)) + 0.5f, 0.0f, (yt - (LINETABLE_SIZE / 2)) + 0.5f);

			const float dx = to.x - start.x;
			const float dz = to.z - start.z;
			float xp = start.x;
			float zp = start.z;

			if (math::floor(start.x) == math::floor(to.x)) {
				if (dz > 0.0f) {
					for (int a = 1; a <= math::floor(to.z); ++a)
						lineTable[yt][xt].push_back(int2(0, a));
				} else {
					for (int a = -1; a >= math::floor(to.z); --a)
						lineTable[yt][xt].push_back(int2(0, a));
				}
			} else if (math::floor(start.z) == math::floor(to.z)) {
				if (dx > 0.0f) {
					for (int a = 1; a <= math::floor(to.x); ++a)
						lineTable[yt][xt].push_back(int2(a, 0));
				} else {
					for (int a = -1; a >= math::floor(to.x); --a)
						lineTable[yt][xt].push_back(int2(a, 0));
				}
			} else {
				float xn, zn;
				bool keepgoing = true;

				while (keepgoing) {
					if (dx > 0.0f) {
						xn = (math::floor(xp) + 1.0f - xp) / dx;
					} else {
						xn = (math::floor(xp)        - xp) / dx;
					}
					if (dz > 0.0f) {
						zn = (math::floor(zp) + 1.0f - zp) / dz;
					} else {
						zn = (math::floor(zp)        - zp) / dz;
					}

					if (xn < zn) {
						xp += (xn + 0.0001f) * dx;
						zp += (xn + 0.0001f) * dz;
					} else {
						xp += (zn + 0.0001f) * dx;
						zp += (zn + 0.0001f) * dz;
					}

					keepgoing =
						math::fabs(xp - start.x) <= math::fabs(to.x - start.x) &&
						math::fabs(zp - start.z) <= math::fabs(to.z - start.z);
					int2 pt(int(math::floor(xp)), int(math::floor(zp)));

					static const int MIN_IDX = -int(LINETABLE_SIZE / 2);
					static const int MAX_IDX = -MIN_IDX;

					if (MIN_IDX > pt.x || pt.x > MAX_IDX) continue;
					if (MIN_IDX > pt.y || pt.y > MAX_IDX) continue;

					lineTable[yt][xt].push_back(pt);
				}
			}
		}
	}
}

void CGroundMoveType::DeleteLineTable()
{
	for (int yt = 0; yt < LINETABLE_SIZE; ++yt) {
		for (int xt = 0; xt < LINETABLE_SIZE; ++xt) {
			lineTable[yt][xt].clear();
		}
	}
}

#if 0
void CGroundMoveType::TestNewTerrainSquare()
{
	// first make sure we don't go into any terrain we cant get out of
	int newMoveSquareX = owner->pos.x / (MIN_WAYPOINT_DISTANCE);
	int newMoveSquareY = owner->pos.z / (MIN_WAYPOINT_DISTANCE);

	float3 newpos = owner->pos;

	if (newMoveSquareX != moveSquareX || newMoveSquareY != moveSquareY) {
		const MoveDef& md = *(owner->unitDef->moveDef);
		const float cmod = CMoveMath::GetPosSpeedMod(md, moveSquareX, moveSquareY);

		if (math::fabs(owner->frontdir.x) < math::fabs(owner->frontdir.z)) {
			if (newMoveSquareX > moveSquareX) {
				const float nmod = CMoveMath::GetPosSpeedMod(md, newMoveSquareX, newMoveSquareY);
				if (cmod > 0.01f && nmod <= 0.01f) {
					newpos.x = moveSquareX * MIN_WAYPOINT_DISTANCE + (MIN_WAYPOINT_DISTANCE - 0.01f);
					newMoveSquareX = moveSquareX;
				}
			} else if (newMoveSquareX < moveSquareX) {
				const float nmod = CMoveMath::GetPosSpeedMod(md, newMoveSquareX, newMoveSquareY);
				if (cmod > 0.01f && nmod <= 0.01f) {
					newpos.x = moveSquareX * MIN_WAYPOINT_DISTANCE + 0.01f;
					newMoveSquareX = moveSquareX;
				}
			}
			if (newMoveSquareY > moveSquareY) {
				const float nmod = CMoveMath::GetPosSpeedMod(md, newMoveSquareX, newMoveSquareY);
				if (cmod > 0.01f && nmod <= 0.01f) {
					newpos.z = moveSquareY * MIN_WAYPOINT_DISTANCE + (MIN_WAYPOINT_DISTANCE - 0.01f);
					newMoveSquareY = moveSquareY;
				}
			} else if (newMoveSquareY < moveSquareY) {
				const float nmod = CMoveMath::GetPosSpeedMod(md, newMoveSquareX, newMoveSquareY);
				if (cmod > 0.01f && nmod <= 0.01f) {
					newpos.z = moveSquareY * MIN_WAYPOINT_DISTANCE + 0.01f;
					newMoveSquareY = moveSquareY;
				}
			}
		} else {
			if (newMoveSquareY > moveSquareY) {
				const float nmod = CMoveMath::GetPosSpeedMod(md, newMoveSquareX, newMoveSquareY);
				if (cmod > 0.01f && nmod <= 0.01f) {
					newpos.z = moveSquareY * MIN_WAYPOINT_DISTANCE + (MIN_WAYPOINT_DISTANCE - 0.01f);
					newMoveSquareY = moveSquareY;
				}
			} else if (newMoveSquareY < moveSquareY) {
				const float nmod = CMoveMath::GetPosSpeedMod(md, newMoveSquareX, newMoveSquareY);
				if (cmod > 0.01f && nmod <= 0.01f) {
					newpos.z = moveSquareY * MIN_WAYPOINT_DISTANCE + 0.01f;
					newMoveSquareY = moveSquareY;
				}
			}

			if (newMoveSquareX > moveSquareX) {
				const float nmod = CMoveMath::GetPosSpeedMod(md, newMoveSquareX, newMoveSquareY);
				if (cmod > 0.01f && nmod <= 0.01f) {
					newpos.x = moveSquareX * MIN_WAYPOINT_DISTANCE + (MIN_WAYPOINT_DISTANCE - 0.01f);
					newMoveSquareX = moveSquareX;
				}
			} else if (newMoveSquareX < moveSquareX) {
				const float nmod = CMoveMath::GetPosSpeedMod(md, newMoveSquareX, newMoveSquareY);
				if (cmod > 0.01f && nmod <= 0.01f) {
					newpos.x = moveSquareX * MIN_WAYPOINT_DISTANCE + 0.01f;
					newMoveSquareX = moveSquareX;
				}
			}
		}

		// if the unit is too far away from old position,
		// reset the pathfinder instead of teleporting it
		if (newpos.SqDistance2D(owner->pos) > (MIN_WAYPOINT_DISTANCE * MIN_WAYPOINT_DISTANCE)) {
			newMoveSquareX = (int) owner->pos.x / (MIN_WAYPOINT_DISTANCE);
			newMoveSquareY = (int) owner->pos.z / (MIN_WAYPOINT_DISTANCE);
		} else {
			owner->Move3D(newpos, false);
		}

		if (newMoveSquareX != moveSquareX || newMoveSquareY != moveSquareY) {
			moveSquareX = newMoveSquareX;
			moveSquareY = newMoveSquareY;

			if (pathId == 0)
				return;

			// if we have moved, check if we can get to the next waypoint
			int nwsx = (int) nextWayPoint.x / (MIN_WAYPOINT_DISTANCE) - moveSquareX;
			int nwsy = (int) nextWayPoint.z / (MIN_WAYPOINT_DISTANCE) - moveSquareY;
			int numIter = 0;

			static const unsigned int blockBits =
				CMoveMath::BLOCK_STRUCTURE |
				CMoveMath::BLOCK_MOBILE |
				CMoveMath::BLOCK_MOBILE_BUSY;

			while ((nwsx * nwsx + nwsy * nwsy) < LINETABLE_SIZE && !atEndOfPath) {
				const int ltx = nwsx + LINETABLE_SIZE / 2;
				const int lty = nwsy + LINETABLE_SIZE / 2;
				bool wpOk = true;

				if (ltx >= 0 && ltx < LINETABLE_SIZE && lty >= 0 && lty < LINETABLE_SIZE) {
					for (std::vector<int2>::iterator li = lineTable[lty][ltx].begin(); li != lineTable[lty][ltx].end(); ++li) {
						const int x = (moveSquareX + li->x);
						const int y = (moveSquareY + li->y);

						if ((CMoveMath::IsBlocked(md, x, y, owner) & blockBits) || CMoveMath::GetPosSpeedMod(md, x, y) <= 0.01f) {
							wpOk = false;
							break;
						}
					}
				}

				if (!wpOk || numIter > 6) {
					break;
				}

				GetNextWayPoint();

				nwsx = (int) nextWayPoint.x / (MIN_WAYPOINT_DISTANCE) - moveSquareX;
				nwsy = (int) nextWayPoint.z / (MIN_WAYPOINT_DISTANCE) - moveSquareY;
				++numIter;
			}
		}
	}
}
#endif

void CGroundMoveType::LeaveTransport()
{
	oldPos = owner->pos + UpVector * 0.001f;
}



void CGroundMoveType::KeepPointingTo(float3 pos, float distance, bool aggressive) {
	ASSERT_SINGLETHREADED_SIM();
	mainHeadingPos = pos;
	useMainHeading = aggressive;

	if (!useMainHeading) return;
	if (owner->weapons.empty()) return;

	CWeapon* frontWeapon = owner->weapons.front();

	if (!frontWeapon->weaponDef->waterweapon && mainHeadingPos.y <= 1.0f) {
		mainHeadingPos.y = 1.0f;
	}

	float3 dir1 = frontWeapon->mainDir;
	float3 dir2 = mainHeadingPos - owner->pos;

	dir1.y = 0.0f;
	dir1.Normalize();
	dir2.y = 0.0f;
	dir2.SafeNormalize();

	if (dir2 == ZeroVector)
		return;

	short heading =
		GetHeadingFromVector(dir2.x, dir2.z) -
		GetHeadingFromVector(dir1.x, dir1.z);

	if (owner->heading == heading)
		return;

	if (!frontWeapon->TryTarget(mainHeadingPos, true, 0)) {
		progressState = Active;
	}
}

void CGroundMoveType::KeepPointingTo(CUnit* unit, float distance, bool aggressive) {
	ASSERT_SINGLETHREADED_SIM();
	//! wrapper
	KeepPointingTo(unit->pos, distance, aggressive);
}

/**
* @brief Orients owner so that weapon[0]'s arc includes mainHeadingPos
*/
void CGroundMoveType::SetMainHeading() {
	if (!useMainHeading) return;
	if (owner->weapons.empty()) return;

	CWeapon* frontWeapon = owner->weapons.front();

	float3 dir1 = frontWeapon->mainDir;
	float3 dir2 = mainHeadingPos - owner->pos;

	dir1.y = 0.0f;
	dir1.Normalize();
	dir2.y = 0.0f;
	dir2.SafeNormalize();

	ASSERT_SYNCED(dir1);
	ASSERT_SYNCED(dir2);

	if (dir2 == ZeroVector)
		return;

	short newHeading =
		GetHeadingFromVector(dir2.x, dir2.z) -
		GetHeadingFromVector(dir1.x, dir1.z);

	ASSERT_SYNCED(newHeading);

	if (progressState == Active) {
		if (owner->heading == newHeading) {
			// stop turning
			owner->QueScriptStopMoving();
			progressState = Done;
		} else {
			ChangeHeading(newHeading);
		}
	} else {
		if (owner->heading != newHeading) {
			owner->QueChangeTargetHeading(newHeading);
		}
	}
}

void CGroundMoveType::ChangeTargetHeading(short heading) {
	ASSERT_SINGLETHREADED_SIM();
	if (!owner->weapons.front()->TryTarget(mainHeadingPos, true, NULL)) {
		progressState = Active;
		owner->script->StartMoving();
		ChangeHeading(heading);
	}
}

bool CGroundMoveType::OnSlope(float minSlideTolerance) {
	const UnitDef* ud = owner->unitDef;
	const float3& pos = owner->pos;

	if (ud->slideTolerance < minSlideTolerance) { return false; }
	if (owner->unitDef->floatOnWater && owner->inWater) { return false; }
	if (!pos.IsInBounds()) { return false; }

	// if minSlideTolerance is zero, do not multiply maxSlope by ud->slideTolerance
	// (otherwise the unit could stop on an invalid path location, and be teleported
	// back)
	const float gSlope = ground->GetSlope(pos.x, pos.z);
	const float uSlope = ud->moveDef->maxSlope * ((minSlideTolerance <= 0.0f)? 1.0f: ud->slideTolerance);

	return (gSlope > uSlope);
}



float CGroundMoveType::GetGroundHeight(const float3& p) const
{
	float h = 0.0f;

	if (owner->unitDef->floatOnWater) {
		// in [0, maxHeight]
		h = ground->GetHeightAboveWater(p.x, p.z);
	} else {
		// in [minHeight, maxHeight]
		h = ground->GetHeightReal(p.x, p.z);
	}

	return h;
}

void CGroundMoveType::AdjustPosToWaterLine()
{
	if (!(owner->falling || flying)) {
		float groundHeight = GetGroundHeight(owner->pos);

		if (owner->unitDef->floatOnWater && owner->inWater && groundHeight <= 0.0f) {
			groundHeight = -owner->unitDef->waterline;
		}

		owner->Move1D(groundHeight, 1, false);

		/*
		const UnitDef* ud = owner->unitDef;
		const MoveDef* md = ud->moveDef;

		y = CMoveMath::yLevel(*md, owner->pos.x, owner->pos.z);

		if (owner->unitDef->floatOnWater && owner->inWater) {
			y -= owner->unitDef->waterline;
		}

		owner->Move1D(y, 1, false);
		*/
	}
}

bool CGroundMoveType::UpdateDirectControl()
{
	const CPlayer* myPlayer = gu->GetMyPlayer();
	const FPSUnitController& selfCon = myPlayer->fpsController;
	const FPSUnitController& unitCon = owner->fpsControlPlayer->fpsController;
	const bool wantReverse = (unitCon.back && !unitCon.forward);
	float turnSign = 0.0f;

	currWayPoint.x = owner->pos.x + owner->frontdir.x * (wantReverse)? -100.0f: 100.0f;
	currWayPoint.z = owner->pos.z + owner->frontdir.z * (wantReverse)? -100.0f: 100.0f;
	currWayPoint.ClampInBounds();

	if (unitCon.forward) {
		ChangeSpeed(maxSpeed, wantReverse, true);

		owner->isMoving = true;
		owner->QueScriptStartMoving();
	} else if (unitCon.back) {
		ChangeSpeed(maxReverseSpeed, wantReverse, true);

		owner->isMoving = true;
		owner->QueScriptStartMoving();
	} else {
		// not moving forward or backward, stop
		ChangeSpeed(0.0f, false, true);

		owner->isMoving = false;
		owner->QueScriptStopMoving();
	}

	if (unitCon.left ) { ChangeHeading(owner->heading + turnRate); turnSign =  1.0f; }
	if (unitCon.right) { ChangeHeading(owner->heading - turnRate); turnSign = -1.0f; }

	if (selfCon.GetControllee() == owner) {
		camera->rot.y += (turnRate * turnSign * TAANG2RAD);
	}

	return wantReverse;
}

void CGroundMoveType::UpdateOwnerPos(bool wantReverse)
{
	if (wantedSpeed > 0.0f || currentSpeed != 0.0f) {
		if (wantReverse) {
			if (!reversing) {
				reversing = (currentSpeed <= accRate);
			}
		} else {
			if (reversing) {
				reversing = (currentSpeed > accRate);
			}
		}

		const UnitDef* ud = owner->unitDef;
		const MoveDef* md = ud->moveDef;

		const int    speedSign = int(!reversing) * 2 - 1;
		const float  speedScale = currentSpeed + deltaSpeed;
		const float3 speedVector = owner->frontdir * speedScale * speedSign;

		// NOTE: don't check for structure blockage, coldet handles that
		//
		// we want directional slope-tolerance checking, otherwise units get stuck on terrain too much
		// note that we only reach this point after the pathfinder has already decided on a valid path
		//
		// only use directional passability test if we already spilled over into terrain that the pathfinder
		// would consider impassable, otherwise many units will enter regions where pathing fails totally
		//
		// const bool terrainBlocked = (CMoveMath::GetPosSpeedMod(*md, owner->pos + speedVector, flatFrontDir) <= 0.01f);
		const bool terrainBlocked = (CMoveMath::GetPosSpeedMod(*md, owner->pos) <= 0.01f)?
			(CMoveMath::GetPosSpeedMod(*md, owner->pos + speedVector, flatFrontDir) <= 0.01f):
			(CMoveMath::GetPosSpeedMod(*md, owner->pos + speedVector              ) <= 0.01f);
		const bool terrainIgnored = pathController->IgnoreTerrain(*md, owner->pos + speedVector);

		if (terrainBlocked && !terrainIgnored) {
			// never move onto an impassable square (units
			// can still tunnel across them at high enough
			// speeds however)
			owner->speed = ZeroVector;
		} else {
			// use the simplest possible Euler integration
			owner->Move3D(owner->speed = speedVector, true);
		}

		currentSpeed = (owner->speed != ZeroVector)? speedScale: 0.0f;
		deltaSpeed = 0.0f;

		assert(math::fabs(currentSpeed) < 1e6f);
	}

	if (!wantReverse && currentSpeed == 0.0f) {
		reversing = false;
	}
}

bool CGroundMoveType::WantReverse(const float3& waypointDir2D) const
{
	if (!canReverse)
		return false;

	// these values are normally non-0, but LuaMoveCtrl
	// can override them and we do not want any div0's
	if (maxReverseSpeed <= 0.0f) return false;
	if (maxSpeed <= 0.0f) return true;

	if (accRate <= 0.0f) return false;
	if (decRate <= 0.0f) return false;
	if (turnRate <= 0.0f) return false;

	const float3 waypointDif  = float3(goalPos.x - owner->pos.x, 0.0f, goalPos.z - owner->pos.z); // use final WP for ETA
	const float waypointDist  = waypointDif.Length();                                             // in elmos
	const float waypointFETA  = (waypointDist / maxSpeed);                                        // in frames (simplistic)
	const float waypointRETA  = (waypointDist / maxReverseSpeed);                                 // in frames (simplistic)
	const float waypointDirDP = waypointDir2D.dot(owner->frontdir);
	const float waypointAngle = Clamp(waypointDirDP, -1.0f, 1.0f);                                // prevent NaN's
	const float turnAngleDeg  = math::acosf(waypointAngle) * (180.0f / PI);                       // in degrees
	const float turnAngleSpr  = (turnAngleDeg / 360.0f) * SPRING_CIRCLE_DIVS;                     // in "headings"
	const float revAngleSpr   = SHORTINT_MAXVALUE - turnAngleSpr;                                 // 180 deg - angle

	// units start accelerating before finishing the turn, so subtract something
	const float turnTimeMod   = 5.0f;
	const float turnAngleTime = std::max(0.0f, (turnAngleSpr / turnRate) - turnTimeMod); // in frames
	const float revAngleTime  = std::max(0.0f, (revAngleSpr  / turnRate) - turnTimeMod);

	const float apxSpeedAfterTurn  = std::max(0.f, currentSpeed - 0.125f * (turnAngleTime * decRate));
	const float apxRevSpdAfterTurn = std::max(0.f, currentSpeed - 0.125f * (revAngleTime  * decRate));
	const float decTime       = ( reversing * apxSpeedAfterTurn)  / decRate;
	const float revDecTime    = (!reversing * apxRevSpdAfterTurn) / decRate;
	const float accTime       = (maxSpeed        - !reversing * apxSpeedAfterTurn)  / accRate;
	const float revAccTime    = (maxReverseSpeed -  reversing * apxRevSpdAfterTurn) / accRate;
	const float revAccDecTime = revDecTime + revAccTime;

	const float fwdETA = waypointFETA + turnAngleTime + accTime + decTime;
	const float revETA = waypointRETA + revAngleTime + revAccDecTime;

	return (fwdETA > revETA);
}<|MERGE_RESOLUTION|>--- conflicted
+++ resolved
@@ -1556,16 +1556,10 @@
 	for (std::vector<CUnit*>::const_iterator uit = nearUnits.begin(); uit != nearUnits.end(); ++uit) {
 		CUnit* collidee = *uit;
 
-<<<<<<< HEAD
-		if (collidee == collider) { continue; }
-		if (collidee->moveType->StableIsSkidding()) { continue; }
-		if (collidee->moveType->StableIsFlying()) { continue; }
-=======
 		if (collidee == collider) continue;
-		if (collidee->moveType->IsSkidding()) continue;
-		if (collidee->moveType->IsFlying()) continue;
-		if (collidee->GetTransporter() != NULL) continue;
->>>>>>> 5290ca0c
+		if (collidee->moveType->StableIsSkidding()) continue;
+		if (collidee->moveType->StableIsFlying()) continue;
+		if (collidee->StableTransporter() != NULL) continue;
 
 		const bool colliderMobile = (collider->moveDef != NULL); // always true
 		const bool collideeMobile = (collidee->moveDef != NULL); // maybe true
