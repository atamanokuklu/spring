--- conflicted
+++ resolved
@@ -679,13 +679,8 @@
 	oldPhysState = owner->physicalState;
 	owner->physicalState = CSolidObject::Flying;
 
-<<<<<<< HEAD
-	if (speed.dot(groundNormal) > 0.2f) {
+	if (newSpeed.dot(ground->GetNormal(owner->pos.x, owner->pos.z)) > 0.2f) {
 		skidRotAccel = (gs->randFloat(owner) - 0.5f) * 0.04f;
-=======
-	if (newSpeed.dot(ground->GetNormal(owner->pos.x, owner->pos.z)) > 0.2f) {
-		skidRotAccel = (gs->randFloat() - 0.5f) * 0.04f;
->>>>>>> 04853e5f
 		flying = true;
 	}
 
@@ -1497,17 +1492,10 @@
 		((collider->frontdir.dot(separationVector) > 0.0f) &&
 		 (collider->   speed.dot(separationVector) > 0.0f));
 	const bool insideYardMap =
-<<<<<<< HEAD
-		(collider->pos.x >= (collidee->StablePos().x - ((collidee->StableXSize() >> 1) - 0) * SQUARE_SIZE)) &&
-		(collider->pos.x <= (collidee->StablePos().x + ((collidee->StableXSize() >> 1) - 0) * SQUARE_SIZE)) &&
-		(collider->pos.z >= (collidee->StablePos().z - ((collidee->StableZSize() >> 1) - 0) * SQUARE_SIZE)) &&
-		(collider->pos.z <= (collidee->StablePos().z + ((collidee->StableZSize() >> 1) - 0) * SQUARE_SIZE));
-=======
-		(collider->pos.x >= (collidee->pos.x - ((collidee->xsize >> 1) - xext) * SQUARE_SIZE)) &&
-		(collider->pos.x <= (collidee->pos.x + ((collidee->xsize >> 1) + xext) * SQUARE_SIZE)) &&
-		(collider->pos.z >= (collidee->pos.z - ((collidee->zsize >> 1) - zext) * SQUARE_SIZE)) &&
-		(collider->pos.z <= (collidee->pos.z + ((collidee->zsize >> 1) + zext) * SQUARE_SIZE));
->>>>>>> 04853e5f
+		(collider->pos.x >= (collidee->StablePos().x - ((collidee->StableXSize() >> 1) - xext) * SQUARE_SIZE)) &&
+		(collider->pos.x <= (collidee->StablePos().x + ((collidee->StableXSize() >> 1) + xext) * SQUARE_SIZE)) &&
+		(collider->pos.z >= (collidee->StablePos().z - ((collidee->StableZSize() >> 1) - zext) * SQUARE_SIZE)) &&
+		(collider->pos.z <= (collidee->StablePos().z + ((collidee->StableZSize() >> 1) + zext) * SQUARE_SIZE));
 
 	bool wantRequestPath = false;
 
@@ -1806,11 +1794,7 @@
 				collider->QueMoveUnit(collidee, -(colResponseVec * collideeMassScale), true, true); // performs impassable test
 			}
 		} else {
-<<<<<<< HEAD
-			collider->QueAddImpulse(collidee, colliderMassScale);
-=======
-			collidee->StoreImpulse((-collidee->speed + (collidee->moveType->oldPos - collidee->pos).SafeNormalize()) * sepDirMask * colliderMassScale);
->>>>>>> 04853e5f
+			collider->QueAddImpulse(collidee, sepDirMask * colliderMassScale);
 		}
 
 		if (collider->isMoving && collidee->StableIsMoving()) {
@@ -1879,14 +1863,10 @@
 				colliderRadius,
 				collideeRadius,
 				separationVector,
-<<<<<<< HEAD
-				(gs->frameNum > pathRequestDelay));
-=======
 				(gs->frameNum > pathRequestDelay),
 				false,
 				false);
 
->>>>>>> 04853e5f
 			continue;
 		}
 
