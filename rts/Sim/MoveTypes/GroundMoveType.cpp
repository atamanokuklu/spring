--- conflicted
+++ resolved
@@ -895,22 +895,14 @@
 				collider->QueDoDamage(collidee, impactDamageMult, ZeroVector, -CSolidObject::DAMAGE_COLLISION_OBJECT);
 			}
 		} else {
-<<<<<<< HEAD
-			// don't conserve momentum
 			assert(collider->mass > 0.0f && collidee->StableMass() > 0.0f);
-
-			const float impactSpeed = (collidee->StableSpeed() - collider->speed).dot(dif) * 0.5f;
-			const float colliderRelMass = (collider->mass / (collider->mass + collidee->StableMass()));
-=======
-			assert(collider->mass > 0.0f && collidee->mass > 0.0f);
 
 			// don't conserve momentum (impact speed is halved, so impulses are too)
 			// --> collisions are neither truly elastic nor truly inelastic to prevent
 			// the simulation from blowing up from impulses applied to tight groups of
 			// units
-			const float impactSpeed = (collidee->speed - collider->speed).dot(dif) * 0.5f;
-			const float colliderRelMass = (collider->mass / (collider->mass + collidee->mass));
->>>>>>> a9f97665
+			const float impactSpeed = (collidee->StableSpeed() - collider->speed).dot(dif) * 0.5f;
+			const float colliderRelMass = (collider->mass / (collider->mass + collidee->StableMass()));
 			const float colliderRelImpactSpeed = impactSpeed * (1.0f - colliderRelMass);
 			const float collideeRelImpactSpeed = impactSpeed * (       colliderRelMass); 
 
@@ -925,13 +917,8 @@
 			if (impactSpeed <= 0.0f)
 				continue;
 
-<<<<<<< HEAD
-			collider->Move3D(colliderImpactImpulse, true);
+			collider->Move3D( colliderImpactImpulse, true);
 			collider->QueMoveUnit(collidee, -collideeImpactImpulse, true, false);
-=======
-			collider->Move3D( colliderImpactImpulse, true);
-			collidee->Move3D(-collideeImpactImpulse, true);
->>>>>>> a9f97665
 
 			// damage the collider
 			if (doColliderDamage) {
@@ -943,12 +930,7 @@
 			}
 
 			collider->speed += colliderImpactImpulse;
-<<<<<<< HEAD
-			collider->speed *= 0.9f;
-			collider->QueChangeSpeed(collidee, -collideeImpactImpulse, 0.9f);
-=======
-			collidee->speed -= collideeImpactImpulse;
->>>>>>> a9f97665
+			collider->QueChangeSpeed(collidee, -collideeImpactImpulse, 1.0f);
 		}
 	}
 
