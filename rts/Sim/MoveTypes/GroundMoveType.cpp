--- conflicted
+++ resolved
@@ -858,18 +858,7 @@
 	const std::vector<CUnit*>& nearUnits = qf->StableGetUnitsExact(pos, collider->radius);
 	const std::vector<CFeature*>& nearFeatures = qf->StableGetFeaturesExact(pos, collider->radius);
 
-<<<<<<< HEAD
-	// magic number to reduce damage taken from collisions
-	// between a very heavy and a very light CSolidObject
-	static const float MASS_MULT = 0.02f;
-
 	for (std::vector<CUnit*>::const_iterator ui = nearUnits.begin(); ui != nearUnits.end(); ++ui) {
-=======
-	vector<CUnit*>::const_iterator ui;
-	vector<CFeature*>::const_iterator fi;
-
-	for (ui = nearUnits.begin(); ui != nearUnits.end(); ++ui) {
->>>>>>> 69ef25c9
 		CUnit* collidee = *ui;
 		const UnitDef* collideeUD = collider->unitDef;
 
@@ -1600,41 +1589,41 @@
 	const int dirSign = int(!reversing) * 2 - 1;
 	const float3 crushImpulse = collider->speed * collider->mass * dirSign;
 
-	for (std::vector<CUnit*>::const_iterator uit = nearUnits.begin(); uit != nearUnits.end(); ++uit) {
-		CUnit* collidee = const_cast<CUnit*>(*uit);
-
-		const bool colliderMobile = (collider->moveDef != NULL); // always true
-		const bool collideeMobile = (collidee->moveDef != NULL); // maybe true
-
-		const UnitDef* collideeUD = collidee->unitDef;
-		const MoveDef* collideeMD = collidee->moveDef;
-
-		// use the collidee's MoveDef footprint as radius if it is mobile
-		// use the collidee's Unit (not UnitDef) footprint as radius otherwise
-		const float collideeSpeed = collidee->StableSpeed().Length();
-		const float collideeRadius = collideeMobile?
-			FOOTPRINT_RADIUS(collideeMD->xsize, collideeMD->zsize, 0.75f):
-			FOOTPRINT_RADIUS(collidee  ->StableXSize(), collidee  ->StableZSize(), 0.75f);
-
-		const float3 separationVector   = collider->pos - collidee->StablePos();
-		const float separationMinDistSq = (colliderRadius + collideeRadius) * (colliderRadius + collideeRadius);
-
-		if ((separationVector.SqLength() - separationMinDistSq) > 0.01f)
-			continue;
-
-		if (collidee == collider) continue;
-		if (collidee->moveType->StableIsSkidding()) continue;
-		if (collidee->moveType->StableIsFlying()) continue;
-
-		// disable collisions between collider and collidee
-		// if collidee is currently inside any transporter,
-		// or if collider is being transported by collidee
-		if (collider->GetTransporter() == collidee) continue;
-		if (collidee->StableTransporter() != NULL) continue;
-		// also disable collisions if either party currently
-		// has an order to load units (TODO: do we want this
-		// for unloading as well?)
-		if (collider->loadingTransportId == collidee->id) continue;
+	for (std::vector<CUnit*>::const_iterator uit = nearUnits.begin(); uit != nearUnits.end(); ++uit) {
+		CUnit* collidee = const_cast<CUnit*>(*uit);
+
+		const bool colliderMobile = (collider->moveDef != NULL); // always true
+		const bool collideeMobile = (collidee->moveDef != NULL); // maybe true
+
+		const UnitDef* collideeUD = collidee->unitDef;
+		const MoveDef* collideeMD = collidee->moveDef;
+
+		// use the collidee's MoveDef footprint as radius if it is mobile
+		// use the collidee's Unit (not UnitDef) footprint as radius otherwise
+		const float collideeSpeed = collidee->StableSpeed().Length();
+		const float collideeRadius = collideeMobile?
+			FOOTPRINT_RADIUS(collideeMD->xsize, collideeMD->zsize, 0.75f):
+			FOOTPRINT_RADIUS(collidee  ->StableXSize(), collidee  ->StableZSize(), 0.75f);
+
+		const float3 separationVector   = collider->pos - collidee->StablePos();
+		const float separationMinDistSq = (colliderRadius + collideeRadius) * (colliderRadius + collideeRadius);
+
+		if ((separationVector.SqLength() - separationMinDistSq) > 0.01f)
+			continue;
+
+		if (collidee == collider) continue;
+		if (collidee->moveType->StableIsSkidding()) continue;
+		if (collidee->moveType->StableIsFlying()) continue;
+
+		// disable collisions between collider and collidee
+		// if collidee is currently inside any transporter,
+		// or if collider is being transported by collidee
+		if (collider->GetTransporter() == collidee) continue;
+		if (collidee->StableTransporter() != NULL) continue;
+		// also disable collisions if either party currently
+		// has an order to load units (TODO: do we want this
+		// for unloading as well?)
+		if (collider->loadingTransportId == collidee->id) continue;
 		if (collidee->StableLoadingTransportId() == collider->id) continue;
 
 		// NOTE:
