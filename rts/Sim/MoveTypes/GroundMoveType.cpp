/* This file is part of the Spring engine (GPL v2 or later), see LICENSE.html */

#include "GroundMoveType.h"
#include "ExternalAI/EngineOutHandler.h"
#include "Game/Camera.h"
#include "Game/GameHelper.h"
#include "Game/GlobalUnsynced.h"
#include "Game/Player.h"
#include "Game/SelectedUnits.h"
#include "Map/Ground.h"
#include "Map/MapInfo.h"
#include "Map/ReadMap.h"
#include "MoveMath/MoveMath.h"
#include "Sim/Features/Feature.h"
#include "Sim/Features/FeatureHandler.h"
#include "Sim/Misc/GeometricObjects.h"
#include "Sim/Misc/GroundBlockingObjectMap.h"
#include "Sim/Misc/ModInfo.h"
#include "Sim/Misc/QuadField.h"
#include "Sim/Misc/TeamHandler.h"
#include "Sim/Path/IPathController.hpp"
#include "Sim/Path/IPathManager.h"
#include "Sim/Units/Scripts/CobInstance.h"
#include "Sim/Units/UnitTypes/TransportUnit.h"
#include "Sim/Units/CommandAI/CommandAI.h"
#include "Sim/Units/CommandAI/TransportCAI.h"
#include "Sim/Units/UnitDef.h"
#include "Sim/Units/UnitHandler.h"
#include "Sim/Weapons/WeaponDefHandler.h"
#include "Sim/Weapons/Weapon.h"
#include "System/EventHandler.h"
#include "System/Log/ILog.h"
#include "System/FastMath.h"
#include "System/myMath.h"
#include "System/Vec2.h"
#include "System/Sound/SoundChannels.h"
#include "System/Sync/SyncTracer.h"

#if 1
#include "Rendering/IPathDrawer.h"
#define DEBUG_DRAWING_ENABLED pathDrawer->IsEnabled() && !Threading::multiThreadedSim
#else
#define DEBUG_DRAWING_ENABLED false
#endif

#define LOG_SECTION_GMT "GroundMoveType"
LOG_REGISTER_SECTION_GLOBAL(LOG_SECTION_GMT)

// use the specific section for all LOG*() calls in this source file
#ifdef LOG_SECTION_CURRENT
	#undef LOG_SECTION_CURRENT
#endif
#define LOG_SECTION_CURRENT LOG_SECTION_GMT

// speeds near (MAX_UNIT_SPEED * 1e1) elmos / frame can be caused by explosion impulses
// CUnitHandler removes units with speeds > MAX_UNIT_SPEED as soon as they exit the map,
// so the assertion can be less strict
#define ASSERT_SANE_OWNER_SPEED(v) assert(v.SqLength() < (MAX_UNIT_SPEED * MAX_UNIT_SPEED * 1e2));

#define MIN_WAYPOINT_DISTANCE   SQUARE_SIZE
#define MAX_IDLING_SLOWUPDATES           16
#define IGNORE_OBSTACLES                  0
#define WAIT_FOR_PATH                     1
#define PLAY_SOUNDS                       1

#define UNIT_CMD_QUE_SIZE(u) (u->commandAI->commandQue.size())
#define UNIT_HAS_MOVE_CMD(u) (u->commandAI->commandQue.empty() || u->commandAI->commandQue[0].GetID() == CMD_MOVE)

#define FOOTPRINT_RADIUS(xs, zs, s) ((math::sqrt((xs * xs + zs * zs)) * 0.5f * SQUARE_SIZE) * s)
#define POS_IMPASSABLE(md, pos, u)                                               \
	(((CMoveMath::IsBlocked(*md, pos, u) & CMoveMath::BLOCK_STRUCTURE) != 0) ||  \
	 ((CMoveMath::GetPosSpeedMod(*md, pos) <= 0.01f)))

// this one must be outside MT code
static const float MAX_AVOIDEE_COSINE = math::cosf(105.0f * (PI / 180.0f));

CR_BIND_DERIVED(CGroundMoveType, AMoveType, (NULL));

CR_REG_METADATA(CGroundMoveType, (
	CR_MEMBER(turnRate),
	CR_MEMBER(accRate),
	CR_MEMBER(decRate),

	CR_MEMBER(maxReverseSpeed),
	CR_MEMBER(wantedSpeed),
	CR_MEMBER(currentSpeed),
	CR_MEMBER(deltaSpeed),

	CR_MEMBER(pathId),
	CR_MEMBER(goalRadius),

	CR_MEMBER(currWayPoint),
	CR_MEMBER(nextWayPoint),
	CR_MEMBER(atGoal),
	CR_MEMBER(atEndOfPath),

	CR_MEMBER(currWayPointDist),
	CR_MEMBER(prevWayPointDist),

	CR_MEMBER(pathRequestDelay),

	CR_MEMBER(numIdlingUpdates),
	CR_MEMBER(numIdlingSlowUpdates),
	CR_MEMBER(wantedHeading),

	CR_MEMBER(moveSquareX),
	CR_MEMBER(moveSquareY),

	CR_MEMBER(nextObstacleAvoidanceUpdate),

	CR_MEMBER(skidding),
	CR_MEMBER(flying),
	CR_MEMBER(reversing),
	CR_MEMBER(idling),
	CR_MEMBER(canReverse),
	CR_MEMBER(useMainHeading),

	CR_MEMBER(waypointDir),
	CR_MEMBER(flatFrontDir),
	CR_MEMBER(lastAvoidanceDir),
	CR_MEMBER(mainHeadingPos),

	CR_MEMBER(skidRotVector),
	CR_MEMBER(skidRotSpeed),
	CR_MEMBER(skidRotAccel),
	CR_ENUM_MEMBER(oldPhysState),

	CR_RESERVED(64),
	CR_POSTLOAD(PostLoad)
));



std::vector<int2> CGroundMoveType::lineTable[LINETABLE_SIZE][LINETABLE_SIZE];

CGroundMoveType::CGroundMoveType(CUnit* owner):
	AMoveType(owner),
	pathController(IPathController::GetInstance(owner)),

	turnRate(0.1f),
	accRate(0.01f),
	decRate(0.01f),
	maxReverseSpeed(0.0f),
	wantedSpeed(0.0f),
	currentSpeed(0.0f),
	deltaSpeed(0.0f),

	pathId(0),
	goalRadius(0),

	currWayPoint(ZeroVector),
	nextWayPoint(ZeroVector),
	atGoal(false),
	atEndOfPath(false),

	currWayPointDist(0.0f),
	prevWayPointDist(0.0f),

	skidding(false),
	flying(false),
	reversing(false),
	idling(false),
	canReverse(owner->unitDef->rSpeed > 0.0f),
	useMainHeading(false),

	skidRotVector(UpVector),
	skidRotSpeed(0.0f),
	skidRotAccel(0.0f),

	oldPhysState(CSolidObject::OnGround),

	flatFrontDir(0.0f, 0.0, 1.0f),
	lastAvoidanceDir(ZeroVector),
	mainHeadingPos(ZeroVector),

	nextObstacleAvoidanceUpdate(0),
	pathRequestDelay(0),

	numIdlingUpdates(0),
	numIdlingSlowUpdates(0),

	wantedHeading(0)
{
	assert(owner != NULL);
	assert(owner->unitDef != NULL);

	moveSquareX = owner->pos.x / MIN_WAYPOINT_DISTANCE;
	moveSquareY = owner->pos.z / MIN_WAYPOINT_DISTANCE;

	// maxSpeed is set in AMoveType's ctor
	maxReverseSpeed = owner->unitDef->rSpeed / GAME_SPEED;

	turnRate = owner->unitDef->turnRate;
	accRate = std::max(0.01f, owner->unitDef->maxAcc);
	decRate = std::max(0.01f, owner->unitDef->maxDec);
}

CGroundMoveType::~CGroundMoveType()
{
	ASSERT_SINGLETHREADED_SIM();
	if (pathId != 0) {
		pathManager->DeletePath(pathId);
	}

	IPathController::FreeInstance(pathController);
}

void CGroundMoveType::PostLoad()
{
	// HACK: re-initialize path after load
	if (pathId != 0) {
		pathId = pathManager->RequestPath(owner->moveDef, owner->pos, goalPos, goalRadius, owner);
	}
}

bool CGroundMoveType::Update()
{
	ASSERT_SYNCED(owner->pos);

	if (owner->GetTransporter() != NULL) {
		return false;
	}

	if (OnSlope(1.0f)) {
		skidding = true;
	}
	if (skidding) {
		UpdateSkid();
		return false;
	}

	ASSERT_SYNCED(owner->pos);

	// set drop height when we start to drop
	if (owner->falling) {
		UpdateControlledDrop();
		return false;
	}

	ASSERT_SYNCED(owner->pos);

	bool hasMoved = false;
	bool wantReverse = false;

	const short heading = owner->heading;

	if (owner->IsStunned() || owner->beingBuilt) {
		owner->QueScriptStopMoving();
		ChangeSpeed(0.0f, false);
	} else {
		if (owner->fpsControlPlayer != NULL) {
			wantReverse = UpdateDirectControl();
		} else {
			wantReverse = FollowPath();
		}
	}

	// these must be executed even when stunned (so
	// units do not get buried by restoring terrain)
	UpdateOwnerPos(wantReverse);
	AdjustPosToWaterLine();
	HandleObjectCollisions();

	ASSERT_SANE_OWNER_SPEED(owner->speed);

	// <dif> is normally equal to owner->speed (if no collisions)
	// we need more precision (less tolerance) in the y-dimension
	// for all-terrain units that are slowed down a lot on cliffs
	const float3 posDif = owner->pos - oldPos;
	const float3 cmpEps = float3(float3::CMP_EPS, float3::CMP_EPS * 1e-2f, float3::CMP_EPS);

	if (posDif.equals(ZeroVector, cmpEps)) {
		// note: the float3::== test is not exact, so even if this
		// evaluates to true the unit might still have an epsilon
		// speed vector --> nullify it to prevent apparent visual
		// micro-stuttering (speed is used to extrapolate drawPos)
		owner->speed = ZeroVector;

		// negative y-coordinates indicate temporary waypoints that
		// only exist while we are still waiting for the pathfinder
		// (so we want to avoid being considered "idle", since that
		// will cause our path to be re-requested and again give us
		// a temporary waypoint, etc.)
		// NOTE: this is only relevant for QTPFS (at present)
		// if the unit is just turning in-place over several frames
		// (eg. to maneuver around an obstacle), do not consider it
		// as "idling"
		idling = true;
		idling &= (currWayPoint.y != -1.0f && nextWayPoint.y != -1.0f);
		idling &= (std::abs(owner->heading - heading) < turnRate);
		hasMoved = false;
	} else {
		// the terrain-test is done (differently) in UpdateOwnerPos instead
		// TestNewTerrainSquare();

		// note: HandleObjectCollisions() may have negated the position set
		// by UpdateOwnerPos() (so that owner->pos is again equal to oldPos)
		// note: the idling-check can only succeed if we are oriented in the
		// direction of our waypoint, which compensates for the fact distance
		// decreases much less quickly when moving orthogonal to <waypointDir>
		oldPos = owner->pos;

		const float3 ffd = flatFrontDir * posDif.SqLength() * 0.5f;
		const float3 wpd = waypointDir * ((int(!reversing) * 2) - 1);

		// too many false negatives: speed is unreliable if stuck behind an obstacle
		//   idling = (owner->speed.SqLength() < (accRate * accRate));
		//   idling &= (Square(currWayPointDist - prevWayPointDist) <= (accRate * accRate));
		// too many false positives: waypoint-distance delta and speed vary too much
		//   idling = (Square(currWayPointDist - prevWayPointDist) < owner->speed.SqLength());
		// too many false positives: many slow units cannot even manage 1 elmo/frame
		//   idling = (Square(currWayPointDist - prevWayPointDist) < 1.0f);
		idling = true;
		idling &= (math::fabs(posDif.y) < math::fabs(cmpEps.y * owner->pos.y));
		idling &= (Square(currWayPointDist - prevWayPointDist) < ffd.dot(wpd));
		hasMoved = true;
	}

	return hasMoved;
}

void CGroundMoveType::SlowUpdate()
{
	if (pathId > 0 && pathManager->IsFailPath(pathId)) {
		pathManager->DeletePath(pathId);
		pathId = 0;
	}
	if (owner->GetTransporter() != NULL) {
		if (progressState == Active)
			StopEngine();
		return;
	}

	if (progressState == Active) {
		if (pathId != 0) {
			if (idling) {
				numIdlingSlowUpdates = std::min(MAX_IDLING_SLOWUPDATES, int(numIdlingSlowUpdates + 1));
			} else {
				numIdlingSlowUpdates = std::max(0, int(numIdlingSlowUpdates - 1));
			}

			if (numIdlingUpdates > (SHORTINT_MAXVALUE / turnRate)) {
				// case A: we have a path but are not moving
				LOG_L(L_DEBUG,
						"SlowUpdate: unit %i has pathID %i but %i ETA failures",
						owner->id, pathId, numIdlingUpdates);

				if (numIdlingSlowUpdates < MAX_IDLING_SLOWUPDATES) {
					StopEngine();
					StartEngine();
				} else {
					// unit probably ended up on a non-traversable
					// square, or got stuck in a non-moving crowd
					Fail();
				}
			}
		} else {
			if (gs->frameNum > pathRequestDelay) {
				// case B: we want to be moving but don't have a path
				LOG_L(L_DEBUG, "SlowUpdate: unit %i has no path", owner->id);

				StopEngine();
				StartEngine();
			}
		}
	}

	if (!flying) {
		// move us into the map, and update <oldPos>
		// to prevent any extreme changes in <speed>
		if (!owner->pos.IsInBounds()) {
			owner->pos.ClampInBounds();
			oldPos = owner->pos;
		}
	}

	AMoveType::SlowUpdate();
}


/*
Sets unit to start moving against given position with max speed.
*/
void CGroundMoveType::StartMoving(float3 pos, float goalRadius) {
	StartMoving(pos, goalRadius, (reversing? maxReverseSpeed: maxSpeed));
}


/*
Sets owner unit to start moving against given position with requested speed.
*/
void CGroundMoveType::StartMoving(float3 moveGoalPos, float _goalRadius, float speed)
{
#ifdef TRACE_SYNC
	tracefile << "[" << __FUNCTION__ << "] ";
	tracefile << owner->pos.x << " " << owner->pos.y << " " << owner->pos.z << " " << owner->id << "\n";
#endif

	if (progressState == Active) {
		StopEngine();
	}

	// set the new goal
	goalPos.x = moveGoalPos.x;
	goalPos.z = moveGoalPos.z;
	goalPos.y = 0.0f;
	goalRadius = _goalRadius;
	atGoal = false;

	useMainHeading = false;
	progressState = Active;

	numIdlingUpdates = 0;
	numIdlingSlowUpdates = 0;

	currWayPointDist = 0.0f;
	prevWayPointDist = 0.0f;

	LOG_L(L_DEBUG, "StartMoving: starting engine for unit %i", owner->id);

	StartEngine();

	#if (PLAY_SOUNDS == 1)
	if (owner->team == gu->myTeam) {
		Channels::General.PlayRandomSample(owner->unitDef->sounds.activate, owner);
	}
	#endif
}

void CGroundMoveType::StopMoving() {
#ifdef TRACE_SYNC
	tracefile << "[" << __FUNCTION__ << "] ";
	tracefile << owner->pos.x << " " << owner->pos.y << " " << owner->pos.z << " " << owner->id << "\n";
#endif

	LOG_L(L_DEBUG, "StopMoving: stopping engine for unit %i", owner->id);

	StopEngine();

	useMainHeading = false;
	progressState = Done;
}



bool CGroundMoveType::FollowPath()
{
	bool wantReverse = false;

	if (pathId == 0) {
		ChangeSpeed(0.0f, false);
		SetMainHeading();
	} else {
		ASSERT_SYNCED(currWayPoint);
		ASSERT_SYNCED(nextWayPoint);
		ASSERT_SYNCED(owner->pos);

		prevWayPointDist = currWayPointDist;
		currWayPointDist = owner->pos.distance2D(currWayPoint);

		{
			// NOTE:
			//     uses owner->pos instead of currWayPoint (ie. not the same as atEndOfPath)
			//
			//     if our first command is a build-order, then goalRadius is set to our build-range
			//     and we cannot increase tolerance safely (otherwise the unit might stop when still
			//     outside its range and fail to start construction)
			const float curGoalDistSq = (owner->pos - goalPos).SqLength2D();
			const float minGoalDistSq = (UNIT_HAS_MOVE_CMD(owner))?
				Square(goalRadius * (numIdlingSlowUpdates + 1)):
				Square(goalRadius                             );

			atGoal |= (curGoalDistSq < minGoalDistSq);
		}

		if (!atGoal) {
			if (!idling) {
				numIdlingUpdates = std::max(0, int(numIdlingUpdates - 1));
			} else {
				numIdlingUpdates = std::min(SHORTINT_MAXVALUE, int(numIdlingUpdates + 1));
			}
		}

		if (!atEndOfPath) {
			GetNextWayPoint();
		} else {
			if (atGoal) {
				Arrived();
			}
		}

		// set direction to waypoint AFTER requesting it
		waypointDir.x = currWayPoint.x - owner->pos.x;
		waypointDir.z = currWayPoint.z - owner->pos.z;
		waypointDir.y = 0.0f;
		waypointDir.SafeNormalize();

		ASSERT_SYNCED(waypointDir);

		if (waypointDir.dot(flatFrontDir) < 0.0f) {
			wantReverse = WantReverse(waypointDir);
		}

		// apply obstacle avoidance (steering)
		const float3 rawWantedDir = waypointDir * (int(!wantReverse) * 2 - 1);
		const float3& modWantedDir = GetObstacleAvoidanceDir(rawWantedDir);

		// ASSERT_SYNCED(modWantedDir);

		ChangeHeading(GetHeadingFromVector(modWantedDir.x, modWantedDir.z));
		ChangeSpeed(maxWantedSpeed, wantReverse);
	}

	pathManager->UpdatePath(owner, pathId);
	return wantReverse;
}

void CGroundMoveType::ChangeSpeed(float newWantedSpeed, bool wantReverse, bool fpsMode)
{
	wantedSpeed = newWantedSpeed;

	// round low speeds to zero
	if (wantedSpeed <= 0.0f && currentSpeed < 0.01f) {
		currentSpeed = 0.0f;
		deltaSpeed = 0.0f;
		return;
	}

	// first calculate the "unrestricted" speed and acceleration
	float targetSpeed = wantReverse? maxReverseSpeed: maxSpeed;

	#if (WAIT_FOR_PATH == 1)
	// don't move until we have an actual path, trying to hide queuing
	// lag is too dangerous since units can blindly drive into objects,
	// cliffs, etc. (requires the QTPFS idle-check in Update)
	if (currWayPoint.y == -1.0f && nextWayPoint.y == -1.0f) {
		targetSpeed = 0.0f;
	} else
	#endif
	{
		if (wantedSpeed > 0.0f) {
			const UnitDef* ud = owner->unitDef;
			const MoveDef* md = ud->moveDef;

			const float groundMod = CMoveMath::GetPosSpeedMod(*md, owner->pos, flatFrontDir);
			const float curGoalDistSq = (owner->pos - goalPos).SqLength2D();
			const float minGoalDistSq = Square(BrakingDistance(currentSpeed));

			const float3& waypointDifFwd = waypointDir;
			const float3  waypointDifRev = -waypointDifFwd;

			const float3& waypointDif = reversing? waypointDifRev: waypointDifFwd;
			const short turnDeltaHeading = owner->heading - GetHeadingFromVector(waypointDif.x, waypointDif.z);

			// NOTE: <= 2 because every CMD_MOVE has a trailing CMD_SET_WANTED_MAX_SPEED
			const bool startBraking = (UNIT_CMD_QUE_SIZE(owner) <= 2 && curGoalDistSq <= minGoalDistSq);

			if (!fpsMode && turnDeltaHeading != 0) {
				// only auto-adjust speed for turns when not in FPS mode
				const float reqTurnAngle = math::fabs(180.0f * (owner->heading - wantedHeading) / SHORTINT_MAXVALUE);
				const float maxTurnAngle = (turnRate / SPRING_CIRCLE_DIVS) * 360.0f;

				float turnSpeed = (reversing)? maxReverseSpeed: maxSpeed;

				if (reqTurnAngle != 0.0f) {
					turnSpeed *= std::min(maxTurnAngle / reqTurnAngle, 1.0f);
				}

				if (waypointDir.SqLength() > 0.1f) {
					if (!ud->turnInPlace) {
						targetSpeed = std::max(ud->turnInPlaceSpeedLimit, turnSpeed);
					} else {
						if (reqTurnAngle > ud->turnInPlaceAngleLimit) {
							targetSpeed = turnSpeed;
						}
					}
				}

				if (atEndOfPath) {
					// at this point, Update() will no longer call GetNextWayPoint()
					// and we must slow down to prevent entering an infinite circle
					targetSpeed = std::min(targetSpeed, (currWayPointDist * PI) / (SPRING_CIRCLE_DIVS / turnRate));
				}
			}

			// now apply the terrain and command restrictions
			// NOTE:
			//     if wantedSpeed > targetSpeed, the unit will
			//     not accelerate to speed > targetSpeed unless
			//     its actual max{Reverse}Speed is also changed
			//
			//     raise wantedSpeed iff the terrain-modifier is
			//     larger than 1 (so units still get their speed
			//     bonus correctly), otherwise leave it untouched
			wantedSpeed *= std::max(groundMod, 1.0f);
			targetSpeed *= groundMod;
			targetSpeed *= ((startBraking)? 0.0f: 1.0f);
			targetSpeed = std::min(targetSpeed, wantedSpeed);
		} else {
			targetSpeed = 0.0f;
		}
	}

	deltaSpeed = pathController->GetDeltaSpeed(
		pathId,
		targetSpeed,
		currentSpeed,
		accRate,
		decRate,
		wantReverse,
		reversing
	);
}

/*
 * Changes the heading of the owner.
 * FIXME near-duplicate of HoverAirMoveType::UpdateHeading
 */
void CGroundMoveType::ChangeHeading(short newHeading) {
	if (flying) return;
	if (owner->GetTransporter() != NULL) return;

	owner->heading += pathController->GetDeltaHeading(pathId, (wantedHeading = newHeading), owner->heading, turnRate);

	owner->UpdateDirVectors(!owner->upright && maxSpeed > 0.0f);
	owner->UpdateMidAndAimPos();

	flatFrontDir = owner->frontdir;
	flatFrontDir.y = 0.0f;
	flatFrontDir.Normalize();
}




void CGroundMoveType::ImpulseAdded(const float3&)
{
	// NOTE: ships must be able to receive impulse too (for collision handling)
	if (owner->beingBuilt)
		return;

	float3& impulse = owner->residualImpulse;
	float3& speed = owner->speed;

	if (skidding) {
		speed += impulse;
		impulse = ZeroVector;
	}

	const float3& groundNormal = ground->GetNormal(owner->pos.x, owner->pos.z);
	const float groundImpulseScale = impulse.dot(groundNormal);

	if (groundImpulseScale < 0.0f)
		impulse -= (groundNormal * groundImpulseScale);

	if (impulse.SqLength() <= 9.0f && groundImpulseScale <= 0.3f)
		return;

	skidding = true;
	useHeading = false;

	speed += impulse;
	impulse = ZeroVector;

	skidRotSpeed = 0.0f;
	skidRotAccel = 0.0f;

	float3 skidDir = owner->frontdir;

	if (speed.SqLength2D() >= 0.01f) {
		skidDir = speed;
		skidDir.y = 0.0f;
		skidDir.Normalize();
	}

	skidRotVector = skidDir.cross(UpVector);

	oldPhysState = owner->physicalState;
	owner->physicalState = CSolidObject::Flying;

	if (speed.dot(groundNormal) > 0.2f) {
		skidRotAccel = (gs->randFloat(owner) - 0.5f) * 0.04f;
		flying = true;
	}

	ASSERT_SANE_OWNER_SPEED(speed);
}

void CGroundMoveType::UpdateSkid()
{
	ASSERT_SYNCED(owner->midPos);

	const float3& pos = owner->pos;
	      float3& speed  = owner->speed;

	const UnitDef* ud = owner->unitDef;
	const float groundHeight = GetGroundHeight(pos);

	if (flying) {
		// water drag
		if (pos.y < 0.0f)
			speed *= 0.95f;

		const float impactSpeed = pos.IsInBounds()?
			-speed.dot(ground->GetNormal(pos.x, pos.z)):
			-speed.dot(UpVector);
		const float impactDamageMult = impactSpeed * owner->mass * 0.02f;
		const bool doColliderDamage = (modInfo.allowUnitCollisionDamage && impactSpeed > ud->minCollisionSpeed && ud->minCollisionSpeed >= 0.0f);

		if (groundHeight > pos.y) {
			// ground impact, stop flying
			flying = false;

			owner->Move1D(groundHeight, 1, false);

			// deal ground impact damage
			// TODO:
			//     bouncing behaves too much like a rubber-ball,
			//     most impact energy needs to go into the ground
			if (doColliderDamage) {
				owner->QueDoDamage(owner, impactDamageMult, ZeroVector, -CSolidObject::DAMAGE_COLLISION_GROUND);
			}

			skidRotSpeed = 0.0f;
			// skidRotAccel = 0.0f;
		} else {
			speed.y += mapInfo->map.gravity;
		}
	} else {
		// *assume* this means the unit is still on the ground
		// (Lua gadgetry can interfere with our "physics" logic)
		float speedf = speed.Length();
		float skidRotSpd = 0.0f;

		const bool onSlope = OnSlope(-1.0f);
		const float speedReduction = 0.35f;

		if (speedf < speedReduction && !onSlope) {
			// stop skidding
			speed = ZeroVector;

			skidding = false;
			useHeading = true;

			owner->physicalState = oldPhysState;

			skidRotSpd = math::floor(skidRotSpeed + skidRotAccel + 0.5f);
			skidRotAccel = (skidRotSpd - skidRotSpeed) * 0.5f;
			skidRotAccel *= (PI / 180.0f);

			ChangeHeading(owner->heading);
		} else {
			if (onSlope) {
				const float3 normal = ground->GetNormal(pos.x, pos.z);
				const float3 normalForce = normal * normal.dot(UpVector * mapInfo->map.gravity);
				const float3 newForce = UpVector * mapInfo->map.gravity - normalForce;

				speed += newForce;
				speedf = speed.Length();
				speed *= (1.0f - (0.1f * normal.y));
			} else {
				speed *= (1.0f - std::min(1.0f, speedReduction / speedf)); // clamped 0..1
			}

			// number of frames until rotational speed would drop to 0
			const float remTime = std::max(1.0f, speedf / speedReduction);

			skidRotSpd = math::floor(skidRotSpeed + skidRotAccel * (remTime - 1.0f) + 0.5f);
			skidRotAccel = (skidRotSpd - skidRotSpeed) / remTime;
			skidRotAccel *= (PI / 180.0f);

			if (math::floor(skidRotSpeed) != math::floor(skidRotSpeed + skidRotAccel)) {
				skidRotSpeed = 0.0f;
				skidRotAccel = 0.0f;
			}
		}

		if ((groundHeight - pos.y) < (speed.y + mapInfo->map.gravity)) {
			speed.y += mapInfo->map.gravity;

			flying = true;
			skidding = true; // flying requires skidding
			useHeading = false; // and relies on CalcSkidRot
		} else if ((groundHeight - pos.y) > speed.y) {
			const float3& normal = (pos.IsInBounds())? ground->GetNormal(pos.x, pos.z): UpVector;
			const float dot = speed.dot(normal);

			if (dot > 0.0f) {
				speed *= 0.95f;
			} else {
				speed += (normal * (math::fabs(speed.dot(normal)) + 0.1f)) * 1.9f;
				speed *= 0.8f;
			}
		}
	}

	// translate before rotate
	owner->Move3D(speed, true);

	// NOTE: only needed to match terrain normal
	if ((pos.y - groundHeight) <= SQUARE_SIZE)
		owner->UpdateDirVectors(true);

	if (skidding) {
		CalcSkidRot();
		CheckCollisionSkid();
	} else {
		// do this here since ::Update returns early if it calls us
		HandleObjectCollisions();
	}

	// always update <oldPos> here so that <speed> does not make
	// extreme jumps when the unit transitions from skidding back
	// to non-skidding
	oldPos = owner->pos;

	ASSERT_SANE_OWNER_SPEED(speed);
	ASSERT_SYNCED(owner->midPos);
}

void CGroundMoveType::UpdateControlledDrop()
{
	if (!owner->falling)
		return;

	const float3& pos = owner->pos;
	      float3& speed = owner->speed;

	speed.y += (mapInfo->map.gravity * owner->fallSpeed);
	speed.y = std::min(speed.y, 0.0f);

	owner->Move3D(speed, true);

	// water drag
	if (pos.y < 0.0f)
		speed *= 0.90;

	const float wh = GetGroundHeight(pos);

	if (wh > pos.y) {
		// ground impact
		owner->Move1D(wh, 1, (owner->falling = false));
		owner->QueScriptLanded(); //stop parachute animation
	}
}

void CGroundMoveType::CheckCollisionSkid()
{
	CUnit* collider = owner;

	// NOTE:
	//     the QuadField::Get* functions check o->midPos,
	//     but the quad(s) that objects are stored in are
	//     derived from o->pos (!)
	const float3& pos = collider->pos;
	const UnitDef* colliderUD = collider->unitDef;
	const std::vector<CUnit*>& nearUnits = qf->StableGetUnitsExact(pos, collider->radius);
	const std::vector<CFeature*>& nearFeatures = qf->StableGetFeaturesExact(pos, collider->radius);

	// magic number to reduce damage taken from collisions
	// between a very heavy and a very light CSolidObject
	static const float MASS_MULT = 0.02f;

	for (std::vector<CUnit*>::const_iterator ui = nearUnits.begin(); ui != nearUnits.end(); ++ui) {
		CUnit* collidee = *ui;
		const UnitDef* collideeUD = collider->unitDef;

		const float sqDist = (pos - collidee->StablePos()).SqLength();
		const float totRad = collider->radius + collidee->StableRadius();

		if ((sqDist >= totRad * totRad) || (sqDist <= 0.01f)) {
			continue;
		}

		// stop units from reaching escape velocity
		const float3 dif = (pos - collidee->StablePos()).SafeNormalize();

		if (collidee->moveDef == NULL) {
			const float impactSpeed = -collider->speed.dot(dif);
			const float impactDamageMult = std::min(impactSpeed * collider->mass * MASS_MULT, MAX_UNIT_SPEED);

			const bool doColliderDamage = (modInfo.allowUnitCollisionDamage && impactSpeed > colliderUD->minCollisionSpeed && colliderUD->minCollisionSpeed >= 0.0f);
			const bool doCollideeDamage = (modInfo.allowUnitCollisionDamage && impactSpeed > collideeUD->minCollisionSpeed && collideeUD->minCollisionSpeed >= 0.0f);

			if (impactSpeed <= 0.0f)
				continue;

			collider->Move3D(dif * impactSpeed, true);
			collider->speed += ((dif * impactSpeed) * 1.8f);

			// damage the collider, no added impulse
			if (doColliderDamage) {
				collider->QueDoDamage(collider, impactDamageMult, ZeroVector, -CSolidObject::DAMAGE_COLLISION_OBJECT);
			}
			// damage the (static) collidee based on collider's mass, no added impulse
			if (doCollideeDamage) {
				collider->QueDoDamage(collidee, impactDamageMult, ZeroVector, -CSolidObject::DAMAGE_COLLISION_OBJECT);
			}
		} else {
			assert(collider->mass > 0.0f && collidee->StableMass() > 0.0f);

			// don't conserve momentum (impact speed is halved, so impulses are too)
			// --> collisions are neither truly elastic nor truly inelastic to prevent
			// the simulation from blowing up from impulses applied to tight groups of
			// units
			const float impactSpeed = (collidee->StableSpeed() - collider->speed).dot(dif) * 0.5f;
			const float colliderRelMass = (collider->mass / (collider->mass + collidee->StableMass()));
			const float colliderRelImpactSpeed = impactSpeed * (1.0f - colliderRelMass);
			const float collideeRelImpactSpeed = impactSpeed * (       colliderRelMass); 

			const float  colliderImpactDmgMult = std::min(colliderRelImpactSpeed * collider->mass * MASS_MULT, MAX_UNIT_SPEED);
			const float  collideeImpactDmgMult = std::min(collideeRelImpactSpeed * collider->mass * MASS_MULT, MAX_UNIT_SPEED);
			const float3 colliderImpactImpulse = dif * colliderRelImpactSpeed;
			const float3 collideeImpactImpulse = dif * collideeRelImpactSpeed;

			const bool doColliderDamage = (modInfo.allowUnitCollisionDamage && impactSpeed > colliderUD->minCollisionSpeed && colliderUD->minCollisionSpeed >= 0.0f);
			const bool doCollideeDamage = (modInfo.allowUnitCollisionDamage && impactSpeed > collideeUD->minCollisionSpeed && collideeUD->minCollisionSpeed >= 0.0f);

			if (impactSpeed <= 0.0f)
				continue;

			collider->Move3D( colliderImpactImpulse, true);
			collider->QueMoveUnit(collidee, -collideeImpactImpulse, true, false);

			// damage the collider
			if (doColliderDamage) {
				collider->QueDoDamage(collider, colliderImpactDmgMult, dif * colliderImpactDmgMult, -CSolidObject::DAMAGE_COLLISION_OBJECT);
			}
			// damage the collidee
			if (doCollideeDamage) {
				collider->QueDoDamage(collidee, collideeImpactDmgMult, dif * -collideeImpactDmgMult, -CSolidObject::DAMAGE_COLLISION_OBJECT);
			}

			collider->speed += colliderImpactImpulse;
			collider->QueChangeSpeed(collidee, -collideeImpactImpulse, 1.0f);
		}
	}

	for (std::vector<CFeature*>::const_iterator fi = nearFeatures.begin(); fi != nearFeatures.end(); ++fi) {
		CFeature* f = *fi;

		if (!f->StableBlocking())
			continue;

		const float sqDist = (pos - f->StablePos()).SqLength();
		const float totRad = collider->radius + f->StableRadius();

		if ((sqDist >= totRad * totRad) || (sqDist <= 0.01f))
			continue;

		const float3 dif = (pos - f->StablePos()).SafeNormalize();
		const float impactSpeed = -collider->speed.dot(dif);
		const float impactDamageMult = std::min(impactSpeed * collider->mass * MASS_MULT, MAX_UNIT_SPEED);
		const float3 impactImpulse = dif * impactSpeed;
		const bool doColliderDamage = (modInfo.allowUnitCollisionDamage && impactSpeed > colliderUD->minCollisionSpeed && colliderUD->minCollisionSpeed >= 0.0f);

		if (impactSpeed <= 0.0f)
			continue;

		collider->Move3D(impactImpulse, true);
		collider->speed += (impactImpulse * 1.8f);

		// damage the collider, no added impulse (!) 
		if (doColliderDamage) {
			collider->QueDoDamage(collider, impactDamageMult, ZeroVector, -CSolidObject::DAMAGE_COLLISION_OBJECT);
		}

		// damage the collidee feature based on collider's mass
		collider->QueDoDamage(f, impactDamageMult, -impactImpulse, -CSolidObject::DAMAGE_COLLISION_OBJECT);
	}

	ASSERT_SANE_OWNER_SPEED(collider->speed);
}

void CGroundMoveType::CalcSkidRot()
{
	skidRotSpeed += skidRotAccel;
	skidRotSpeed *= 0.999f;
	skidRotAccel *= 0.95f;

	const float angle = (skidRotSpeed / GAME_SPEED) * (PI * 2.0f);
	const float cosp = math::cos(angle);
	const float sinp = math::sin(angle);

	float3 f1 = skidRotVector * skidRotVector.dot(owner->frontdir);
	float3 f2 = owner->frontdir - f1;

	float3 r1 = skidRotVector * skidRotVector.dot(owner->rightdir);
	float3 r2 = owner->rightdir - r1;

	float3 u1 = skidRotVector * skidRotVector.dot(owner->updir);
	float3 u2 = owner->updir - u1;

	f2 = f2 * cosp + f2.cross(skidRotVector) * sinp;
	r2 = r2 * cosp + r2.cross(skidRotVector) * sinp;
	u2 = u2 * cosp + u2.cross(skidRotVector) * sinp;

	owner->frontdir = f1 + f2;
	owner->rightdir = r1 + r2;
	owner->updir    = u1 + u2;

	owner->UpdateMidAndAimPos();
}




/*
 * Dynamic obstacle avoidance, helps the unit to
 * follow the path even when it's not perfect.
 */
float3 CGroundMoveType::GetObstacleAvoidanceDir(const float3& desiredDir) {
	#if (IGNORE_OBSTACLES == 1)
	return desiredDir;
	#endif

	// Obstacle-avoidance-system only needs to be run if the unit wants to move
	if (pathId == 0)
		return ZeroVector;

	// Speed-optimizer. Reduces the times this system is run.
	if (gs->frameNum < nextObstacleAvoidanceUpdate)
		return lastAvoidanceDir;

	float3 avoidanceVec = ZeroVector;
	float3 avoidanceDir = desiredDir;

	lastAvoidanceDir = desiredDir;
	nextObstacleAvoidanceUpdate = gs->frameNum + 1;

	CUnit* avoider = owner;
	MoveDef* avoiderMD = avoider->moveDef;

	static const float AVOIDER_DIR_WEIGHT = 1.0f;
	static const float DESIRED_DIR_WEIGHT = 0.5f;
	static const float LAST_DIR_MIX_ALPHA = 0.7f;

	// now we do the obstacle avoidance proper
	// avoider always uses its never-rotated MoveDef footprint
	const float avoidanceRadius = std::max(currentSpeed, 1.0f) * (avoider->radius * 2.0f);
	const float avoiderRadius = FOOTPRINT_RADIUS(avoiderMD->xsize, avoiderMD->zsize, 1.0f);

	std::vector<CSolidObject*> nearbyObjects = qf->StableGetSolidsExact(avoider->pos, avoidanceRadius);

	for (std::vector<CSolidObject*>::const_iterator oi = nearbyObjects.begin(); oi != nearbyObjects.end(); ++oi) {
		CSolidObject* avoidee = *oi;
		MoveDef* avoideeMD = avoidee->moveDef;

		// cases in which there is no need to avoid this obstacle
		if (avoidee == owner)
			continue;
		// ignore aircraft (or flying ground units)
		if (avoidee->StablePhysicalState() == CSolidObject::Hovering || avoidee->StablePhysicalState() == CSolidObject::Flying)
			continue;
		if (CMoveMath::IsNonBlocking(*avoiderMD, avoidee, avoider))
			continue;
		if (!CMoveMath::CrushResistant(*avoiderMD, avoidee))
			continue;

		const bool avoideeMobile = (avoideeMD != NULL);
		const bool avoidMobiles = avoiderMD->avoidMobilesOnPath;

		const float3 avoideeVector = (avoider->pos + avoider->speed) - (avoidee->StablePos() + avoidee->StableSpeed());

		// use the avoidee's MoveDef footprint as radius if it is mobile
		// use the avoidee's Unit (not UnitDef) footprint as radius otherwise
		const float avoideeRadius = avoideeMobile?
			FOOTPRINT_RADIUS(avoideeMD->xsize, avoideeMD->zsize, 1.0f):
			FOOTPRINT_RADIUS(avoidee->StableXSize(), avoidee->StableZSize(), 1.0f);
		const float avoidanceRadiusSum = avoiderRadius + avoideeRadius;
		const float avoidanceMassSum = avoider->mass + avoidee->StableMass();
		const float avoideeMassScale = (avoideeMobile)? (avoidee->StableMass() / avoidanceMassSum): 1.0f;
		const float avoideeDistSq = avoideeVector.SqLength();
		const float avoideeDist   = fastmath::sqrt2(avoideeDistSq) + 0.01f;

		// do not bother steering around idling MOBILE objects
		// (since collision handling will just push them aside)
		// TODO: also check if !avoideeUD->pushResistant
		if (avoideeMobile && (!avoidMobiles || (!avoidee->StableIsMoving() && avoidee->StableAllyTeam() == avoider->allyteam)))
			continue;
		// ignore objects that are more than this many degrees off-center from us
		if (avoider->frontdir.dot(-(avoideeVector / avoideeDist)) < MAX_AVOIDEE_COSINE)
			continue;

		if (avoideeDistSq >= Square(std::max(currentSpeed, 1.0f) * GAME_SPEED + avoidanceRadiusSum))
			continue;
		if (avoideeDistSq >= avoider->pos.SqDistance2D(goalPos))
			continue;

		// if object and unit in relative motion are closing in on one another
		// (or not yet fully apart), then the object is on the path of the unit
		// and they are not collided
		if (DEBUG_DRAWING_ENABLED) {
			GML_RECMUTEX_LOCK(sel); // GetObstacleAvoidanceDir

			if (selectedUnits.selectedUnits.find(owner) != selectedUnits.selectedUnits.end()) {
				geometricObjects->AddLine(avoider->pos + (UpVector * 20.0f), avoidee->StablePos() + (UpVector * 20.0f), 3, 1, 4);
			}
		}

		float avoiderTurnSign = ((avoidee->StablePos().dot(avoider->rightdir) - avoider->pos.dot(avoider->rightdir)) <= 0.0f) * 2.0f - 1.0f;
		float avoideeTurnSign = ((avoider->pos.dot(avoidee->StableRightDir()) - avoidee->StablePos().dot(avoidee->StableRightDir())) <= 0.0f) * 2.0f - 1.0f;

		// for mobile units, avoidance-response is modulated by angle
		// between avoidee's and avoider's frontdir such that maximal
		// avoidance occurs when they are anti-parallel
		const float avoidanceCosAngle = Clamp(avoider->frontdir.dot(avoidee->StableFrontDir()), -1.0f, 1.0f);
		const float avoidanceResponse = (1.0f - avoidanceCosAngle * int(avoideeMobile)) + 0.1f;
		const float avoidanceFallOff  = (1.0f - std::min(1.0f, avoideeDist / (5.0f * avoidanceRadiusSum)));

		// if parties are anti-parallel, it is always more efficient for
		// both to turn in the same local-space direction (either R/R or
		// L/L depending on relative object positions) but there exists
		// a range of orientations for which the signs are not equal
		//
		// (this is also true for the parallel situation, but there the
		// degeneracy only occurs when one of the parties is behind the
		// other and can be ignored)
		if (avoidanceCosAngle < 0.0f)
			avoiderTurnSign = std::max(avoiderTurnSign, avoideeTurnSign);

		avoidanceDir = avoider->rightdir * AVOIDER_DIR_WEIGHT * avoiderTurnSign;
		avoidanceVec += (avoidanceDir * avoidanceResponse * avoidanceFallOff * avoideeMassScale);
	}


	// use a weighted combination of the desired- and the avoidance-directions
	// also linearly smooth it using the vector calculated the previous frame
	avoidanceDir = (desiredDir * DESIRED_DIR_WEIGHT + avoidanceVec).SafeNormalize();
	avoidanceDir = lastAvoidanceDir * LAST_DIR_MIX_ALPHA + avoidanceDir * (1.0f - LAST_DIR_MIX_ALPHA);

	if (DEBUG_DRAWING_ENABLED) {
		GML_RECMUTEX_LOCK(sel); // GetObstacleAvoidanceDir

		if (selectedUnits.selectedUnits.find(owner) != selectedUnits.selectedUnits.end()) {
			const float3 p0 = owner->pos + (    UpVector * 20.0f);
			const float3 p1 =         p0 + (avoidanceVec * 40.0f);
			const float3 p2 =         p0 + (avoidanceDir * 40.0f);

			const int avFigGroupID = geometricObjects->AddLine(p0, p1, 8.0f, 1, 4);
			const int adFigGroupID = geometricObjects->AddLine(p0, p2, 8.0f, 1, 4);

			geometricObjects->SetColor(avFigGroupID, 1, 0.3f, 0.3f, 0.6f);
			geometricObjects->SetColor(adFigGroupID, 1, 0.3f, 0.3f, 0.6f);
		}
	}

	return (lastAvoidanceDir = avoidanceDir);
}


// Creates a path to the goal.
void CGroundMoveType::GetNewPath()
{
	assert(pathId == 0);
	pathId = pathManager->RequestPath(owner->moveDef, owner->pos, goalPos, goalRadius, owner);

	// if new path received, can't be at waypoint
	if (pathId != 0) {
		atGoal = false;
		atEndOfPath = false;

		currWayPoint = pathManager->NextWayPoint(pathId,   owner->pos, 1.25f * SQUARE_SIZE, 0, owner);
		nextWayPoint = pathManager->NextWayPoint(pathId, currWayPoint, 1.25f * SQUARE_SIZE, 0, owner);

		pathController->SetRealGoalPosition(pathId, goalPos); // Note: has no effect, is not MT safe
		pathController->SetTempGoalPosition(pathId, currWayPoint); // Note: has no effect, is not MT safe
	} else {
		Fail();
	}

	// limit frequency of (case B) path-requests from SlowUpdate's
	pathRequestDelay = gs->frameNum + (UNIT_SLOWUPDATE_RATE << 1);
}



bool CGroundMoveType::CanGetNextWayPoint() {
	if (pathId == 0)
		return false;
	if (!pathController->AllowSetTempGoalPosition(pathId, nextWayPoint))
		return false;


	if (currWayPoint.y != -1.0f && nextWayPoint.y != -1.0f) {
		const float3& pos = owner->pos;
		      float3& cwp = (float3&) currWayPoint;
		      float3& nwp = (float3&) nextWayPoint;

		if (pathManager->PathUpdated(pathId)) {
			// path changed while we were following it (eg. due
			// to terrain deformation) in between two waypoints
			// but still has the same ID; in this case (which is
			// specific to QTPFS) we don't go through GetNewPath
			//
			cwp = pathManager->NextWayPoint(pathId, pos, 1.25f * SQUARE_SIZE, 0, owner);
			nwp = pathManager->NextWayPoint(pathId, cwp, 1.25f * SQUARE_SIZE, 0, owner);
		}

		if (DEBUG_DRAWING_ENABLED) {
			GML_RECMUTEX_LOCK(sel); // CanGetNextWayPoint

			if (selectedUnits.selectedUnits.find(owner) != selectedUnits.selectedUnits.end()) {
				// plot the vectors to {curr, next}WayPoint
				const int cwpFigGroupID = geometricObjects->AddLine(pos + (UpVector * 20.0f), cwp + (UpVector * (pos.y + 20.0f)), 8.0f, 1, 4);
				const int nwpFigGroupID = geometricObjects->AddLine(pos + (UpVector * 20.0f), nwp + (UpVector * (pos.y + 20.0f)), 8.0f, 1, 4);

				geometricObjects->SetColor(cwpFigGroupID, 1, 0.3f, 0.3f, 0.6f);
				geometricObjects->SetColor(nwpFigGroupID, 1, 0.3f, 0.3f, 0.6f);
			}
		}

		// perform a turn-radius check: if the waypoint
		// lies outside our turning circle, don't skip
		// it (since we can steer toward this waypoint
		// and pass it without slowing down)
		// note that we take the DIAMETER of the circle
		// to prevent sine-like "snaking" trajectories
		const int dirSign = int(!reversing) * 2 - 1;
		const float turnFrames = SPRING_CIRCLE_DIVS / turnRate;
		const float turnRadius = (owner->speed.Length() * turnFrames) / (PI + PI);
		const float waypointDot = Clamp(waypointDir.dot(flatFrontDir * dirSign), -1.0f, 1.0f);

		#if 1
		if (currWayPointDist > (turnRadius * 2.0f)) {
			return false;
		}
		if (currWayPointDist > MIN_WAYPOINT_DISTANCE && waypointDot >= 0.995f) {
			return false;
		}
		#else
		if ((currWayPointDist > std::max(turnRadius * 2.0f, 1.0f * SQUARE_SIZE)) && (waypointDot >= 0.0f)) {
			return false;
		}
		if ((currWayPointDist > std::max(turnRadius * 1.0f, 1.0f * SQUARE_SIZE)) && (waypointDot <  0.0f)) {
			return false;
		}
		if (math::acosf(waypointDot) < ((turnRate / SPRING_CIRCLE_DIVS) * (PI + PI))) {
			return false;
		}
		#endif

		{
			// check the rectangle between pos and cwp for obstacles
			// TODO: use the line-table? (faster but less accurate)
			const int xmin = std::min(cwp.x / SQUARE_SIZE, pos.x / SQUARE_SIZE) - 1, xmax = std::max(cwp.x / SQUARE_SIZE, pos.x / SQUARE_SIZE) + 1;
			const int zmin = std::min(cwp.z / SQUARE_SIZE, pos.z / SQUARE_SIZE) - 1, zmax = std::max(cwp.z / SQUARE_SIZE, pos.z / SQUARE_SIZE) + 1;

			for (int x = xmin; x < xmax; x++) {
				for (int z = zmin; z < zmax; z++) {
					const bool noStructBlock = ((CMoveMath::SquareIsBlocked(*owner->moveDef, x, z, owner) & CMoveMath::BLOCK_STRUCTURE) == 0);
					const bool noGroundBlock = (CMoveMath::GetPosSpeedMod(*owner->moveDef, pos) >= 0.01f);

					if (noStructBlock && noGroundBlock) {
						continue;
					}
					if ((pos - cwp).SqLength() > (SQUARE_SIZE * SQUARE_SIZE)) {
						return false;
					}
				}
			}
		}

		{
			const float curGoalDistSq = (currWayPoint - goalPos).SqLength2D();
			const float minGoalDistSq = (UNIT_HAS_MOVE_CMD(owner))?
				Square(goalRadius * (numIdlingSlowUpdates + 1)):
				Square(goalRadius                             );

			// trigger Arrived on the next Update (but
			// only if we have non-temporary waypoints)
			// atEndOfPath |= (currWayPoint == nextWayPoint);
			atEndOfPath |= (curGoalDistSq < minGoalDistSq);
		}

		if (atEndOfPath) {
			currWayPoint = goalPos;
			nextWayPoint = goalPos;
			return false;
		}
	}

	return true;
}

void CGroundMoveType::GetNextWayPoint()
{
	if (CanGetNextWayPoint()) {
		pathController->SetTempGoalPosition(pathId, nextWayPoint); // Note: has no effect, is not MT safe

		// NOTE: pathfinder implementation should ensure waypoints are not equal
		currWayPoint = nextWayPoint;
		nextWayPoint = pathManager->NextWayPoint(pathId, currWayPoint, 1.25f * SQUARE_SIZE, 0, owner);
	}

	if (nextWayPoint.x == -1.0f && nextWayPoint.z == -1.0f) {
		Fail();
	}
}




/*
The distance the unit will move before stopping,
starting from given speed and applying maximum
brake rate.
*/
float CGroundMoveType::BrakingDistance(float speed) const
{
	const float rate = reversing? accRate: decRate;
	const float time = speed / std::max(rate, 0.001f);
	const float dist = 0.5f * rate * time * time;
	return dist;
}

/*
Gives the position this unit will end up at with full braking
from current velocity.
*/
float3 CGroundMoveType::Here()
{
	const float dist = BrakingDistance(currentSpeed);
	const int   sign = int(!reversing) * 2 - 1;

	const float3 pos2D = float3(owner->pos.x, 0.0f, owner->pos.z);
	const float3 dir2D = flatFrontDir * dist * sign;

	return (pos2D + dir2D);
}






void CGroundMoveType::StartEngine() {
	// ran only if the unit has no path and is not already at goal
	if (pathId == 0 && !atGoal) {
		GetNewPath();

		// activate "engine" only if a path was found
		if (pathId != 0) {
			pathManager->UpdatePath(owner, pathId);

			owner->isMoving = true;
			owner->QueScriptStartMoving();
		}
	}

	nextObstacleAvoidanceUpdate = gs->frameNum;
}

void CGroundMoveType::StopEngine() {
	if (pathId != 0) {
		pathManager->DeletePath(pathId);
		pathId = 0;

		if (!atGoal) {
			currWayPoint = Here();
		}

		// Stop animation.
		owner->QueScriptStopMoving();

		LOG_L(L_DEBUG, "StopEngine: engine stopped for unit %i", owner->id);
	}

	owner->isMoving = false;
	wantedSpeed = 0.0f;
}



/* Called when the unit arrives at its goal. */
void CGroundMoveType::Arrived()
{
	// can only "arrive" if the engine is active
	if (progressState == Active) {
		// we have reached our goal
		StopEngine();

		#if (PLAY_SOUNDS == 1)
		if (owner->team == gu->myTeam) {
			Channels::General.PlayRandomSample(owner->unitDef->sounds.arrived, owner);
		}
		#endif

		// and the action is done
		progressState = Done;

		// FIXME:
		//   CAI sometimes does not update its queue correctly
		//   (probably whenever we are called "before" the CAI
		//   is ready to accept that a unit is at its goal-pos)
		// owner->commandAI->SlowUpdate();
		owner->QueCAIGiveCommand(CMD_WAIT);
		owner->QueCAIGiveCommand(CMD_WAIT);

		if (!owner->commandAI->HasMoreMoveCommands()) {
			// NOTE:
			//   this is probably too drastic, need another way
			//   to make the CAI consider its goal reached that
			//   does *NOT* change our goal-pos
			owner->commandAI->GiveCommand(Command(CMD_STOP));
		}

		LOG_L(L_DEBUG, "Arrived: unit %i arrived", owner->id);
	}
}

/*
Makes the unit fail this action.
No more trials will be done before a new goal is given.
*/
void CGroundMoveType::Fail()
{
	LOG_L(L_DEBUG, "Fail: unit %i failed", owner->id);

	StopEngine();

	// failure of finding a path means that
	// this action has failed to reach its goal.
	progressState = Failed;

	owner->QueFail();
}




void CGroundMoveType::HandleObjectCollisions()
{
	static const float3 sepDirMask = float3(1.0f, 0.0f, 1.0f);

	CUnit* collider = owner;

	// handle collisions for even-numbered objects on even-numbered frames and vv.
	// (temporal resolution is still high enough to not compromise accuracy much?)
	// if ((collider->id & 1) == (gs->frameNum & 1)) {
	{
		const UnitDef*   colliderUD = collider->unitDef;
		const MoveDef*   colliderMD = collider->moveDef;

		// NOTE:
		//   use the collider's MoveDef footprint as radius since it is
		//   always mobile (its UnitDef footprint size may be different)
		//
		//   0.75 * math::sqrt(2) ~= 1, so radius is always that of a circle
		//   _maximally bounded_ by the footprint rather than a circle
		//   _minimally bounding_ the footprint (assuming square shape)
		//
		const float colliderSpeed = collider->speed.Length();
		const float colliderRadius = FOOTPRINT_RADIUS(colliderMD->xsize, colliderMD->zsize, 0.75f);

		HandleUnitCollisions(collider, colliderSpeed, colliderRadius, sepDirMask, colliderUD, colliderMD);
		HandleFeatureCollisions(collider, colliderSpeed, colliderRadius, sepDirMask, colliderUD, colliderMD);
	}

	collider->QueBlock();
}

void CGroundMoveType::HandleStaticObjectCollision(
	CUnit* collider,
	CSolidObject* collidee,
	const MoveDef* colliderMD,
	const float colliderRadius,
	const float collideeRadius,
	const float3& separationVector,
	bool canRequestPath,
	bool checkYardMap
) {
	// for factories, check if collidee's position is behind us (which means we are likely exiting)
	// NOTE: allow units to move _through_ idle open factories? (pathfinder and coldet disagree now)
	const bool exitingYardMap =
		((collider->frontdir.dot(separationVector) > 0.0f) &&
		 (collider->   speed.dot(separationVector) > 0.0f));
	const bool insideYardMap =
		(collider->pos.x >= (collidee->StablePos().x - ((collidee->StableXSize() >> 1) - 0) * SQUARE_SIZE)) &&
		(collider->pos.x <= (collidee->StablePos().x + ((collidee->StableXSize() >> 1) - 0) * SQUARE_SIZE)) &&
		(collider->pos.z >= (collidee->StablePos().z - ((collidee->StableZSize() >> 1) - 0) * SQUARE_SIZE)) &&
		(collider->pos.z <= (collidee->StablePos().z + ((collidee->StableZSize() >> 1) - 0) * SQUARE_SIZE));

	bool wantRequestPath = false;

	if (checkYardMap && insideYardMap) {
		const int xmid = (collider->pos.x + collider->speed.x) / SQUARE_SIZE;
		const int zmid = (collider->pos.z + collider->speed.z) / SQUARE_SIZE;

		const int xmin = std::min(-1, -colliderMD->xsizeh), xmax = std::max(1, colliderMD->xsizeh);
		const int zmin = std::min(-1, -colliderMD->xsizeh), zmax = std::max(1, colliderMD->zsizeh);

		float3 strafeVec;
		float3 bounceVec;

		float sqPenDistanceSum = 0.0f;
		float sqPenDistanceCnt = 0.0f;

		if (DEBUG_DRAWING_ENABLED) {
			geometricObjects->AddLine(collider->pos + (UpVector * 25.0f), collider->pos + (UpVector * 100.0f), 3, 1, 4);
		}

		// check for blocked squares inside collider's MoveDef footprint zone
		// interpret each square as a "collidee" and sum up separation vectors
		// NOTE: assumes the collider's footprint is still always axis-aligned
		for (int z = zmin; z <= zmax; z++) {
			for (int x = xmin; x <= xmax; x++) {
				const int xabs = xmid + x;
				const int zabs = zmid + z;

				if ((CMoveMath::SquareIsBlocked(*colliderMD, xabs, zabs, collider) & CMoveMath::BLOCK_STRUCTURE) == 0)
					continue;

				const float3 squarePos = float3(xabs * SQUARE_SIZE + (SQUARE_SIZE >> 1), 0.0f, zabs * SQUARE_SIZE + (SQUARE_SIZE >> 1));
				const float3 squareVec = collider->pos - squarePos;

				if (squareVec.dot(collider->speed) > 0.0f)
					continue;	

				// radius of a square is the RHS magic constant (sqrt(2*(SQUARE_SIZE>>1)*(SQUARE_SIZE>>1)))
				const float  sqColRadiusSum = colliderRadius + 5.656854249492381f;
				const float   sqSepDistance = squareVec.Length2D() + 0.1f;
				const float   sqPenDistance = std::min(sqSepDistance - sqColRadiusSum, 0.0f);
				const float  sqColSlideSign = ((squarePos.dot(collider->rightdir) - (collider->pos).dot(collider->rightdir)) < 0.0f) * 2.0f - 1.0f;

				strafeVec += (collider->rightdir * sqColSlideSign);
				bounceVec += (squareVec / sqSepDistance);

				sqPenDistanceSum += sqPenDistance;
				sqPenDistanceCnt += 1.0f;
			}
		}

		if (sqPenDistanceCnt > 0.0f) {
			strafeVec.y = 0.0f; strafeVec.SafeNormalize();
			bounceVec.y = 0.0f; bounceVec.SafeNormalize();

			const float strafeScale = std::min(currentSpeed, std::max(0.0f, -(sqPenDistanceSum / sqPenDistanceCnt) * 0.5f));
			const float bounceScale =                        std::max(0.0f, -(sqPenDistanceSum / sqPenDistanceCnt)        );

			collider->Move3D(strafeVec * strafeScale, true);
			collider->Move3D(bounceVec * bounceScale, true);
		}

		wantRequestPath = ((strafeVec + bounceVec) != ZeroVector);
	} else {
		const float  colRadiusSum = colliderRadius + collideeRadius;
		const float   sepDistance = separationVector.Length() + 0.1f;
		const float   penDistance = std::min(sepDistance - colRadiusSum, 0.0f);
		const float  colSlideSign = ((collidee->StablePos().dot(collider->rightdir) - collider->pos.dot(collider->rightdir)) <= 0.0f) * 2.0f - 1.0f;

		const float strafeScale = std::min(currentSpeed, std::max(0.0f, -penDistance * 0.5f)) * (1 -                exitingYardMap);
		const float bounceScale =                        std::max(0.0f, -penDistance        ) * (1 - checkYardMap * exitingYardMap);

		// when exiting a lab, insideYardMap goes from true to false
		// before we stop colliding and we get a slight unneeded push
		// --> compensate for this
		collider->Move3D((collider->rightdir * colSlideSign) * strafeScale, true);
		collider->Move3D((separationVector / sepDistance) *  bounceScale, true);

		wantRequestPath = (penDistance < 0.0f);
	}

	// NOTE:
	//   we want an initial speed of 0 to avoid ramming into the
	//   obstacle again right after the push, but if our leading
	//   command is not a CMD_MOVE then SetMaxSpeed will not get
	//   called later and 0 will immobilize us
	//
	if (canRequestPath && wantRequestPath) {
		if (UNIT_HAS_MOVE_CMD(owner)) {
			StartMoving(goalPos, goalRadius, 0.0f);
		} else {
			StartMoving(goalPos, goalRadius);
		}
	}
}



void CGroundMoveType::HandleUnitCollisions(
	CUnit* collider,
	const float colliderSpeed,
	const float colliderRadius,
	const float3& sepDirMask,
	const UnitDef* colliderUD,
	const MoveDef* colliderMD
) {
	const float searchRadius = std::max(colliderSpeed, 1.0f) * (colliderRadius * 1.0f);

	const std::vector<CUnit*>& nearUnits = qf->StableGetUnitsExact(collider->pos, searchRadius);

	// NOTE: probably too large for most units (eg. causes tree falling animations to be skipped)
	const int dirSign = int(!reversing) * 2 - 1;
	const float3 crushImpulse = collider->speed * collider->mass * dirSign;

<<<<<<< HEAD
//	CTransportCAI* transA = dynamic_cast<CTransportCAI*>(collider->commandAI);

	for (std::vector<CUnit*>::const_iterator uit = nearUnits.begin(); uit != nearUnits.end(); ++uit) {
		CUnit* collidee = const_cast<CUnit*>(*uit);
//		CTransportCAI* transB = dynamic_cast<CTransportCAI*>(collidee->commandAI);

		if (collidee == collider) continue;
		if (collidee->moveType->StableIsSkidding()) continue;
		if (collidee->moveType->StableIsFlying()) continue;
		if (collidee->StableTransporter() != NULL) continue;
	//	if (transB && transB->LoadStillValid(collider)) continue;
	//	if (transA && transA->LoadStillValid(collidee)) continue;
=======
	for (uit = nearUnits.begin(); uit != nearUnits.end(); ++uit) {
		CUnit* collidee = const_cast<CUnit*>(*uit);
>>>>>>> bbad1d59

		const bool colliderMobile = (collider->moveDef != NULL); // always true
		const bool collideeMobile = (collidee->moveDef != NULL); // maybe true

		const UnitDef* collideeUD = collidee->unitDef;
		const MoveDef* collideeMD = collidee->moveDef;

		// use the collidee's MoveDef footprint as radius if it is mobile
		// use the collidee's Unit (not UnitDef) footprint as radius otherwise
		const float collideeSpeed = collidee->StableSpeed().Length();
		const float collideeRadius = collideeMobile?
			FOOTPRINT_RADIUS(collideeMD->xsize, collideeMD->zsize, 0.75f):
			FOOTPRINT_RADIUS(collidee->StableXSize(), collidee->StableZSize(), 0.75f);

		const float3 separationVector   = collider->pos - collidee->StablePos();
		const float separationMinDistSq = (colliderRadius + collideeRadius) * (colliderRadius + collideeRadius);

		if ((separationVector.SqLength() - separationMinDistSq) > 0.01f)
			continue;

		if (collidee == collider) continue;
		if (collidee->moveType->IsSkidding()) continue;
		if (collidee->moveType->IsFlying()) continue;

		// disable collisions between collider and collidee
		// if collidee is currently inside any transporter,
		// or if collider is being transported by collidee
		if (collider->GetTransporter() == collidee) continue;
		if (collidee->GetTransporter() != NULL) continue;
		// also disable collisions if either party currently
		// has an order to load units (TODO: do we want this
		// for unloading as well?)
		if (collider->loadingTransportId == collidee->id) continue;
		if (collidee->loadingTransportId == collider->id) continue;

		// NOTE:
		//    we exclude aircraft (which have NULL moveDef's) landed
		//    on the ground, since they would just stack when pushed
		bool pushCollider = colliderMobile;
		bool pushCollidee = collideeMobile;
		bool crushCollidee = false;

		// if not an allied collision, neither party is allowed to be pushed (bi-directional) and both stop
		// if an allied collision, only the collidee is allowed to be crushed (uni-directional) and neither stop
		//
		// first rule can be ignored at will by either party (only through Lua) such that it is not stopped
		// however neither party can override its pushResistant gene: the party that has it set will ignore
		// pushing contributions from the other WITHOUT being forcibly stopped, unless *both* happen to be
		// push-resistant (then both are stopped) --> technically correct but produces deadlocked units, so
		// this is NOT enforced
		const bool alliedCollision =
			teamHandler->Ally(collider->allyteam, collidee->StableAllyTeam()) &&
			teamHandler->Ally(collidee->StableAllyTeam(), collider->allyteam);
		const bool collideeYields = (collider->isMoving && !collidee->StableIsMoving());
		const bool ignoreCollidee = ((collideeYields && alliedCollision) || colliderUD->pushResistant);

		pushCollider &= (alliedCollision || modInfo.allowPushingEnemyUnits || !collider->blockEnemyPushing);
		pushCollidee &= (alliedCollision || modInfo.allowPushingEnemyUnits || !collidee->StableBlockEnemyPushing());
		pushCollider &= (!collider->beingBuilt && !collidee->StableUsingScriptMoveType());
		pushCollidee &= (!collidee->StableBeingBuilt() && !collider->usingScriptMoveType);

		crushCollidee |= (!alliedCollision || modInfo.allowCrushingAlliedUnits);
		crushCollidee &= (collider->speed != ZeroVector);

		// don't push/crush either party if the collidee does not block the collider (or vv.)
		if (colliderMobile && CMoveMath::IsNonBlocking(*colliderMD, collidee, collider))
			continue;
		if (collideeMobile && CMoveMath::IsNonBlocking(*collideeMD, collider, collidee))
			continue;

		if (crushCollidee && !CMoveMath::CrushResistant(*colliderMD, collidee))
			owner->QueKill(collidee, crushImpulse, true);

		if (pathController->IgnoreCollision(collider, collidee))
			continue;

		owner->QueUnitUnitCollision(collidee);

		if (!collideeMobile && !collideeUD->IsAirUnit()) {
			// building (always axis-aligned, but possibly has a yardmap)
			HandleStaticObjectCollision(
				collider,
				collidee,
				colliderMD,
				colliderRadius,
				collideeRadius,
				separationVector,
				(gs->frameNum > pathRequestDelay),
				collideeUD->IsFactoryUnit());

			continue;
		}

		if ((collider->moveType->goalPos - collidee->moveType->StableGoalPos()).SqLength2D() < 2.0f) {
			// if collidee shares our goal position and is no longer
			// moving along its path, trigger Arrived() to kill long
			// pushing contests
			// check the progress-states so collisions with units which
			// failed to reach goalPos for whatever reason do not count
			// (or those that still have orders)
			if (collider->isMoving && collider->moveType->progressState == AMoveType::Active) {
				if (!collidee->StableIsMoving() && collidee->moveType->StableProgressState() == AMoveType::Done) {
					if (collidee->StableCommandQueEmpty()) {
						atEndOfPath = true; atGoal = true;
					}
				}
			}
		}

		const float colliderRelRadius = colliderRadius / (colliderRadius + collideeRadius);
		const float collideeRelRadius = collideeRadius / (colliderRadius + collideeRadius);
		const float collisionRadiusSum = modInfo.allowUnitCollisionOverlap?
			(colliderRadius * colliderRelRadius + collideeRadius * collideeRelRadius):
			(colliderRadius                     + collideeRadius                    );

		const float  sepDistance = separationVector.Length() + 0.1f;
		const float  penDistance = std::max(collisionRadiusSum - sepDistance, 1.0f);
		const float  sepResponse = std::min(SQUARE_SIZE * 2.0f, penDistance * 0.5f);

		const float3 sepDirection   = (separationVector / sepDistance);
		const float3 colResponseVec = sepDirection * sepDirMask * sepResponse;

		const float
			m1 = collider->mass,
			m2 = collidee->StableMass(),
			v1 = std::max(1.0f, colliderSpeed),
			v2 = std::max(1.0f, collideeSpeed),
			c1 = 1.0f + (1.0f - math::fabs(collider->frontdir.dot(-sepDirection))) * 5.0f,
			c2 = 1.0f + (1.0f - math::fabs(collidee->StableFrontDir().dot( sepDirection))) * 5.0f,
			s1 = m1 * v1 * c1,
			s2 = m2 * v2 * c2,
 			r1 = s1 / (s1 + s2 + 1.0f),
 			r2 = s2 / (s1 + s2 + 1.0f);

		// far from a realistic treatment, but works
		const float colliderMassScale = Clamp(1.0f - r1, 0.01f, 0.99f) * (modInfo.allowUnitCollisionOverlap? (1.0f / colliderRelRadius): 1.0f) * int(!ignoreCollidee);
		const float collideeMassScale = Clamp(1.0f - r2, 0.01f, 0.99f) * (modInfo.allowUnitCollisionOverlap? (1.0f / collideeRelRadius): 1.0f);

		const float3 colliderPushPos = collider->pos + (colResponseVec * colliderMassScale);

		// try to prevent both parties from being pushed onto non-traversable
		// squares (without resetting their position which stops them dead in
		// their tracks and undoes previous legitimate pushes made this frame)
		//
		// ignore pushing contributions from idling friendly collidee's
		// (or if we are resistant to them) without stopping; this will
		// ONLY take effect if pushCollider is still true
		//
		// either both parties are pushed, or only one party is
		// pushed and the other is stopped, or both are stopped
		if (pushCollider) {
			const bool colliderPushPosFree = !POS_IMPASSABLE(colliderMD, colliderPushPos, collider);
			const bool colliderPushAllowed = (!colliderUD->pushResistant || collideeUD->pushResistant);

			if (colliderPushPosFree && colliderPushAllowed) {
				collider->Move3D(colliderPushPos, false);
			}
		} else {
			collider->AddImpulse((collider->moveType->oldPos - collider->pos) * collideeMassScale);
		}

		if (pushCollidee) {
			const bool collideePushAllowed = (!collideeUD->pushResistant || colliderUD->pushResistant);

			if (collideePushAllowed) {
				collider->QueMoveUnit(collidee, -(colResponseVec * collideeMassScale), true, true); // performs impassable test
			}
		} else {
			collider->QueAddImpulse(collidee, colliderMassScale);
		}

		if (collider->isMoving && collidee->StableIsMoving()) {
			#define SIGN(v) ((int(v >= 0.0f) * 2) - 1)
			// also push collider and collidee laterally in opposite directions
			const int colliderSign = SIGN( separationVector.dot(collider->rightdir));
			const int collideeSign = SIGN(-separationVector.dot(collidee->StableRightDir()));
			const float3 colliderSlideVec = collider->rightdir * colliderSign * (1.0f / penDistance);
			const float3 collideeSlideVec = collidee->StableRightDir() * collideeSign * (1.0f / penDistance);
			const bool colliderSlidePosFree = !POS_IMPASSABLE(colliderMD, collider->pos + colliderSlideVec * r2, collider);

			if (pushCollider && colliderSlidePosFree) { collider->Move3D(colliderSlideVec * r2, true); }
			if (pushCollidee) {
				collider->QueMoveUnit(collidee, collideeSlideVec * r1, true, true); // performs impassable test
			}
			#undef SIGN
		}
	}
}

void CGroundMoveType::HandleFeatureCollisions(
	CUnit* collider,
	const float colliderSpeed,
	const float colliderRadius,
	const float3& sepDirMask,
	const UnitDef* colliderUD,
	const MoveDef* colliderMD
) {
	const float searchRadius = std::max(colliderSpeed, 1.0f) * (colliderRadius * 1.0f);

	const std::vector<CFeature*>& nearFeatures = qf->StableGetFeaturesExact(collider->pos, searchRadius);

	const int dirSign = int(!reversing) * 2 - 1;
	const float3 crushImpulse = collider->speed * collider->mass * dirSign;

	for (std::vector<CFeature*>::const_iterator fit = nearFeatures.begin(); fit != nearFeatures.end(); ++fit) {
		CFeature* collidee = *fit;
		// const FeatureDef* collideeFD = collidee->def;

		// use the collidee's Feature (not FeatureDef) footprint as radius
		// const float collideeRadius = FOOTPRINT_RADIUS(collideeFD->xsize, collideeFD->zsize, 0.75f);
		const float collideeRadius = FOOTPRINT_RADIUS(collidee->StableXSize(), collidee->StableZSize(), 0.75f);
		const float collisionRadiusSum = colliderRadius + collideeRadius;

		const float3 separationVector   = collider->pos - collidee->StablePos();
		const float separationMinDistSq = collisionRadiusSum * collisionRadiusSum;

		if ((separationVector.SqLength() - separationMinDistSq) > 0.01f)
			continue;

		if (CMoveMath::IsNonBlocking(*colliderMD, collidee, collider))
			continue;
		if (!CMoveMath::CrushResistant(*colliderMD, collidee))
			collider->QueKill(collidee, crushImpulse, true);

		if (pathController->IgnoreCollision(collider, collidee))
			continue;

		owner->QueUnitFeatureCollision(collidee);

		if (collidee->StableIsMoving()) {
			HandleStaticObjectCollision(
				collider,
				collidee,
				colliderMD,
				colliderRadius,
				collideeRadius,
				separationVector,
				(gs->frameNum > pathRequestDelay));
			continue;
		}

		const float  sepDistance    = separationVector.Length() + 0.1f;
		const float  penDistance    = std::max(collisionRadiusSum - sepDistance, 1.0f);
		const float  sepResponse    = std::min(SQUARE_SIZE * 2.0f, penDistance * 0.5f);

		const float3 sepDirection   = (separationVector / sepDistance);
		const float3 colResponseVec = sepDirection * sepDirMask * sepResponse;

		// multiply the collider's mass by a large constant (so that heavy
		// features do not bounce light units away like jittering pinballs;
		// collideeMassScale ~= 0.01 suppresses large responses)
		const float
			m1 = collider->mass,
			m2 = collidee->StableMass() * 10000.0f,
			v1 = std::max(1.0f, colliderSpeed),
			v2 = 1.0f,
			c1 = (1.0f - math::fabs( collider->frontdir.dot(-sepDirection))) * 5.0f,
			c2 = (1.0f - math::fabs(-collider->frontdir.dot( sepDirection))) * 5.0f,
			s1 = m1 * v1 * c1,
			s2 = m2 * v2 * c2,
 			r1 = s1 / (s1 + s2 + 1.0f),
 			r2 = s2 / (s1 + s2 + 1.0f);

		const float colliderMassScale = Clamp(1.0f - r1, 0.01f, 0.99f);
		const float collideeMassScale = Clamp(1.0f - r2, 0.01f, 0.99f);

		collider->Move3D( colResponseVec * colliderMassScale, true);
		collider->QueMoveFeature(collidee, -colResponseVec * collideeMassScale);
	}
}




void CGroundMoveType::CreateLineTable()
{
	// for every <xt, zt> pair, computes a set of regularly spaced
	// grid sample-points (int2 offsets) along the line from <start>
	// to <to>; <to> ranges from [x=-4.5, z=-4.5] to [x=+5.5, z=+5.5]
	//
	// TestNewTerrainSquare() and CanGetNextWayPoint() check whether
	// squares are blocked at these offsets to get a fast estimate of
	// terrain passability
	for (int yt = 0; yt < LINETABLE_SIZE; ++yt) {
		for (int xt = 0; xt < LINETABLE_SIZE; ++xt) {
			// center-point of grid-center cell
			const float3 start(0.5f, 0.0f, 0.5f);
			// center-point of target cell
			const float3 to((xt - (LINETABLE_SIZE / 2)) + 0.5f, 0.0f, (yt - (LINETABLE_SIZE / 2)) + 0.5f);

			const float dx = to.x - start.x;
			const float dz = to.z - start.z;
			float xp = start.x;
			float zp = start.z;

			if (math::floor(start.x) == math::floor(to.x)) {
				if (dz > 0.0f) {
					for (int a = 1; a <= math::floor(to.z); ++a)
						lineTable[yt][xt].push_back(int2(0, a));
				} else {
					for (int a = -1; a >= math::floor(to.z); --a)
						lineTable[yt][xt].push_back(int2(0, a));
				}
			} else if (math::floor(start.z) == math::floor(to.z)) {
				if (dx > 0.0f) {
					for (int a = 1; a <= math::floor(to.x); ++a)
						lineTable[yt][xt].push_back(int2(a, 0));
				} else {
					for (int a = -1; a >= math::floor(to.x); --a)
						lineTable[yt][xt].push_back(int2(a, 0));
				}
			} else {
				float xn, zn;
				bool keepgoing = true;

				while (keepgoing) {
					if (dx > 0.0f) {
						xn = (math::floor(xp) + 1.0f - xp) / dx;
					} else {
						xn = (math::floor(xp)        - xp) / dx;
					}
					if (dz > 0.0f) {
						zn = (math::floor(zp) + 1.0f - zp) / dz;
					} else {
						zn = (math::floor(zp)        - zp) / dz;
					}

					if (xn < zn) {
						xp += (xn + 0.0001f) * dx;
						zp += (xn + 0.0001f) * dz;
					} else {
						xp += (zn + 0.0001f) * dx;
						zp += (zn + 0.0001f) * dz;
					}

					keepgoing =
						math::fabs(xp - start.x) <= math::fabs(to.x - start.x) &&
						math::fabs(zp - start.z) <= math::fabs(to.z - start.z);
					int2 pt(int(math::floor(xp)), int(math::floor(zp)));

					static const int MIN_IDX = -int(LINETABLE_SIZE / 2);
					static const int MAX_IDX = -MIN_IDX;

					if (MIN_IDX > pt.x || pt.x > MAX_IDX) continue;
					if (MIN_IDX > pt.y || pt.y > MAX_IDX) continue;

					lineTable[yt][xt].push_back(pt);
				}
			}
		}
	}
}

void CGroundMoveType::DeleteLineTable()
{
	for (int yt = 0; yt < LINETABLE_SIZE; ++yt) {
		for (int xt = 0; xt < LINETABLE_SIZE; ++xt) {
			lineTable[yt][xt].clear();
		}
	}
}

#if 0
void CGroundMoveType::TestNewTerrainSquare()
{
	// first make sure we don't go into any terrain we cant get out of
	int newMoveSquareX = owner->pos.x / (MIN_WAYPOINT_DISTANCE);
	int newMoveSquareY = owner->pos.z / (MIN_WAYPOINT_DISTANCE);

	float3 newpos = owner->pos;

	if (newMoveSquareX != moveSquareX || newMoveSquareY != moveSquareY) {
		const MoveDef& md = *(owner->unitDef->moveDef);
		const float cmod = CMoveMath::GetPosSpeedMod(md, moveSquareX, moveSquareY);

		if (math::fabs(owner->frontdir.x) < math::fabs(owner->frontdir.z)) {
			if (newMoveSquareX > moveSquareX) {
				const float nmod = CMoveMath::GetPosSpeedMod(md, newMoveSquareX, newMoveSquareY);
				if (cmod > 0.01f && nmod <= 0.01f) {
					newpos.x = moveSquareX * MIN_WAYPOINT_DISTANCE + (MIN_WAYPOINT_DISTANCE - 0.01f);
					newMoveSquareX = moveSquareX;
				}
			} else if (newMoveSquareX < moveSquareX) {
				const float nmod = CMoveMath::GetPosSpeedMod(md, newMoveSquareX, newMoveSquareY);
				if (cmod > 0.01f && nmod <= 0.01f) {
					newpos.x = moveSquareX * MIN_WAYPOINT_DISTANCE + 0.01f;
					newMoveSquareX = moveSquareX;
				}
			}
			if (newMoveSquareY > moveSquareY) {
				const float nmod = CMoveMath::GetPosSpeedMod(md, newMoveSquareX, newMoveSquareY);
				if (cmod > 0.01f && nmod <= 0.01f) {
					newpos.z = moveSquareY * MIN_WAYPOINT_DISTANCE + (MIN_WAYPOINT_DISTANCE - 0.01f);
					newMoveSquareY = moveSquareY;
				}
			} else if (newMoveSquareY < moveSquareY) {
				const float nmod = CMoveMath::GetPosSpeedMod(md, newMoveSquareX, newMoveSquareY);
				if (cmod > 0.01f && nmod <= 0.01f) {
					newpos.z = moveSquareY * MIN_WAYPOINT_DISTANCE + 0.01f;
					newMoveSquareY = moveSquareY;
				}
			}
		} else {
			if (newMoveSquareY > moveSquareY) {
				const float nmod = CMoveMath::GetPosSpeedMod(md, newMoveSquareX, newMoveSquareY);
				if (cmod > 0.01f && nmod <= 0.01f) {
					newpos.z = moveSquareY * MIN_WAYPOINT_DISTANCE + (MIN_WAYPOINT_DISTANCE - 0.01f);
					newMoveSquareY = moveSquareY;
				}
			} else if (newMoveSquareY < moveSquareY) {
				const float nmod = CMoveMath::GetPosSpeedMod(md, newMoveSquareX, newMoveSquareY);
				if (cmod > 0.01f && nmod <= 0.01f) {
					newpos.z = moveSquareY * MIN_WAYPOINT_DISTANCE + 0.01f;
					newMoveSquareY = moveSquareY;
				}
			}

			if (newMoveSquareX > moveSquareX) {
				const float nmod = CMoveMath::GetPosSpeedMod(md, newMoveSquareX, newMoveSquareY);
				if (cmod > 0.01f && nmod <= 0.01f) {
					newpos.x = moveSquareX * MIN_WAYPOINT_DISTANCE + (MIN_WAYPOINT_DISTANCE - 0.01f);
					newMoveSquareX = moveSquareX;
				}
			} else if (newMoveSquareX < moveSquareX) {
				const float nmod = CMoveMath::GetPosSpeedMod(md, newMoveSquareX, newMoveSquareY);
				if (cmod > 0.01f && nmod <= 0.01f) {
					newpos.x = moveSquareX * MIN_WAYPOINT_DISTANCE + 0.01f;
					newMoveSquareX = moveSquareX;
				}
			}
		}

		// if the unit is too far away from old position,
		// reset the pathfinder instead of teleporting it
		if (newpos.SqDistance2D(owner->pos) > (MIN_WAYPOINT_DISTANCE * MIN_WAYPOINT_DISTANCE)) {
			newMoveSquareX = (int) owner->pos.x / (MIN_WAYPOINT_DISTANCE);
			newMoveSquareY = (int) owner->pos.z / (MIN_WAYPOINT_DISTANCE);
		} else {
			owner->Move3D(newpos, false);
		}

		if (newMoveSquareX != moveSquareX || newMoveSquareY != moveSquareY) {
			moveSquareX = newMoveSquareX;
			moveSquareY = newMoveSquareY;

			if (pathId == 0)
				return;

			// if we have moved, check if we can get to the next waypoint
			int nwsx = (int) nextWayPoint.x / (MIN_WAYPOINT_DISTANCE) - moveSquareX;
			int nwsy = (int) nextWayPoint.z / (MIN_WAYPOINT_DISTANCE) - moveSquareY;
			int numIter = 0;

			static const unsigned int blockBits =
				CMoveMath::BLOCK_STRUCTURE |
				CMoveMath::BLOCK_MOBILE |
				CMoveMath::BLOCK_MOBILE_BUSY;

			while ((nwsx * nwsx + nwsy * nwsy) < LINETABLE_SIZE && !atEndOfPath) {
				const int ltx = nwsx + LINETABLE_SIZE / 2;
				const int lty = nwsy + LINETABLE_SIZE / 2;
				bool wpOk = true;

				if (ltx >= 0 && ltx < LINETABLE_SIZE && lty >= 0 && lty < LINETABLE_SIZE) {
					for (std::vector<int2>::iterator li = lineTable[lty][ltx].begin(); li != lineTable[lty][ltx].end(); ++li) {
						const int x = (moveSquareX + li->x);
						const int y = (moveSquareY + li->y);

						if ((CMoveMath::IsBlocked(md, x, y, owner) & blockBits) || CMoveMath::GetPosSpeedMod(md, x, y) <= 0.01f) {
							wpOk = false;
							break;
						}
					}
				}

				if (!wpOk || numIter > 6) {
					break;
				}

				GetNextWayPoint();

				nwsx = (int) nextWayPoint.x / (MIN_WAYPOINT_DISTANCE) - moveSquareX;
				nwsy = (int) nextWayPoint.z / (MIN_WAYPOINT_DISTANCE) - moveSquareY;
				++numIter;
			}
		}
	}
}
#endif

void CGroundMoveType::LeaveTransport()
{
	oldPos = owner->pos + UpVector * 0.001f;
}



void CGroundMoveType::KeepPointingTo(float3 pos, float distance, bool aggressive) {
	ASSERT_SINGLETHREADED_SIM();
	mainHeadingPos = pos;
	useMainHeading = aggressive;

	if (!useMainHeading) return;
	if (owner->weapons.empty()) return;

	CWeapon* frontWeapon = owner->weapons.front();

	if (!frontWeapon->weaponDef->waterweapon && mainHeadingPos.y <= 1.0f) {
		mainHeadingPos.y = 1.0f;
	}

	float3 dir1 = frontWeapon->mainDir;
	float3 dir2 = mainHeadingPos - owner->pos;

	dir1.y = 0.0f;
	dir1.Normalize();
	dir2.y = 0.0f;
	dir2.SafeNormalize();

	if (dir2 == ZeroVector)
		return;

	short heading =
		GetHeadingFromVector(dir2.x, dir2.z) -
		GetHeadingFromVector(dir1.x, dir1.z);

	if (owner->heading == heading)
		return;

	if (!frontWeapon->TryTarget(mainHeadingPos, true, 0)) {
		progressState = Active;
	}
}

void CGroundMoveType::KeepPointingTo(CUnit* unit, float distance, bool aggressive) {
	ASSERT_SINGLETHREADED_SIM();
	//! wrapper
	KeepPointingTo(unit->pos, distance, aggressive);
}

/**
* @brief Orients owner so that weapon[0]'s arc includes mainHeadingPos
*/
void CGroundMoveType::SetMainHeading() {
	if (!useMainHeading) return;
	if (owner->weapons.empty()) return;

	CWeapon* frontWeapon = owner->weapons.front();

	float3 dir1 = frontWeapon->mainDir;
	float3 dir2 = mainHeadingPos - owner->pos;

	dir1.y = 0.0f;
	dir1.Normalize();
	dir2.y = 0.0f;
	dir2.SafeNormalize();

	ASSERT_SYNCED(dir1);
	ASSERT_SYNCED(dir2);

	if (dir2 == ZeroVector)
		return;

	short newHeading =
		GetHeadingFromVector(dir2.x, dir2.z) -
		GetHeadingFromVector(dir1.x, dir1.z);

	ASSERT_SYNCED(newHeading);

	if (progressState == Active) {
		if (owner->heading == newHeading) {
			// stop turning
			owner->QueScriptStopMoving();
			progressState = Done;
		} else {
			ChangeHeading(newHeading);
		}
	} else {
		if (owner->heading != newHeading) {
			owner->QueChangeTargetHeading(newHeading);
		}
	}
}

void CGroundMoveType::ChangeTargetHeading(short heading) {
	ASSERT_SINGLETHREADED_SIM();
	if (!owner->weapons.front()->TryTarget(mainHeadingPos, true, NULL)) {
		progressState = Active;
		owner->script->StartMoving();
		ChangeHeading(heading);
	}
}

bool CGroundMoveType::OnSlope(float minSlideTolerance) {
	const UnitDef* ud = owner->unitDef;
	const float3& pos = owner->pos;

	if (ud->slideTolerance < minSlideTolerance) { return false; }
	if (owner->unitDef->floatOnWater && owner->inWater) { return false; }
	if (!pos.IsInBounds()) { return false; }

	// if minSlideTolerance is zero, do not multiply maxSlope by ud->slideTolerance
	// (otherwise the unit could stop on an invalid path location, and be teleported
	// back)
	const float gSlope = ground->GetSlope(pos.x, pos.z);
	const float uSlope = ud->moveDef->maxSlope * ((minSlideTolerance <= 0.0f)? 1.0f: ud->slideTolerance);

	return (gSlope > uSlope);
}



float CGroundMoveType::GetGroundHeight(const float3& p) const
{
	float h = 0.0f;

	if (owner->unitDef->floatOnWater) {
		// in [0, maxHeight]
		h = ground->GetHeightAboveWater(p.x, p.z);
	} else {
		// in [minHeight, maxHeight]
		h = ground->GetHeightReal(p.x, p.z);
	}

	return h;
}

void CGroundMoveType::AdjustPosToWaterLine()
{
	if (owner->falling)
		return;
	if (flying)
		return;

	if (owner->unitDef->floatOnWater) {
		owner->Move1D(std::max(ground->GetHeightReal(owner->pos.x, owner->pos.z),          -owner->unitDef->waterline), 1, false);
	} else {
		owner->Move1D(std::max(ground->GetHeightReal(owner->pos.x, owner->pos.z), owner->pos.y + mapInfo->map.gravity), 1, false);
	}
}

bool CGroundMoveType::UpdateDirectControl()
{
	const CPlayer* myPlayer = gu->GetMyPlayer();
	const FPSUnitController& selfCon = myPlayer->fpsController;
	const FPSUnitController& unitCon = owner->fpsControlPlayer->fpsController;
	const bool wantReverse = (unitCon.back && !unitCon.forward);
	float turnSign = 0.0f;

	currWayPoint.x = owner->pos.x + owner->frontdir.x * (wantReverse)? -100.0f: 100.0f;
	currWayPoint.z = owner->pos.z + owner->frontdir.z * (wantReverse)? -100.0f: 100.0f;
	currWayPoint.ClampInBounds();

	if (unitCon.forward) {
		ChangeSpeed(maxSpeed, wantReverse, true);

		owner->isMoving = true;
		owner->QueScriptStartMoving();
	} else if (unitCon.back) {
		ChangeSpeed(maxReverseSpeed, wantReverse, true);

		owner->isMoving = true;
		owner->QueScriptStartMoving();
	} else {
		// not moving forward or backward, stop
		ChangeSpeed(0.0f, false, true);

		owner->isMoving = false;
		owner->QueScriptStopMoving();
	}

	if (unitCon.left ) { ChangeHeading(owner->heading + turnRate); turnSign =  1.0f; }
	if (unitCon.right) { ChangeHeading(owner->heading - turnRate); turnSign = -1.0f; }

	if (selfCon.GetControllee() == owner) {
		camera->rot.y += (turnRate * turnSign * TAANG2RAD);
	}

	return wantReverse;
}

void CGroundMoveType::UpdateOwnerPos(bool wantReverse)
{
	if (wantedSpeed > 0.0f || currentSpeed != 0.0f) {
		if (wantReverse) {
			if (!reversing) {
				reversing = (currentSpeed <= accRate);
			}
		} else {
			if (reversing) {
				reversing = (currentSpeed > accRate);
			}
		}

		const UnitDef* ud = owner->unitDef;
		const MoveDef* md = ud->moveDef;

		const int    speedSign = int(!reversing) * 2 - 1;
		// LuaSyncedCtrl::SetUnitVelocity directly assigns
		// to owner->speed which gets overridden below, so
		// need to calculate speedScale from it directly
		// const float  speedScale = currentSpeed + deltaSpeed;
		const float  speedScale = owner->speed.Length() + deltaSpeed;
		const float3 speedVector = owner->frontdir * speedScale * speedSign;

		// NOTE: don't check for structure blockage, coldet handles that
		//
		// we want directional slope-tolerance checking, otherwise units get stuck on terrain too much
		// note that we only reach this point after the pathfinder has already decided on a valid path
		//
		// only use directional passability test if we already spilled over into terrain that the pathfinder
		// would consider impassable, otherwise many units will enter regions where pathing fails totally
		//
		// const bool terrainBlocked = (CMoveMath::GetPosSpeedMod(*md, owner->pos + speedVector, flatFrontDir) <= 0.01f);
		const bool terrainBlocked = (CMoveMath::GetPosSpeedMod(*md, owner->pos) <= 0.01f)?
			(CMoveMath::GetPosSpeedMod(*md, owner->pos + speedVector, flatFrontDir) <= 0.01f):
			(CMoveMath::GetPosSpeedMod(*md, owner->pos + speedVector              ) <= 0.01f);
		const bool terrainIgnored = pathController->IgnoreTerrain(*md, owner->pos + speedVector);

		if (terrainBlocked && !terrainIgnored) {
			// never move onto an impassable square (units
			// can still tunnel across them at high enough
			// speeds however)
			owner->speed = ZeroVector;
		} else {
			// use the simplest possible Euler integration
			owner->Move3D(owner->speed = speedVector, true);
		}

		currentSpeed = (owner->speed != ZeroVector)? speedScale: 0.0f;
		deltaSpeed = 0.0f;

		assert(math::fabs(currentSpeed) < 1e6f);
	}

	if (!wantReverse && currentSpeed == 0.0f) {
		reversing = false;
	}
}

bool CGroundMoveType::WantReverse(const float3& waypointDir2D) const
{
	if (!canReverse)
		return false;

	// these values are normally non-0, but LuaMoveCtrl
	// can override them and we do not want any div0's
	if (maxReverseSpeed <= 0.0f) return false;
	if (maxSpeed <= 0.0f) return true;

	if (accRate <= 0.0f) return false;
	if (decRate <= 0.0f) return false;
	if (turnRate <= 0.0f) return false;

	const float3 waypointDif  = float3(goalPos.x - owner->pos.x, 0.0f, goalPos.z - owner->pos.z); // use final WP for ETA
	const float waypointDist  = waypointDif.Length();                                             // in elmos
	const float waypointFETA  = (waypointDist / maxSpeed);                                        // in frames (simplistic)
	const float waypointRETA  = (waypointDist / maxReverseSpeed);                                 // in frames (simplistic)
	const float waypointDirDP = waypointDir2D.dot(owner->frontdir);
	const float waypointAngle = Clamp(waypointDirDP, -1.0f, 1.0f);                                // prevent NaN's
	const float turnAngleDeg  = math::acosf(waypointAngle) * (180.0f / PI);                       // in degrees
	const float turnAngleSpr  = (turnAngleDeg / 360.0f) * SPRING_CIRCLE_DIVS;                     // in "headings"
	const float revAngleSpr   = SHORTINT_MAXVALUE - turnAngleSpr;                                 // 180 deg - angle

	// units start accelerating before finishing the turn, so subtract something
	const float turnTimeMod   = 5.0f;
	const float turnAngleTime = std::max(0.0f, (turnAngleSpr / turnRate) - turnTimeMod); // in frames
	const float revAngleTime  = std::max(0.0f, (revAngleSpr  / turnRate) - turnTimeMod);

	const float apxSpeedAfterTurn  = std::max(0.f, currentSpeed - 0.125f * (turnAngleTime * decRate));
	const float apxRevSpdAfterTurn = std::max(0.f, currentSpeed - 0.125f * (revAngleTime  * decRate));
	const float decTime       = ( reversing * apxSpeedAfterTurn)  / decRate;
	const float revDecTime    = (!reversing * apxRevSpdAfterTurn) / decRate;
	const float accTime       = (maxSpeed        - !reversing * apxSpeedAfterTurn)  / accRate;
	const float revAccTime    = (maxReverseSpeed -  reversing * apxRevSpdAfterTurn) / accRate;
	const float revAccDecTime = revDecTime + revAccTime;

	const float fwdETA = waypointFETA + turnAngleTime + accTime + decTime;
	const float revETA = waypointRETA + revAngleTime + revAccDecTime;

	return (fwdETA > revETA);
}
<|MERGE_RESOLUTION|>--- conflicted
+++ resolved
@@ -1594,57 +1594,42 @@
 	const int dirSign = int(!reversing) * 2 - 1;
 	const float3 crushImpulse = collider->speed * collider->mass * dirSign;
 
-<<<<<<< HEAD
-//	CTransportCAI* transA = dynamic_cast<CTransportCAI*>(collider->commandAI);
-
-	for (std::vector<CUnit*>::const_iterator uit = nearUnits.begin(); uit != nearUnits.end(); ++uit) {
-		CUnit* collidee = const_cast<CUnit*>(*uit);
-//		CTransportCAI* transB = dynamic_cast<CTransportCAI*>(collidee->commandAI);
-
-		if (collidee == collider) continue;
-		if (collidee->moveType->StableIsSkidding()) continue;
-		if (collidee->moveType->StableIsFlying()) continue;
-		if (collidee->StableTransporter() != NULL) continue;
-	//	if (transB && transB->LoadStillValid(collider)) continue;
-	//	if (transA && transA->LoadStillValid(collidee)) continue;
-=======
-	for (uit = nearUnits.begin(); uit != nearUnits.end(); ++uit) {
-		CUnit* collidee = const_cast<CUnit*>(*uit);
->>>>>>> bbad1d59
-
-		const bool colliderMobile = (collider->moveDef != NULL); // always true
-		const bool collideeMobile = (collidee->moveDef != NULL); // maybe true
-
-		const UnitDef* collideeUD = collidee->unitDef;
-		const MoveDef* collideeMD = collidee->moveDef;
-
-		// use the collidee's MoveDef footprint as radius if it is mobile
-		// use the collidee's Unit (not UnitDef) footprint as radius otherwise
-		const float collideeSpeed = collidee->StableSpeed().Length();
-		const float collideeRadius = collideeMobile?
-			FOOTPRINT_RADIUS(collideeMD->xsize, collideeMD->zsize, 0.75f):
-			FOOTPRINT_RADIUS(collidee->StableXSize(), collidee->StableZSize(), 0.75f);
-
-		const float3 separationVector   = collider->pos - collidee->StablePos();
-		const float separationMinDistSq = (colliderRadius + collideeRadius) * (colliderRadius + collideeRadius);
-
-		if ((separationVector.SqLength() - separationMinDistSq) > 0.01f)
-			continue;
-
-		if (collidee == collider) continue;
-		if (collidee->moveType->IsSkidding()) continue;
-		if (collidee->moveType->IsFlying()) continue;
-
-		// disable collisions between collider and collidee
-		// if collidee is currently inside any transporter,
-		// or if collider is being transported by collidee
-		if (collider->GetTransporter() == collidee) continue;
-		if (collidee->GetTransporter() != NULL) continue;
-		// also disable collisions if either party currently
-		// has an order to load units (TODO: do we want this
-		// for unloading as well?)
-		if (collider->loadingTransportId == collidee->id) continue;
-		if (collidee->loadingTransportId == collider->id) continue;
+	for (std::vector<CUnit*>::const_iterator uit = nearUnits.begin(); uit != nearUnits.end(); ++uit) {
+		CUnit* collidee = const_cast<CUnit*>(*uit);
+
+		const bool colliderMobile = (collider->moveDef != NULL); // always true
+		const bool collideeMobile = (collidee->moveDef != NULL); // maybe true
+
+		const UnitDef* collideeUD = collidee->unitDef;
+		const MoveDef* collideeMD = collidee->moveDef;
+
+		// use the collidee's MoveDef footprint as radius if it is mobile
+		// use the collidee's Unit (not UnitDef) footprint as radius otherwise
+		const float collideeSpeed = collidee->StableSpeed().Length();
+		const float collideeRadius = collideeMobile?
+			FOOTPRINT_RADIUS(collideeMD->xsize, collideeMD->zsize, 0.75f):
+			FOOTPRINT_RADIUS(collidee  ->StableXSize(), collidee  ->StableZSize(), 0.75f);
+
+		const float3 separationVector   = collider->pos - collidee->StablePos();
+		const float separationMinDistSq = (colliderRadius + collideeRadius) * (colliderRadius + collideeRadius);
+
+		if ((separationVector.SqLength() - separationMinDistSq) > 0.01f)
+			continue;
+
+		if (collidee == collider) continue;
+		if (collidee->moveType->StableIsSkidding()) continue;
+		if (collidee->moveType->StableIsFlying()) continue;
+
+		// disable collisions between collider and collidee
+		// if collidee is currently inside any transporter,
+		// or if collider is being transported by collidee
+		if (collider->GetTransporter() == collidee) continue;
+		if (collidee->StableTransporter() != NULL) continue;
+		// also disable collisions if either party currently
+		// has an order to load units (TODO: do we want this
+		// for unloading as well?)
+		if (collider->loadingTransportId == collidee->id) continue;
+		if (collidee->StableLoadingTransportId() == collider->id) continue;
 
 		// NOTE:
 		//    we exclude aircraft (which have NULL moveDef's) landed
