/* This file is part of the Spring engine (GPL v2 or later), see LICENSE.html */

#include <assert.h>
#include "System/mmgr.h"

#include "GroundBlockingObjectMap.h"

#include "GlobalSynced.h"
#include "GlobalConstants.h"
#include "Sim/Objects/SolidObject.h"
#include "Sim/Path/IPathManager.h"
#include "System/creg/STL_Map.h"
#include "lib/gml/gmlmut.h"

CGroundBlockingObjectMap* groundBlockingObjectMap;

CR_BIND(CGroundBlockingObjectMap, (1))
CR_REG_METADATA(CGroundBlockingObjectMap, (
	CR_MEMBER(groundBlockingMap)
));



inline static const int GetObjectID(CSolidObject* obj)
{
	const int id = obj->GetBlockingMapID();
	// object should always be a derived type
	assert(id != -1);
	return id;
}


void CGroundBlockingObjectMap::AddGroundBlockingObject(CSolidObject* object)
{
<<<<<<< HEAD
	ASSERT_SINGLETHREADED_SIM();
	ASSERT_NONTHREADED_PATH();
	if (object->blockMap) {
=======
	if (object->blockMap != NULL) {
		// if object has a yardmap, add it to map selectively
		// (checking the specific state of each yardmap cell)
>>>>>>> e6ba4320
		AddGroundBlockingObject(object, YARDMAP_BLOCKED);
		return;
	}

	GML_STDMUTEX_LOCK(block); // AddGroundBlockingObject

	const int objID = GetObjectID(object);

	object->isMarkedOnBlockingMap = true;
	object->mapPos = object->GetMapPos();

	if (object->immobile) {
		object->mapPos.x &= 0xfffffe;
		object->mapPos.y &= 0xfffffe;
	}

	const int bx = object->mapPos.x, sx = object->xsize;
	const int bz = object->mapPos.y, sz = object->zsize;
	const int minXSqr = bx, maxXSqr = bx + sx;
	const int minZSqr = bz, maxZSqr = bz + sz;

	for (int zSqr = minZSqr; zSqr < maxZSqr; zSqr++) {
		for (int xSqr = minXSqr; xSqr < maxXSqr; xSqr++) {
			BlockingMapCell& cell = groundBlockingMap[xSqr + zSqr * gs->mapx];
			cell[objID] = object;
		}
	}

	// FIXME: needs dependency injection (observer pattern?)
	if (object->moveDef == NULL && pathManager) {
		pathManager->TerrainChange(minXSqr, minZSqr, maxXSqr, maxZSqr, TERRAINCHANGE_OBJECT_INSERTED);
	}
}

void CGroundBlockingObjectMap::AddGroundBlockingObject(CSolidObject* object, const YardMapStatus& mask)
{
	ASSERT_SINGLETHREADED_SIM();
	ASSERT_NONTHREADED_PATH();
	GML_STDMUTEX_LOCK(block); // AddGroundBlockingObject

	const int objID = GetObjectID(object);

	object->isMarkedOnBlockingMap = true;
	object->mapPos = object->GetMapPos();

	if (object->immobile) {
		object->mapPos.x &= 0xfffffe;
		object->mapPos.y &= 0xfffffe;
	}

	const int bx = object->mapPos.x, sx = object->xsize;
	const int bz = object->mapPos.y, sz = object->zsize;
	const int minXSqr = bx, maxXSqr = bx + sx;
	const int minZSqr = bz, maxZSqr = bz + sz;

	for (int z = minZSqr; z < maxZSqr; z++) {
		for (int x = minXSqr; x < maxXSqr; x++) {
			// unit yardmaps always contain sx=UnitDef::xsize * sz=UnitDef::zsize
			// cells (the unit->moveDef footprint can have different dimensions)
			const float3 testPos = float3(x, 0.0f, z) * SQUARE_SIZE;

			if (object->GetGroundBlockingMaskAtPos(testPos) & mask) {
				BlockingMapCell& cell = groundBlockingMap[x + (z) * gs->mapx];
				cell[objID] = object;
			}
		}
	}

	// FIXME: needs dependency injection (observer pattern?)
	if (object->moveDef == NULL && pathManager) {
		pathManager->TerrainChange(minXSqr, minZSqr, maxXSqr, maxZSqr, TERRAINCHANGE_OBJECT_INSERTED_YM);
	}
}


void CGroundBlockingObjectMap::RemoveGroundBlockingObject(CSolidObject* object)
{
	ASSERT_SINGLETHREADED_SIM();
	ASSERT_NONTHREADED_PATH();
	GML_STDMUTEX_LOCK(block); // RemoveGroundBlockingObject

	const int objID = GetObjectID(object);

	const int bx = object->mapPos.x;
	const int bz = object->mapPos.y;
	const int sx = object->xsize;
	const int sz = object->zsize;

	object->isMarkedOnBlockingMap = false;

	for (int z = bz; z < bz + sz; ++z) {
		for (int x = bx; x < bx + sx; ++x) {
			const int idx = x + z * gs->mapx;

			BlockingMapCell& cell = groundBlockingMap[idx];
			cell.erase(objID);
		}
	}

	// FIXME: needs dependency injection (observer pattern?)
	if (object->moveDef == NULL && pathManager) {
		pathManager->TerrainChange(bx, bz, bx + sx, bz + sz, TERRAINCHANGE_OBJECT_DELETED);
	}
}


/**
  * Checks if a ground-square is blocked.
  * If it's not blocked (empty), then NULL is returned. Otherwise, a
  * pointer to the top-most / bottom-most blocking object is returned.
  */
CSolidObject* CGroundBlockingObjectMap::GroundBlockedUnsafe(int mapSquare) const {
	GML_STDMUTEX_LOCK(block); // GroundBlockedUnsafe

	const BlockingMapCell& cell = groundBlockingMap[mapSquare];

	if (cell.empty()) {
		return NULL;
	}

	return cell.begin()->second;
}


CSolidObject* CGroundBlockingObjectMap::GroundBlocked(int x, int z) const {
	if (x < 0 || x >= gs->mapx || z < 0 || z >= gs->mapy)
		return NULL;

	return GroundBlockedUnsafe(x + z * gs->mapx);
}


CSolidObject* CGroundBlockingObjectMap::GroundBlocked(const float3& pos) const {
	const int xSqr = int(pos.x / SQUARE_SIZE);
	const int zSqr = int(pos.z / SQUARE_SIZE);
	return GroundBlocked(xSqr, zSqr);
}


bool CGroundBlockingObjectMap::GroundBlocked(int x, int z, CSolidObject* ignoreObj) const
{
	if (x < 0 || x >= gs->mapx || z < 0 || z >= gs->mapy)
		return NULL;

	const int mapSquare = x + z * gs->mapx;

	GML_STDMUTEX_LOCK(block); // GroundBlockedUnsafe

	if (groundBlockingMap[mapSquare].empty()) {
		return false;
	}

	const int objID = GetObjectID(ignoreObj);

	const BlockingMapCell& cell = groundBlockingMap[mapSquare];
	BlockingMapCellIt it = cell.begin();
	if (it != cell.end()) {
		if (it->first != objID) {
			// there are other objects blocking the square
			return true;
		} else {
			// ignoreObj is in the square. Check if there are other objects, too
			return (cell.size() >= 2);
		}
	}

	return false;
}


bool CGroundBlockingObjectMap::GroundBlocked(const float3& pos, CSolidObject* ignoreObj) const
{
	const int xSqr = int(pos.x / SQUARE_SIZE);
	const int zSqr = int(pos.z / SQUARE_SIZE);
	return GroundBlocked(xSqr, zSqr, ignoreObj);
}



/**
  * Opens up a yard in a blocked area.
  * When a factory opens up, for example.
  */
void CGroundBlockingObjectMap::OpenBlockingYard(CSolidObject* object) {
	IPathManager::ScopedDisableThreading std;
	RemoveGroundBlockingObject(object);
	AddGroundBlockingObject(object, YARDMAP_YARDFREE);
}

/**
  * Closes a yard, blocking the area.
  * When a factory closes, for example.
  */
void CGroundBlockingObjectMap::CloseBlockingYard(CSolidObject* object) {
	IPathManager::ScopedDisableThreading std;
	RemoveGroundBlockingObject(object);
	AddGroundBlockingObject(object, YARDMAP_YARDBLOCKED);
}


inline bool CGroundBlockingObjectMap::CheckYard(CSolidObject* yardUnit, const YardMapStatus& mask) const
{
	//GML_STDMUTEX_LOCK(block); //done in GroundBlocked

	for (int z = yardUnit->mapPos.y; z < yardUnit->mapPos.y + yardUnit->zsize; ++z) {
		for (int x = yardUnit->mapPos.x; x < yardUnit->mapPos.x + yardUnit->xsize; ++x) {
			if (yardUnit->GetGroundBlockingMaskAtPos(float3(x * SQUARE_SIZE, 0.0f, z * SQUARE_SIZE)) & mask)
				if (GroundBlocked(x, z, yardUnit))
					return false;
		}
	}

	return true;
}


bool CGroundBlockingObjectMap::CanOpenYard(CSolidObject* yardUnit) const
{
	return CheckYard(yardUnit, YARDMAP_YARDINV);
}

bool CGroundBlockingObjectMap::CanCloseYard(CSolidObject* yardUnit) const
{
	return CheckYard(yardUnit, YARDMAP_YARD);
}<|MERGE_RESOLUTION|>--- conflicted
+++ resolved
@@ -32,15 +32,12 @@
 
 void CGroundBlockingObjectMap::AddGroundBlockingObject(CSolidObject* object)
 {
-<<<<<<< HEAD
 	ASSERT_SINGLETHREADED_SIM();
 	ASSERT_NONTHREADED_PATH();
-	if (object->blockMap) {
-=======
+
 	if (object->blockMap != NULL) {
 		// if object has a yardmap, add it to map selectively
 		// (checking the specific state of each yardmap cell)
->>>>>>> e6ba4320
 		AddGroundBlockingObject(object, YARDMAP_BLOCKED);
 		return;
 	}
