--- conflicted
+++ resolved
@@ -713,10 +713,7 @@
 				for (std::map<int, unsigned>::const_iterator s = desyncSpecs.begin(); s != desyncSpecs.end(); ++s) {
 					int playerNum = s->first;
 #ifdef DEBUG
-<<<<<<< HEAD
-=======
 					LOG_L(L_ERROR,"%s", str(format(SyncError) %players[playerNum].name %(*f) %s->second %correctChecksum).c_str());
->>>>>>> 799e0c7b
 					Message(str(format(SyncError) %players[playerNum].name %(*f) %s->second %correctChecksum));
 #else
 					PrivateMessage(playerNum, str(format(SyncError) %players[playerNum].name %(*f) %s->second %correctChecksum));
