--- conflicted
+++ resolved
@@ -69,7 +69,11 @@
 # Windows libraries used by spring when compiling with Visual Studio
 /vclibs
 
-<<<<<<< HEAD
+# Installer files
+/external
+/installer/SpringLobby
+/installer/TASClient
+
 # Java AI related
 /AI/Interfaces/Java/interface.jar
 /AI/Interfaces/Java/interface-src.jar
@@ -84,12 +88,6 @@
 /AI/Skirmish/*/ai.jar
 /AI/Skirmish/*/ai-src.jar
 *.class
-=======
-# Installer files
-/external
-/installer/SpringLobby
-/installer/TASClient
->>>>>>> cdf632cf
 
 # Misc file endings (eg. build or temp files)
 *.pyc
